#include <ATen/ATen.h>
#include <ATen/Parallel.h>
#include <ATen/NativeFunctions.h>
#include <ATen/native/Pool.h>
#include <c10/util/irange.h>
#include <tuple>


namespace at {

namespace meta{
using namespace native;

TORCH_META_FUNC(avg_pool3d) (
  const Tensor& input,
  IntArrayRef kernel_size,
  IntArrayRef stride,
  IntArrayRef padding,
  bool ceil_mode,
  bool count_include_pad,
  c10::optional<int64_t> divisor_override
) {
  // #20866, #22032: Guarantee this for the official C++ API?
  TORCH_CHECK(kernel_size.size() == 1 || kernel_size.size() == 3,
    "avg_pool3d: kernel_size must be a single int, or a tuple of three ints");
  const int kT = safe_downcast<int, int64_t>(kernel_size[0]);
  const int kH = kernel_size.size() == 1 ? kT : safe_downcast<int, int64_t>(kernel_size[1]);
  const int kW = kernel_size.size() == 1 ? kT : safe_downcast<int, int64_t>(kernel_size[2]);

  TORCH_CHECK(stride.empty() || stride.size() == 1 || stride.size() == 3,
    "avg_pool3d: stride must be omitted, a single int, or a tuple of three ints");
  const int dT = stride.empty() ? kT : safe_downcast<int, int64_t>(stride[0]);
  const int dH = stride.empty() ? kH :
                 stride.size() == 1 ? dT : safe_downcast<int, int64_t>(stride[1]);
  const int dW = stride.empty() ? kW :
                 stride.size() == 1 ? dT : safe_downcast<int, int64_t>(stride[2]);

  TORCH_CHECK(padding.size() == 1 || padding.size() == 3,
    "avg_pool3d: padding must be a single int, or a tuple of three ints");
  const int padT = safe_downcast<int, int64_t>(padding[0]);
  const int padH = padding.size() == 1 ? padT : safe_downcast<int, int64_t>(padding[1]);
  const int padW = padding.size() == 1 ? padT : safe_downcast<int, int64_t>(padding[2]);

  TORCH_CHECK((input.ndimension() == 4 || input.ndimension() == 5),
    "non-empty 4D or 5D (batch mode) tensor expected for input");

  TORCH_CHECK(!divisor_override.has_value() || divisor_override.value() != 0,
    "divisor must be not zero");

  /* sizes */
  const int64_t nbatch = input.size(0);
  const int64_t nslices = input.size(-4);
  const int64_t itime = input.size(-3);
  const int64_t iheight = input.size(-2);
  const int64_t iwidth = input.size(-1);

  const int64_t otime = pooling_output_shape<int64_t>(itime, kT, padT, dT, 1, ceil_mode);
  const int64_t oheight = pooling_output_shape<int64_t>(iheight, kH, padH, dH, 1, ceil_mode);
  const int64_t owidth = pooling_output_shape<int64_t>(iwidth, kW, padW, dW, 1, ceil_mode);

  pool3d_shape_check(
    input,
    nslices,
    kT, kH, kW,
    dT, dH, dW,
    padT, padH, padW,
    1, 1, 1,
    itime, iheight, iwidth,
    otime, oheight, owidth,
    "avg_pool3d()",
    /*check_input_size=*/ true);

  /* resize output */
  if (input.ndimension() == 4) {
<<<<<<< HEAD
    set_output_raw_strided(0, {nslices, otime, oheight, owidth}, {}, input.options());
  }
  else {
    set_output_raw_strided(0, {nbatch, nslices, otime, oheight, owidth}, {}, input.options());
=======
    set_output(0, {nslices, otime, oheight, owidth}, input.options());
  }
  else {
    set_output(0, {nbatch, nslices, otime, oheight, owidth}, input.options());
>>>>>>> 8d93f6b4
  }
}

TORCH_META_FUNC(avg_pool3d_backward) (
  const Tensor& gradOutput_,
  const Tensor& input,
  IntArrayRef kernel_size,
  IntArrayRef stride,
  IntArrayRef padding,
  bool ceil_mode,
  bool count_include_pad,
  c10::optional<int64_t> divisor_override
) {
  // #20866, #22032: Guarantee this for the official C++ API?
  TORCH_CHECK(kernel_size.size() == 1 || kernel_size.size() == 3,
    "avg_pool3d: kernel_size must be a single int, or a tuple of three ints");
  const int kT = safe_downcast<int, int64_t>(kernel_size[0]);
  const int kH = kernel_size.size() == 1 ? kT : safe_downcast<int, int64_t>(kernel_size[1]);
  const int kW = kernel_size.size() == 1 ? kT : safe_downcast<int, int64_t>(kernel_size[2]);

  TORCH_CHECK(stride.empty() || stride.size() == 1 || stride.size() == 3,
    "avg_pool3d: stride must be omitted, a single int, or a tuple of three ints");
  const int dT = stride.empty() ? kT : safe_downcast<int, int64_t>(stride[0]);
  const int dH = stride.empty() ? kH :
                 stride.size() == 1 ? dT : safe_downcast<int, int64_t>(stride[1]);
  const int dW = stride.empty() ? kW :
                 stride.size() == 1 ? dT : safe_downcast<int, int64_t>(stride[2]);

  TORCH_CHECK(padding.size() == 1 || padding.size() == 3,
    "avg_pool3d: padding must be a single int, or a tuple of three ints");
  const int padT = safe_downcast<int, int64_t>(padding[0]);
  const int padH = padding.size() == 1 ? padT : safe_downcast<int, int64_t>(padding[1]);
  const int padW = padding.size() == 1 ? padT : safe_downcast<int, int64_t>(padding[2]);

  TORCH_CHECK((input.ndimension() == 4 || input.ndimension() == 5),
    "non-empty 4D or 5D (batch mode) tensor expected for input");

  TORCH_CHECK(!divisor_override.has_value() || divisor_override.value() != 0, "divisor must be not zero");

  const int64_t nslices = input.size(-4);
  const int64_t itime = input.size(-3);
  const int64_t iheight = input.size(-2);
  const int64_t iwidth = input.size(-1);

  /* XXX shape check behavior from TH */
  const int64_t otime_for_shape_check = pooling_output_shape<int64_t>(itime, kT, padT, dT, 1, ceil_mode);
  const int64_t oheight_for_shape_check = pooling_output_shape<int64_t>(iheight, kH, padH, dH, 1, ceil_mode);
  const int64_t owidth_for_shape_check = pooling_output_shape<int64_t>(iwidth, kW, padW, dW, 1, ceil_mode);

  avg_pool3d_backward_shape_check(
    input,
    gradOutput_,
    nslices,
    kT, kH, kW,
    dT, dH, dW,
    padT, padH, padW,
    itime, iheight, iwidth,
    otime_for_shape_check, oheight_for_shape_check, owidth_for_shape_check,
    "avg_pool3d_backward()");

  /* resize output */
<<<<<<< HEAD
  set_output_raw_strided(0, input.sizes(), {}, input.options());
=======
  set_output(0, input.sizes(), input.options());
>>>>>>> 8d93f6b4
}

} // namespace meta

namespace native {

namespace {

template <typename scalar_t>
static void avg_pool3d_out_frame(
          scalar_t *input_p,
          scalar_t *output_p,
          int64_t nslices,
          int64_t itime,
          int64_t iwidth,
          int64_t iheight,
          int64_t otime,
          int64_t owidth,
          int64_t oheight,
          int kT,
          int kW,
          int kH,
          int dT,
          int dW,
          int dH,
          int padT,
          int padW,
          int padH,
          bool count_include_pad,
          c10::optional<int64_t> divisor_override)
{
  at::parallel_for(0, nslices, 0, [&](int64_t start, int64_t end) {
    for (const auto k : c10::irange(start, end)) {
      // NOLINTNEXTLINE(cppcoreguidelines-init-variables)
      int64_t i, j, ti;

      /* local pointers. */
      scalar_t *ip = input_p + k * itime * iwidth * iheight;
      scalar_t *op = output_p + k * otime * owidth * oheight;
      for (i = 0; i < otime * oheight * owidth; ++i)
        *(op + i) = 0;

      /* loop over output */
      for (ti = 0; ti < otime; ti++)
      {
        for (i = 0; i < oheight; i++)
        {
          for (j = 0; j < owidth; j++)
          {
            /* compute pool range. */
            int64_t tstart = ti * dT - padT;
            int64_t hstart = i  * dH - padH;
            int64_t wstart = j  * dW - padW;
            int64_t tend = std::min(tstart + kT, itime + padT);
            int64_t hend = std::min(hstart + kH, iheight + padH);
            int64_t wend = std::min(wstart + kW, iwidth + padW);
            int64_t pool_size = (tend - tstart) * (hend - hstart) * (wend - wstart);
            tstart = std::max(tstart, (int64_t) 0);
            hstart = std::max(hstart, (int64_t) 0);
            wstart = std::max(wstart, (int64_t) 0);
            tend = std::min(tend, itime);
            hend = std::min(hend, iheight);
            wend = std::min(wend, iwidth);

            if (tstart >= tend || hstart >= hend || wstart >= wend) {
              ++op;
              continue;
            }

            // NOLINTNEXTLINE(cppcoreguidelines-init-variables)
            int divide_factor;
            if (divisor_override.has_value()) {
              divide_factor = divisor_override.value();
            } else {
              if(count_include_pad) {
                divide_factor = pool_size;
              } else {
                // NOLINTNEXTLINE(cppcoreguidelines-narrowing-conversions,bugprone-narrowing-conversions)
                divide_factor = (tend - tstart) * (hend - hstart) * (wend - wstart);
              }
            }

            /* compute local sum: */
            scalar_t sum = 0.0;
            // NOLINTNEXTLINE(cppcoreguidelines-init-variables)
            int64_t x, y, z;

            for (z = tstart; z < tend; z++)
            {
              for (y = hstart; y < hend; y++)
              {
                for (x = wstart; x < wend; x++)
                {
                  sum +=  *(ip + z * iwidth * iheight + y * iwidth + x);
                }
              }
            }

            /* set output to local max */
            *op++ += sum / divide_factor;
          }
        }
      }
    }
  });
}

} // anonymous namespace

TORCH_IMPL_FUNC(avg_pool3d_out_cpu) (
  const Tensor& input_,
  IntArrayRef kernel_size,
  IntArrayRef stride,
  IntArrayRef padding,
  bool ceil_mode,
  bool count_include_pad,
  c10::optional<int64_t> divisor_override,
  const Tensor& output
) {
  const int kT = safe_downcast<int, int64_t>(kernel_size[0]);
  const int kH = kernel_size.size() == 1 ? kT : safe_downcast<int, int64_t>(kernel_size[1]);
  const int kW = kernel_size.size() == 1 ? kT : safe_downcast<int, int64_t>(kernel_size[2]);

  const int dT = stride.empty() ? kT : safe_downcast<int, int64_t>(stride[0]);
  const int dH = stride.empty() ? kH :
                 stride.size() == 1 ? dT : safe_downcast<int, int64_t>(stride[1]);
  const int dW = stride.empty() ? kW :
                 stride.size() == 1 ? dT : safe_downcast<int, int64_t>(stride[2]);

  const int padT = safe_downcast<int, int64_t>(padding[0]);
  const int padH = padding.size() == 1 ? padT : safe_downcast<int, int64_t>(padding[1]);
  const int padW = padding.size() == 1 ? padT : safe_downcast<int, int64_t>(padding[2]);

  const int64_t nslices = input_.size(-4);
  const int64_t itime = input_.size(-3);
  const int64_t iheight = input_.size(-2);
  const int64_t iwidth = input_.size(-1);

  const int64_t otime = pooling_output_shape<int64_t>(itime, kT, padT, dT, 1, ceil_mode);
  const int64_t oheight = pooling_output_shape<int64_t>(iheight, kH, padH, dH, 1, ceil_mode);
  const int64_t owidth = pooling_output_shape<int64_t>(iwidth, kW, padW, dW, 1, ceil_mode);

  /* get contiguous input */
  Tensor input = input_.contiguous();

  if (input.ndimension() == 4) /* non-batch mode */
  {
    AT_DISPATCH_FLOATING_TYPES_AND(at::ScalarType::Long, input.scalar_type(),
      "avg_pool3d_out_frame",
      [&] {
        scalar_t *input_data = input.data_ptr<scalar_t>();
        scalar_t *output_data = output.data_ptr<scalar_t>();

        avg_pool3d_out_frame(
          input_data, output_data, nslices,
          itime, iwidth, iheight,
          otime, owidth, oheight,
          kT, kW, kH,
          dT, dW, dH,
          padT, padW, padH,
          count_include_pad,
          divisor_override);
    });
  }
  else  /* batch mode */
  {
    const int64_t nbatch = input.size(0);
    const int64_t istride = nslices * itime * iwidth * iheight;
    const int64_t ostride = nslices * otime * owidth * oheight;

    AT_DISPATCH_FLOATING_TYPES_AND(at::ScalarType::Long, input.scalar_type(),
      "avg_pool3d_out_frame",
      [&] {
        scalar_t *input_data = input.data_ptr<scalar_t>();
        scalar_t *output_data = output.data_ptr<scalar_t>();

        at::parallel_for(0, nbatch, 0, [&](int64_t start, int64_t end) {
          for (const auto p : c10::irange(start, end)) {
            avg_pool3d_out_frame(
              input_data + p * istride, output_data + p * ostride, nslices,
              itime, iwidth, iheight,
              otime, owidth, oheight,
              kT, kW, kH,
              dT, dW, dH,
              padT, padW, padH,
              count_include_pad,
              divisor_override
            );
          }
        });
    });
  }
}

namespace {

template <typename scalar_t>
static void avg_pool3d_backward_out_frame(
          scalar_t *gradInput_p,
          scalar_t *gradOutput_p,
          int64_t nslices,
          int64_t itime,
          int64_t iwidth,
          int64_t iheight,
          int64_t otime,
          int64_t owidth,
          int64_t oheight,
          int kT,
          int kW,
          int kH,
          int dT,
          int dW,
          int dH,
          int padT,
          int padW,
          int padH,
          bool count_include_pad,
          c10::optional<int64_t> divisor_override)
{
  at::parallel_for(0, nslices, 0, [&](int64_t start, int64_t end) {
    for (const auto k : c10::irange(start, end)) {
      // NOLINTNEXTLINE(cppcoreguidelines-init-variables)
      int64_t i, j, ti;

      /* local pointers */
      scalar_t *ip = gradInput_p + k * itime * iwidth * iheight;
      scalar_t *op = gradOutput_p + k * otime * owidth * oheight;
      for (i = 0; i < itime*iwidth*iheight; i++)
        *(ip + i) = 0;

      /* loop over output */
      for (ti = 0; ti < otime; ti++)
      {
        for (i = 0; i < oheight; i++)
        {
          for (j = 0; j < owidth; j++)
          {
            int64_t tstart = ti * dT - padT;
            int64_t hstart = i  * dH - padH;
            int64_t wstart = j  * dW - padW;
            int64_t tend = std::min(tstart + kT, itime + padT);
            int64_t hend = std::min(hstart + kH, iheight + padH);
            int64_t wend = std::min(wstart + kW, iwidth + padW);
            int64_t pool_size = (tend -tstart) * (hend - hstart) * (wend - wstart);
            tstart = std::max(tstart, (int64_t) 0);
            hstart = std::max(hstart, (int64_t) 0);
            wstart = std::max(wstart, (int64_t) 0);
            tend = std::min(tend, itime);
            hend = std::min(hend, iheight);
            wend = std::min(wend, iwidth);

            // NOLINTNEXTLINE(cppcoreguidelines-init-variables)
            int divide_factor;
            if (divisor_override.has_value()) {
              divide_factor = divisor_override.value();
            } else {
              if(count_include_pad) {
                divide_factor = pool_size;
              } else {
                // NOLINTNEXTLINE(cppcoreguidelines-narrowing-conversions,bugprone-narrowing-conversions)
                divide_factor = (tend - tstart) * (hend - hstart) * (wend - wstart);
              }
            }

            /* scatter gradients out to footprint: */
            scalar_t val  = *op++;

            // NOLINTNEXTLINE(cppcoreguidelines-init-variables)
            int64_t x,y,z;
            for (z = tstart; z < tend; z++)
            {
              for (y = hstart; y < hend; y++)
              {
                for (x = wstart; x < wend; x++)
                {
                  *(ip + z * iheight * iwidth + y * iwidth + x) += val / divide_factor;
                }
              }
            }
          }
        }
      }
    }
  });
}

} // anonymous namespace

TORCH_IMPL_FUNC(avg_pool3d_backward_out_cpu) (
  const Tensor& gradOutput_,
  const Tensor& input,
  IntArrayRef kernel_size,
  IntArrayRef stride,
  IntArrayRef padding,
  bool ceil_mode,
  bool count_include_pad,
  c10::optional<int64_t> divisor_override,
  const Tensor& gradInput
) {
  const int kT = safe_downcast<int, int64_t>(kernel_size[0]);
  const int kH = kernel_size.size() == 1 ? kT : safe_downcast<int, int64_t>(kernel_size[1]);
  const int kW = kernel_size.size() == 1 ? kT : safe_downcast<int, int64_t>(kernel_size[2]);

  const int dT = stride.empty() ? kT : safe_downcast<int, int64_t>(stride[0]);
  const int dH = stride.empty() ? kH :
                 stride.size() == 1 ? dT : safe_downcast<int, int64_t>(stride[1]);
  const int dW = stride.empty() ? kW :
                 stride.size() == 1 ? dT : safe_downcast<int, int64_t>(stride[2]);

  const int padT = safe_downcast<int, int64_t>(padding[0]);
  const int padH = padding.size() == 1 ? padT : safe_downcast<int, int64_t>(padding[1]);
  const int padW = padding.size() == 1 ? padT : safe_downcast<int, int64_t>(padding[2]);

  const int64_t nslices = input.size(-4);
  const int64_t itime = input.size(-3);
  const int64_t iheight = input.size(-2);
  const int64_t iwidth = input.size(-1);

  /* get contiguous gradOutput */
  Tensor gradOutput = gradOutput_.contiguous();

  const int64_t otime = gradOutput.size(-3);
  const int64_t oheight = gradOutput.size(-2);
  const int64_t owidth = gradOutput.size(-1);

  gradInput.zero_();

  /* backprop */
  if (input.ndimension() == 4) /* non-batch mode*/
  {
    AT_DISPATCH_FLOATING_TYPES_AND(at::ScalarType::Long, input.scalar_type(),
      "avg_pool3d_backward_out_frame",
      [&] {
       scalar_t *gradInput_data = gradInput.data_ptr<scalar_t>();
       scalar_t *gradOutput_data = gradOutput.data_ptr<scalar_t>();

       avg_pool3d_backward_out_frame(
         gradInput_data, gradOutput_data,
         nslices,
         itime, iwidth, iheight,
         otime, owidth, oheight,
         kT, kW, kH,
         dT, dW, dH,
         padT, padW, padH,
         count_include_pad,
         divisor_override);
    });
  }
  else /* batch mode */
  {
    const int64_t nbatch = input.size(0);
    const int64_t istride = nslices * itime * iwidth * iheight;
    const int64_t ostride = nslices * otime * owidth * oheight;

    AT_DISPATCH_FLOATING_TYPES_AND(at::ScalarType::Long, input.scalar_type(),
      "avg_pool3d_backward_out_frame",
      [&] {
        scalar_t *gradInput_data = gradInput.data_ptr<scalar_t>();
        scalar_t *gradOutput_data = gradOutput.data_ptr<scalar_t>();

        at::parallel_for(0, nbatch, 0, [&](int64_t start, int64_t end) {
          for (const auto p : c10::irange(start, end)) {
            avg_pool3d_backward_out_frame(
              gradInput_data  + p * istride, gradOutput_data + p * ostride, nslices,
              itime, iwidth, iheight,
              otime, owidth, oheight,
              kT, kW, kH,
              dT, dW, dH,
              padT, padW, padH,
              count_include_pad,
              divisor_override
            );
          }
        });
    });
  }
}

} // at::native
} // at<|MERGE_RESOLUTION|>--- conflicted
+++ resolved
@@ -72,17 +72,10 @@
 
   /* resize output */
   if (input.ndimension() == 4) {
-<<<<<<< HEAD
-    set_output_raw_strided(0, {nslices, otime, oheight, owidth}, {}, input.options());
-  }
-  else {
-    set_output_raw_strided(0, {nbatch, nslices, otime, oheight, owidth}, {}, input.options());
-=======
     set_output(0, {nslices, otime, oheight, owidth}, input.options());
   }
   else {
     set_output(0, {nbatch, nslices, otime, oheight, owidth}, input.options());
->>>>>>> 8d93f6b4
   }
 }
 
@@ -144,11 +137,7 @@
     "avg_pool3d_backward()");
 
   /* resize output */
-<<<<<<< HEAD
-  set_output_raw_strided(0, input.sizes(), {}, input.options());
-=======
   set_output(0, input.sizes(), input.options());
->>>>>>> 8d93f6b4
 }
 
 } // namespace meta
