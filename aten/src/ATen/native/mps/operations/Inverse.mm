#include <ATen/ATen.h>
#include <ATen/native/mps/OperationUtils.h>
#include <ATen/native/mps/MPSGraphVenturaOps.h>
#include <torch/library.h>
#include <c10/util/Optional.h>


namespace at::native {

<<<<<<< HEAD
TORCH_IMPL_FUNC(linalg_inv_ex_out_mps)(const Tensor& A, bool check_errors, const Tensor& result, const Tensor& info)
{
    TORCH_CHECK(result.is_mps(), "Output tensor is not MPS");
    if (!is_macos_13_or_newer(MacOSVersion::MACOS_VER_13_3_PLUS)) {
      TORCH_WARN_ONCE("torch.linalg_inv_ex.inverse is supported by MPS on MacOS 13+, please upgrade. Falling back to CPU.");
      auto cpu_info = at::empty({0}, kInt, c10::nullopt, kCPU, c10::nullopt, c10::nullopt);
      auto cpu_result = result.clone().to("cpu");
      at::linalg_inv_ex_out(cpu_result, cpu_info, A.to("cpu"));
      info.copy_(cpu_info);
      result.copy_(cpu_result);
      return;
    }

    using namespace mps;
    MPSStream* stream = getCurrentMPSStream();
    info.zero_();
=======
TORCH_IMPL_FUNC(linalg_inv_ex_out_mps)(const Tensor& A, bool check_errors, const Tensor& result, const Tensor& info) {
  TORCH_CHECK(result.is_mps(), "Output tensor is not MPS");
  if (!is_macos_13_or_newer(MacOSVersion::MACOS_VER_13_3_PLUS)) {
    TORCH_WARN_ONCE(
        "torch.linalg_inv_ex.inverse is supported by MPS on MacOS 13+, please upgrade. Falling back to CPU.");
    auto cpu_info = at::empty({0}, kInt, c10::nullopt, kCPU, c10::nullopt, c10::nullopt);
    auto cpu_result = result.clone().to("cpu");
    at::linalg_inv_ex_out(cpu_result, cpu_info, A.to("cpu"));
    info.copy_(cpu_info);
    result.copy_(cpu_result);
    return;
  }

  using namespace mps;
  using CachedGraph = MPSUnaryCachedGraph;

  MPSStream* stream = getCurrentMPSStream();
  info.zero_();

  if (A.numel() == 0) {
    return;
  }

  Tensor output = result;
  bool isContiguous = true;
  if (!result.is_contiguous()) {
    output = result.contiguous();
    isContiguous = false;
  }

  MPSGraphCache* cache_ = MPSGraphCache::getInstance();

  @autoreleasepool {
    string key = "inv_out_mps" + getTensorsStringKey({A});
    CachedGraph* cachedGraph = static_cast<CachedGraph*>(cache_->LookUp(key));
    if (!cachedGraph) {
      MPSCachedGraph* tmpCachedGraph = cache_->CreateCachedGraph(key, ^MPSCachedGraph*() {
        CachedGraph* newCachedGraph = nil;
        @autoreleasepool {
          MPSGraph* mpsGraph = make_mps_graph();
          newCachedGraph = new CachedGraph(mpsGraph);
          MPSGraphTensor* inputTensor = mpsGraphRankedPlaceHolder(mpsGraph, A);
          MPSGraphTensor* outputTensor = [mpsGraph inverseOfTensor:inputTensor name:nil];

          newCachedGraph->inputTensor_ = inputTensor;
          newCachedGraph->outputTensor_ = outputTensor;
        }
>>>>>>> 688427b5

    if (A.numel() == 0) {
        return;
    }

    struct CachedGraph : public MPSCachedGraph
    {
        CachedGraph(MPSGraph *graph) : MPSCachedGraph(graph) {}
        MPSGraphTensor* inputTensor_ = nil;
        MPSGraphTensor* outputTensor_ = nil;
    };

    Tensor output = result;
    bool isContiguous = true;
    if (!result.is_contiguous()) {
        output = result.contiguous();
        isContiguous = false;
    }

    MPSGraphCache* cache_ = MPSGraphCache::getInstance();

    @autoreleasepool {
        string key = "inv_out_mps" + getTensorsStringKey({A});
        CachedGraph* cachedGraph = static_cast<CachedGraph *>(cache_->LookUp(key));
        if(!cachedGraph)
        {
            MPSCachedGraph *tmpCachedGraph = cache_->CreateCachedGraph(key, ^ MPSCachedGraph * () {

                CachedGraph *newCachedGraph = nil;
                @autoreleasepool {
                    MPSGraph* mpsGraph = make_mps_graph();
                    newCachedGraph = new CachedGraph(mpsGraph);
                    MPSGraphTensor* inputTensor= mpsGraphRankedPlaceHolder(mpsGraph, A);
                    MPSGraphTensor* outputTensor = [mpsGraph inverseOfTensor: inputTensor
                                                                    name: nil];

                    newCachedGraph->inputTensor_ = inputTensor;
                    newCachedGraph->outputTensor_ = outputTensor;
                }

                return newCachedGraph;

            });
            cachedGraph = static_cast<CachedGraph *>(tmpCachedGraph);
        }

        Placeholder inputPlaceholder = Placeholder(cachedGraph->inputTensor_, A);
        Placeholder outputPlaceholder = Placeholder(cachedGraph->outputTensor_, isContiguous ? result : output);

        NSDictionary<MPSGraphTensor*, MPSGraphTensorData*>* feeds = @{
            inputPlaceholder.getMPSGraphTensor() : inputPlaceholder.getMPSGraphTensorData()
        };

        NSDictionary<MPSGraphTensor*, MPSGraphTensorData*>* results = @{
            outputPlaceholder.getMPSGraphTensor() : outputPlaceholder.getMPSGraphTensorData()
        };

        runMPSGraph(stream, cachedGraph->graph(), feeds, results);
        if (!isContiguous) {
            result.copy_(output);
        }
    }
}

} // namespace at::native<|MERGE_RESOLUTION|>--- conflicted
+++ resolved
@@ -1,30 +1,11 @@
 #include <ATen/ATen.h>
+#include <ATen/native/mps/MPSGraphVenturaOps.h>
 #include <ATen/native/mps/OperationUtils.h>
-#include <ATen/native/mps/MPSGraphVenturaOps.h>
+#include <c10/util/Optional.h>
 #include <torch/library.h>
-#include <c10/util/Optional.h>
-
 
 namespace at::native {
 
-<<<<<<< HEAD
-TORCH_IMPL_FUNC(linalg_inv_ex_out_mps)(const Tensor& A, bool check_errors, const Tensor& result, const Tensor& info)
-{
-    TORCH_CHECK(result.is_mps(), "Output tensor is not MPS");
-    if (!is_macos_13_or_newer(MacOSVersion::MACOS_VER_13_3_PLUS)) {
-      TORCH_WARN_ONCE("torch.linalg_inv_ex.inverse is supported by MPS on MacOS 13+, please upgrade. Falling back to CPU.");
-      auto cpu_info = at::empty({0}, kInt, c10::nullopt, kCPU, c10::nullopt, c10::nullopt);
-      auto cpu_result = result.clone().to("cpu");
-      at::linalg_inv_ex_out(cpu_result, cpu_info, A.to("cpu"));
-      info.copy_(cpu_info);
-      result.copy_(cpu_result);
-      return;
-    }
-
-    using namespace mps;
-    MPSStream* stream = getCurrentMPSStream();
-    info.zero_();
-=======
 TORCH_IMPL_FUNC(linalg_inv_ex_out_mps)(const Tensor& A, bool check_errors, const Tensor& result, const Tensor& info) {
   TORCH_CHECK(result.is_mps(), "Output tensor is not MPS");
   if (!is_macos_13_or_newer(MacOSVersion::MACOS_VER_13_3_PLUS)) {
@@ -72,69 +53,26 @@
           newCachedGraph->inputTensor_ = inputTensor;
           newCachedGraph->outputTensor_ = outputTensor;
         }
->>>>>>> 688427b5
 
-    if (A.numel() == 0) {
-        return;
+        return newCachedGraph;
+      });
+      cachedGraph = static_cast<CachedGraph*>(tmpCachedGraph);
     }
 
-    struct CachedGraph : public MPSCachedGraph
-    {
-        CachedGraph(MPSGraph *graph) : MPSCachedGraph(graph) {}
-        MPSGraphTensor* inputTensor_ = nil;
-        MPSGraphTensor* outputTensor_ = nil;
-    };
+    Placeholder inputPlaceholder = Placeholder(cachedGraph->inputTensor_, A);
+    Placeholder outputPlaceholder = Placeholder(cachedGraph->outputTensor_, isContiguous ? result : output);
 
-    Tensor output = result;
-    bool isContiguous = true;
-    if (!result.is_contiguous()) {
-        output = result.contiguous();
-        isContiguous = false;
+    NSDictionary<MPSGraphTensor*, MPSGraphTensorData*>* feeds =
+        @{inputPlaceholder.getMPSGraphTensor() : inputPlaceholder.getMPSGraphTensorData()};
+
+    NSDictionary<MPSGraphTensor*, MPSGraphTensorData*>* results =
+        @{outputPlaceholder.getMPSGraphTensor() : outputPlaceholder.getMPSGraphTensorData()};
+
+    runMPSGraph(stream, cachedGraph->graph(), feeds, results);
+    if (!isContiguous) {
+      result.copy_(output);
     }
-
-    MPSGraphCache* cache_ = MPSGraphCache::getInstance();
-
-    @autoreleasepool {
-        string key = "inv_out_mps" + getTensorsStringKey({A});
-        CachedGraph* cachedGraph = static_cast<CachedGraph *>(cache_->LookUp(key));
-        if(!cachedGraph)
-        {
-            MPSCachedGraph *tmpCachedGraph = cache_->CreateCachedGraph(key, ^ MPSCachedGraph * () {
-
-                CachedGraph *newCachedGraph = nil;
-                @autoreleasepool {
-                    MPSGraph* mpsGraph = make_mps_graph();
-                    newCachedGraph = new CachedGraph(mpsGraph);
-                    MPSGraphTensor* inputTensor= mpsGraphRankedPlaceHolder(mpsGraph, A);
-                    MPSGraphTensor* outputTensor = [mpsGraph inverseOfTensor: inputTensor
-                                                                    name: nil];
-
-                    newCachedGraph->inputTensor_ = inputTensor;
-                    newCachedGraph->outputTensor_ = outputTensor;
-                }
-
-                return newCachedGraph;
-
-            });
-            cachedGraph = static_cast<CachedGraph *>(tmpCachedGraph);
-        }
-
-        Placeholder inputPlaceholder = Placeholder(cachedGraph->inputTensor_, A);
-        Placeholder outputPlaceholder = Placeholder(cachedGraph->outputTensor_, isContiguous ? result : output);
-
-        NSDictionary<MPSGraphTensor*, MPSGraphTensorData*>* feeds = @{
-            inputPlaceholder.getMPSGraphTensor() : inputPlaceholder.getMPSGraphTensorData()
-        };
-
-        NSDictionary<MPSGraphTensor*, MPSGraphTensorData*>* results = @{
-            outputPlaceholder.getMPSGraphTensor() : outputPlaceholder.getMPSGraphTensorData()
-        };
-
-        runMPSGraph(stream, cachedGraph->graph(), feeds, results);
-        if (!isContiguous) {
-            result.copy_(output);
-        }
-    }
+  }
 }
 
 } // namespace at::native