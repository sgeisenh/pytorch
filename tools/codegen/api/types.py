--- conflicted
+++ resolved
@@ -17,16 +17,10 @@
 _T = TypeVar("_T")
 
 TENSOR_LIST_LIKE_CTYPES = [
-<<<<<<< HEAD
-    'at::TensorList',
-    'const c10::List<c10::optional<at::Tensor>> &',
-    'const at::ITensorListRef &',
-    'const at::IOptTensorListRef &'
-=======
     "at::TensorList",
     "const c10::List<c10::optional<at::Tensor>> &",
     "const at::ITensorListRef &",
->>>>>>> 6f9d5847
+    "const at::IOptTensorListRef &",
 ]
 
 # An ArgName is just the str name of the argument in schema;
