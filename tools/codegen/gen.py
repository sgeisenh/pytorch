import os
from typing import List, Dict, Optional, Tuple, Set, Any, Union, Sequence, TypeVar
from typing_extensions import Literal
import yaml
from collections import OrderedDict, defaultdict, namedtuple
import argparse
import pathlib
import json
from dataclasses import dataclass
# import sys

# def info(type, value, tb):
    # if hasattr(sys, 'ps1') or not sys.stderr.isatty() or type != AssertionError:
        # # we are in interactive mode or we don't have a tty-like
        # # device, so we call the default hook
        # sys.__excepthook__(type, value, tb)
    # else:
        # import traceback, pdb
        # # we are NOT in interactive mode, print the exception...
        # traceback.print_exception(type, value, tb)
        # print
        # # ...then start the debugger in post-mortem mode.
        # pdb.pm()

# sys.excepthook = info

from tools.codegen.model import (Argument, DispatchKey, FunctionSchema,
                                 Location, NativeFunction,
                                 NativeFunctionsGroup, OperatorName,
                                 BackendIndex, BackendMetadata,
                                 OptionalType, SchemaKind, SelfArgument,
                                 TensorOptionsArguments, Type, Variant,
                                 is_cuda_dispatch_key,
                                 is_generic_dispatch_key,
<<<<<<< HEAD
                                 NativeFunctionsViewGroup,
                                 gen_copy_variant_of_view_op,
                                 gets_generated_view_copy, ViewSchemaKind,
=======
                                 is_ufunc_dispatch_key,
>>>>>>> c3f7074a
                                 Tag, BaseOperatorName)
from tools.codegen.api.types import (Binding, CppSignature, CppSignatureGroup,
                                     DispatcherSignature, NativeSignature)
from tools.codegen.api import cpp
import tools.codegen.api.dispatcher as dispatcher
import tools.codegen.api.native as native
import tools.codegen.api.meta as meta
import tools.codegen.api.structured as structured
from tools.codegen.api.translate import translate
from tools.codegen.selective_build.selector import SelectiveBuilder
from tools.codegen.utils import (
    Target, concatMap, context, mapMaybe, YamlDumper, YamlLoader, FileManager, assert_never, make_file_manager
)
from tools.codegen.context import (method_with_native_function,
                                   native_function_manager,
                                   with_native_function_and_indices,
                                   with_native_function)
import tools.codegen.dest as dest
from tools.codegen.gen_functionalization_type import (
    needs_functionalization,
    gen_functionalization_definition,
    gen_functionalization_registration,
    gen_functionalization_view_inverse_declaration,
    gen_composite_view_copy_kernel,
)

T = TypeVar('T')

# Welcome to the ATen code generator v2!  The ATen code generator is
# responsible for parsing native_functions.yaml and then generating
# various generated files (e.g., TypeDefault.cpp) based on the operators
# defined in this file.  This means that the code generator knows how to
# parse function schema, and then translate this into various C++ types
# and boilerplate code.
#
# Some things to know about this file when you modify it:
#
# - This file has STRICT mypy typechecking.  Typecheck it with
#   `mypy --config mypy-strict.ini` in the root source directory
#
# - Most of the heavy lifting lives in external modules:
#   - 'model' has the data model for native_functions.yaml.  The classes
#     in those file represent what you see when you look at
#     a native_functions.yaml
#   - 'api' has conversions for how to translate JIT schema into
#     the various C++ APIs that the codegen interacts with.  There
#     are in fact THREE different C++ APIs: the public C++ API,
#     the dispatcher API, and the legacy disaptcher API.  See each
#     of these respective files for more information

# ~~~~~~~~~~~~~~~~~~~~~~~~~~~~~~~~~~~~~~~~~~~~~~~~~~~~~~~~~~~~~~~~~~~ #
#
#                         HELPER FUNCTIONS
#
# ~~~~~~~~~~~~~~~~~~~~~~~~~~~~~~~~~~~~~~~~~~~~~~~~~~~~~~~~~~~~~~~~~~~ #

class NamespaceHelper():
    """ A helper for constructing the namespace open and close strings for a nested set of namespaces.

        e.g. for namespace_str torch::lazy,

        prologue:
        namespace torch {
        namespace lazy {

        epilogue:
        } // namespace lazy
        } // namespace torch
    """
    def __init__(self, namespace_str: str):
        # cpp_namespace can be a colon joined string such as torch::lazy
        cpp_namespaces = namespace_str.split("::")
        self.prologue_ = "\n".join([f"namespace {n} {{" for n in cpp_namespaces])
        self.epilogue_ = "\n".join([f"}} // namespace {n}" for n in reversed(cpp_namespaces)])

    @property
    def prologue(self) -> str:
        return self.prologue_

    @property
    def epilogue(self) -> str:
        return self.epilogue_

# A custom loader for YAML to let us also keep track of line numbers
# of each entry in the YAML file
class LineLoader(YamlLoader):
    def construct_mapping(self, node, deep=False):  # type: ignore[no-untyped-def]
        mapping = super().construct_mapping(node, deep=deep)  # type: ignore[no-untyped-call]
        # Add 1 so line numbering starts at 1
        mapping['__line__'] = node.start_mark.line + 1
        return mapping

_GLOBAL_PARSE_NATIVE_YAML_CACHE = {}

# Parse native_functions.yaml into a sequence of NativeFunctions and Backend Indices.
ParsedYaml = namedtuple('ParsedYaml', ['native_functions', 'backend_indices'])

def parse_native_yaml_struct(es: object, path: str = "<stdin>") -> ParsedYaml:
    assert isinstance(es, list)
    rs: List[NativeFunction] = []
    bs: Dict[DispatchKey, Dict[OperatorName, BackendMetadata]] = defaultdict(dict)
    for e in es:
        assert isinstance(e.get('__line__'), int), e
        loc = Location(path, e['__line__'])
        funcs = e.get('func')
        with context(lambda: f'in {loc}:\n  {funcs}'):
            func, m = NativeFunction.from_yaml(e, loc)
            rs.append(func)
            BackendIndex.grow_index(bs, m)
    error_check_native_functions(rs)
    # Default dict is to prevent the codegen from barfing when we have a dispatch key that has no kernels yet.
    indices: Dict[DispatchKey, BackendIndex] = defaultdict(lambda: BackendIndex(
        dispatch_key=DispatchKey.Undefined,
        use_out_as_primary=True,
        external=False,
        device_guard=False,
        index={}))
    for k, v in bs.items():
        # All structured in-tree operators are implemented in terms of their out operator.
        indices[k] = BackendIndex(
            dispatch_key=k,
            use_out_as_primary=True,
            external=False,
            # Only cuda-like devices in tree require device guards
            device_guard=is_cuda_dispatch_key(k),
            index=v)
    return ParsedYaml(rs, indices)

def parse_native_yaml(path: str) -> ParsedYaml:
    global _GLOBAL_PARSE_NATIVE_YAML_CACHE
    if path not in _GLOBAL_PARSE_NATIVE_YAML_CACHE:
        with open(path, 'r') as f:
            es = yaml.load(f, Loader=LineLoader)
<<<<<<< HEAD
        assert isinstance(es, list)
        rs: List[NativeFunction] = []
        bs: Dict[DispatchKey, Dict[OperatorName, BackendMetadata]] = defaultdict(dict)
        for e in es:
            assert isinstance(e.get('__line__'), int), e
            loc = Location(path, e['__line__'])
            funcs = e.get('func')
            with context(lambda: f'in {loc}:\n  {funcs}'):
                func, m = NativeFunction.from_yaml(e, loc)
                rs.append(func)
                BackendIndex.grow_index(bs, m)

                # See Note [Codegen'd {view}_copy Operators]
                maybe_view_copy_info = gen_copy_variant_of_view_op(func)
                if maybe_view_copy_info is not None:
                    view_copy_f, view_copy_idx = maybe_view_copy_info
                    rs.append(view_copy_f)
                    BackendIndex.grow_index(bs, view_copy_idx)

        error_check_native_functions(rs)
        # Default dict is to prevent the codegen from barfing when we have a dispatch key that has no kernels yet.
        indices: Dict[DispatchKey, BackendIndex] = defaultdict(lambda: BackendIndex(
            dispatch_key=DispatchKey.Undefined,
            use_out_as_primary=True,
            external=False,
            device_guard=False,
            index={}))
        for k, v in bs.items():
            # All structured in-tree operators are implemented in terms of their out operator.
            indices[k] = BackendIndex(
                dispatch_key=k,
                use_out_as_primary=True,
                external=False,
                # Only cuda-like devices in tree require device guards
                device_guard=is_cuda_dispatch_key(k),
                index=v)
        _GLOBAL_PARSE_NATIVE_YAML_CACHE[path] = ParsedYaml(rs, indices)
=======
        _GLOBAL_PARSE_NATIVE_YAML_CACHE[path] = parse_native_yaml_struct(es, path=path)
>>>>>>> c3f7074a

    return _GLOBAL_PARSE_NATIVE_YAML_CACHE[path]

# Some assertions are already performed during parsing, but those are only within a single NativeFunction.
# Assertions here are meant to be performed across NativeFunctions.
def error_check_native_functions(funcs: Sequence[NativeFunction]) -> None:
    func_map: Dict[OperatorName, NativeFunction] = {}
    base_func_map: Dict[BaseOperatorName, List[NativeFunction]] = defaultdict(list)
    for f in funcs:
        func_map[f.func.name] = f
        base_func_map[f.func.name.name].append(f)
    for f in funcs:
        if f.structured_delegate is not None:
            delegate_func = func_map[f.structured_delegate]
            assert delegate_func.structured, \
                f"{f.func.name} is marked as a structured_delegate pointing to " \
                f"{f.structured_delegate}, but {f.structured_delegate} is not marked as structured. " \
                f"Consider adding 'structured=True' to the delegated operator"
        if f.tag is not None and f.tag is Tag.inplace_view:
            base_name = f.func.name.name
            overload_name = f.func.name.overload_name
            assert base_name.inplace, \
                f"{f.func.name} is marked with tag: inplace_view, but it doesn't follow the naming " \
                "convention for inplace ops - the codegen expects the base name to have a trailing underscore. "
            out_of_place_base_name = BaseOperatorName(base_name.base, False, base_name.dunder_method)
            assert len(base_func_map[out_of_place_base_name]) > 0, \
                f"{f.func.name} is marked with tag: inplace_view. The codegen expects there to be a corresponding " \
                f"out-of-place view op with the name '{base_name}' and matching schema, but it didn't find one. "


def cpp_string(s: str) -> str:
    """Convert a python string into a c++ string literal """
    s = s.replace('\\', '\\\\')
    s = s.replace('"', '\\"')
    s = s.replace('\a', '\\a')
    s = s.replace('\b', '\\b')
    s = s.replace('\f', '\\f')
    s = s.replace('\n', '\\n')
    s = s.replace('\v', '\\v')
    s = s.replace('\t', '\\t')
    return f'"{s}"'

# ~~~~~~~~~~~~~~~~~~~~~~~~~~~~~~~~~~~~~~~~~~~~~~~~~~~~~~~~~~~~~~~~~~~ #
#
#                        C++ CODE GENERATION
#
# ~~~~~~~~~~~~~~~~~~~~~~~~~~~~~~~~~~~~~~~~~~~~~~~~~~~~~~~~~~~~~~~~~~~ #

# Most functions in this section are curried: they consist of a function
# that takes some parameters (e.g., what is to be generated) which itself
# returns a function that actually maps NativeFunction to the code
# to be generated.  This pattern makes it convenient to use map, concatMap
# and similar functional combinators.

def static_dispatch_keys(backend: Optional[BackendIndex]) -> List[DispatchKey]:
    if backend is None:
        return []
    else:
        return [
            backend.dispatch_key,
            DispatchKey.CompositeImplicitAutograd,
            DispatchKey.CompositeExplicitAutograd
        ]

def get_static_dispatch_backend(f: NativeFunction, backend_index: BackendIndex) -> Optional[DispatchKey]:
    if (f.structured_delegate is not None or backend_index.has_kernel(f)):
        # TODO: for ops with structured_delegate it should check the dispatch table of
        # the out variant instead. For now, these structured ops all have CPU/CUDA kernels
        # so we always dispatch to the `backend`, but this could be wrong when we
        # migrate math/default_backend ops to use structured delegate.
        return backend_index.dispatch_key
    elif f.has_composite_explicit_autograd_kernel:
        return DispatchKey.CompositeExplicitAutograd
    elif f.has_composite_implicit_autograd_kernel:
        return DispatchKey.CompositeImplicitAutograd
    return None


def static_dispatch_ops_header(
        f: NativeFunction,
        backend_index: Optional[BackendIndex]) -> Optional[str]:
    if backend_index is None or f.manual_kernel_registration:
        return None

    dispatch_key = get_static_dispatch_backend(f, backend_index)
    return (f'#include <ATen/ops/{f.root_name}_{dispatch_key.lower()}_dispatch.h>'
            if dispatch_key is not None else None)


def static_dispatch_extra_headers(backend: Optional[BackendIndex], skip_tensor_include: bool = False) -> List[str]:
    if skip_tensor_include:
        # See Note [Avoiding Include Cycles In Static Dispatch]
        maybe_inl = '_inl'
    else:
        maybe_inl = ''
    return [f'#include <ATen/{dispatch_key}Functions{maybe_inl}.h>'
            for dispatch_key in static_dispatch_keys(backend)]


def static_dispatch(
        f: NativeFunction, cpp_sig: CppSignature,
        *, method: bool, backend_index: Optional[BackendIndex]
) -> Optional[str]:
    if backend_index is None or f.manual_kernel_registration:
        return None
    target_sig = CppSignatureGroup.from_native_function(f, method=False, fallback_binding=False).signature
    name = target_sig.name()
    exprs = translate(cpp_sig.arguments(), target_sig.arguments(), method=method)
    exprs_str = ', '.join(a.expr for a in exprs)

    dispatch_key = get_static_dispatch_backend(f, backend_index)
    if dispatch_key is not None:
        return f'return at::{dispatch_key.lower()}::{name}({exprs_str});'

    return f'TORCH_CHECK(false, "Static dispatch does not support {name} for {backend_index.dispatch_key}.");'

# Generates RegisterSchema.cpp.  Depending on the selector, either
# all schemas are registered, or only some are (in the case of
# selective build)
@dataclass(frozen=True)
class RegisterSchema:
    selector: SelectiveBuilder

    @method_with_native_function
    def __call__(self, f: NativeFunction) -> Optional[str]:
        if not self.selector.is_native_function_selected(f):
            return None
        return f'm.def({cpp_string(str(f.func))});\n'

# Generates Operators.h and Operators.cpp.
# These provide macros that, given an operator and overload name, allow users
# to access an "un-overloaded" function version of the operator. This
# is useful for extension writers who want to (1) want to decltype the operator
# and (2) don't want to worry about method-only operators.
@dataclass(frozen=True)
class ComputeOperators:
    target: Union[
        Literal[Target.DECLARATION],
        Literal[Target.DEFINITION]
    ]

    @method_with_native_function
    def __call__(self, f: NativeFunction) -> str:
        sig = DispatcherSignature.from_schema(f.func)
        name = f.func.name.unambiguous_name()
        call_method_name = 'call'
        redispatch_method_name = 'redispatch'

        if self.target is Target.DECLARATION:
            # Note [The ATen Operators API]
            # The ATen Operators API lives in the at::_ops namespace, and contains compile-time
            # metadata about each operator + entry points into the Dispatcher.
            # The C++ function, method, and redispatch API's are all implemented as wrappers
            # into various bits of the structs defined here.
            #
            # Important characteristics about the Operators API:
            # (1) It follows the Dispatcher API.
            #     This is kind of necessary to avoid overhead.
            #     For example: if it followed the C++ API, then all of the faithful C++ factory functions
            #     would need to wrap their arguments into TensorOptions only to unwrap them again.
            # (2) Overload names are disambiguated.
            #     This is helpful for pytorch extenders who would like to decltype() an aten operator,
            #     that has overloads, e.g. decltype(at::_ops::mul_Tensor::call)
            # (3) No argument defaulting is allowed.
            #     This is more of an implementation detail to avoid #include cycles,
            #     since TensorBody.h (which defines the Tensor class) needs to include this file.
            # (4) manual_cpp_bindings and faithful names are not included in the API.
            #     This applies to stuff like __dispatch__is_complex(), and add_outf().
            #     These aren't "real aten ops", they're just additional functions provided by the C++ API.
            #     They're implemented as wrappers in Functions.h that call into the actual operators
            #     defined here, i.e. at::_ops::is_complex::call() and at::_ops::add_out::call().
            #     This means that ATEN_OP(is_complex) will not fastpath, and will go through the dispatcher.
            return f"""
struct TORCH_API {name} {{
  using schema = {sig.type()};
  using ptr_schema = schema*;
  // See Note [static constexpr char* members for windows NVCC]
  STATIC_CONSTEXPR_STR_INL_EXCEPT_WIN_CUDA(name, "aten::{f.func.name.name}")
  STATIC_CONSTEXPR_STR_INL_EXCEPT_WIN_CUDA(overload_name, "{f.func.name.overload_name}")
  STATIC_CONSTEXPR_STR_INL_EXCEPT_WIN_CUDA(schema_str, {cpp_string(str(f.func))})
  static {sig.defn(name=call_method_name, is_redispatching_fn=False)};
  static {sig.defn(name=redispatch_method_name, is_redispatching_fn=True)};
}};"""
        elif self.target is Target.DEFINITION:
            defns = f"""
STATIC_CONST_STR_OUT_OF_LINE_FOR_WIN_CUDA({name}, name, "aten::{f.func.name.name}")
STATIC_CONST_STR_OUT_OF_LINE_FOR_WIN_CUDA({name}, overload_name, "{f.func.name.overload_name}")
STATIC_CONST_STR_OUT_OF_LINE_FOR_WIN_CUDA({name}, schema_str, {cpp_string(str(f.func))})

// aten::{f.func}
static C10_NOINLINE c10::TypedOperatorHandle<{name}::schema> create_{name}_typed_handle() {{
  return c10::Dispatcher::singleton()
      .findSchemaOrThrow({name}::name, {name}::overload_name)
      .typed<{name}::schema>();
}}
"""

            for is_redispatching_fn in [False, True]:
                if is_redispatching_fn:
                    dispatcher_exprs_str = ', '.join(['dispatchKeySet'] + [a.name for a in sig.arguments()])
                    dispatcher_call = 'redispatch'
                    method_name = f'{name}::{redispatch_method_name}'
                else:
                    dispatcher_exprs_str = ', '.join([a.name for a in sig.arguments()])
                    dispatcher_call = 'call'
                    method_name = f'{name}::{call_method_name}'

                defns += f"""
// aten::{f.func}
{sig.defn(name=method_name, is_redispatching_fn=is_redispatching_fn)} {{
    static auto op = create_{name}_typed_handle();
    return op.{dispatcher_call}({dispatcher_exprs_str});
}}
"""
            return defns
        else:
            assert_never(self.target)


# Generates Functions.h, which provides the functional public C++ API,
# and the scaffolding to call into the dispatcher from these functions.
@dataclass(frozen=True)
class ComputeFunction:
    static_dispatch_backend_index: Optional[BackendIndex]

    @method_with_native_function
    def __call__(self, f: NativeFunction) -> Optional[str]:
        if Variant.function not in f.variants:
            return None

        sig_group = CppSignatureGroup.from_native_function(f, method=False, fallback_binding=f.manual_cpp_binding)

        def generate_defn(faithful: bool) -> str:
            if faithful:
                sig = sig_group.faithful_signature
                assert sig is not None
            else:
                sig = sig_group.signature

            # See Note [The ATen Operators API]
            target_sig = DispatcherSignature.from_schema(f.func)
            exprs = translate(sig.arguments(), target_sig.arguments())
            exprs_str = ', '.join([e.expr for e in exprs])

            static_dispatch_block = static_dispatch(f, sig, method=False, backend_index=self.static_dispatch_backend_index)
            if static_dispatch_block is None:
                return f"""
// aten::{f.func}
TORCH_API inline {sig.decl()} {{
    return at::_ops::{f.func.name.unambiguous_name()}::call({exprs_str});
}}
"""
            else:
                return f"""
// aten::{f.func}
TORCH_API inline {sig.decl()} {{
    {static_dispatch_block}
}}
"""
        result = generate_defn(False)
        if sig_group.faithful_signature is not None:
            result += generate_defn(True)

        return result

# Generates TensorBody.h. This file provides the object-oriented (method-based)
# public C++ API, and the scaffolding to call into the dispatcher from these functions.
@dataclass(frozen=True)
class ComputeTensorMethod:
    target: Union[
        Literal[Target.DECLARATION],
        Literal[Target.DEFINITION]
    ]
    static_dispatch_backend_index: Optional[BackendIndex]

    @method_with_native_function
    def __call__(self, f: NativeFunction) -> Optional[str]:
        if Variant.method not in f.variants:
            return None

        assert not f.func.is_out_fn()
        assert f.func.arguments.self_arg is not None

        sig_group = CppSignatureGroup.from_native_function(f, method=True, fallback_binding=f.manual_cpp_binding)

        if self.target is Target.DECLARATION:
            result = f"{sig_group.signature.decl()} const;\n"
            if sig_group.faithful_signature is not None:
                result += f"{sig_group.faithful_signature.decl()} const;\n"
            return result

        if self.target is not Target.DEFINITION:
            assert_never(self.target)

        def generate_defn(faithful: bool) -> str:
            if faithful:
                sig = sig_group.faithful_signature
                assert sig is not None
            else:
                sig = sig_group.signature

            target_sig = DispatcherSignature.from_schema(f.func)
            exprs = translate(sig.arguments(), target_sig.arguments(), method=True)
            exprs_str = ', '.join([e.expr for e in exprs])

            static_dispatch_block = static_dispatch(f, sig, method=True, backend_index=self.static_dispatch_backend_index)
            if static_dispatch_block is None:
                return f"""
// aten::{f.func}
inline {sig.defn(prefix="Tensor::")} const {{
    return at::_ops::{f.func.name.unambiguous_name()}::call({exprs_str});
}}
"""
            else:
                return f"""
// aten::{f.func}
inline {sig.defn(prefix="Tensor::")} const {{
    {static_dispatch_block}
}}
"""

        result = generate_defn(faithful=False)
        if sig_group.faithful_signature is not None:
            result += generate_defn(faithful=True)

        return result

# Generates RedispatchFunctions.h.
# This is similar to the C++ API defined in Functions.h, but provides access
# to the dispatcher's redispatch API.
@dataclass(frozen=True)
class ComputeRedispatchFunction:

    @method_with_native_function
    def __call__(self, f: NativeFunction) -> Optional[str]:
        # We unconditionally generate function variants of the redispatch API.
        # This is mainly because we can namespace functions separately, but not methods,
        sig_group = CppSignatureGroup.from_native_function(f, method=False, fallback_binding=f.manual_cpp_binding)

        def generate_defn(faithful: bool) -> str:
            if faithful:
                sig = sig_group.faithful_signature
                assert sig is not None
            else:
                sig = sig_group.signature

            target_sig = DispatcherSignature.from_schema(f.func)
            exprs = translate(sig.arguments(), target_sig.arguments())
            exprs_str = ', '.join(['dispatchKeySet'] + [a.expr for a in exprs])

            return f"""
// aten::{f.func}
TORCH_API inline {sig.decl(is_redispatching_fn=True)} {{
    return at::_ops::{f.func.name.unambiguous_name()}::redispatch({exprs_str});
}}
"""
        result = generate_defn(False)
        if sig_group.faithful_signature is not None:
            result += generate_defn(True)

        return result


# Generates ATenOpList.cpp, a runtime accessible list of all aten
# operators.
# TODO: This was historically used to help some JIT interop code
# figure out whether or not to treat aten namespace'd operators
# one way or another, we should reevaluate if this is actually needed.
@with_native_function
def compute_aten_op(f: NativeFunction) -> str:
    return f'{{"aten::{f.func.name.name}", "{f.func.name.overload_name}"}},'

# Generates MetaFunctions.h
def compute_meta_function_declaration(g: NativeFunctionsGroup) -> Optional[str]:
    if not g.structured:
        return None
    with native_function_manager(g.out):
        name = meta.name(g)
        args = structured.meta_arguments(g)
        args_str = ', '.join(a.decl() for a in args)
        parent_class = g.out.structured_inherits
        if parent_class is None:
            parent_class = "at::impl::MetaBase"
        meta_return = "void"
        precomputed = g.out.precomputed if g.structured else None

        if precomputed:
            # Generate the template declaration with one bool parameter for each
            # precomputed element. Each parameter is true if the corresponding (in
            # terms of position) precomputed element has been set.
            precomputed_values = [*precomputed.replace.values(), precomputed.add]
            precomputed_elements = [elem for replace_list in precomputed_values for elem in replace_list]
            precomputed_template_parameters = [elem.name.upper() for elem in precomputed_elements]
            precomputed_template_params_str = ", ".join(f"bool {param} = false" for param in precomputed_template_parameters)
            precompute_template_decl = f"template <{precomputed_template_params_str}>"

            # Generate a string containing declarations of all precomputed elements.
            precomputed_elements_with_cpp_types = [
                structured.argument_type(elem, binds=elem.name)
                for elem in precomputed_elements
            ]

            precomputed_elements_decl = ";\n".join(
                f"{elem.cpp_type(strip_ref=True)} {elem.name}" for elem in precomputed_elements_with_cpp_types
            )

            # Generate "setter" methods for each precomputed element. Each method will return
            # a new instance of precompute_out with the template parameter that corresponds to
            # the member set by the method to true (to indicate that it has been set).
            setter_methods = []
            for i, elem in enumerate(precomputed_elements):
                # Generate the signature. The return type will be the same
                # as the type of `this` but with the template parameter
                # corresponding to the element set by this method set to true.
                # The assert generated below will ensure that this template
                # parameter is false on the type of `this`.
                return_ty_templates = ", ".join(
                    precomputed_template_parameters[:i] + ["true"] + precomputed_template_parameters[i + 1:]
                )
                return_ty = f"precompute_out<{return_ty_templates}>"
                elem_cpp_ty = precomputed_elements_with_cpp_types[i].cpp_type(strip_ref=True)
                signature = f"{return_ty} set_{elem.name}({elem_cpp_ty} value)"

                # Generate an assert which checks that the
                # template parameter corresponding to the precomputed
                # element that is set by this method is false on the
                # class corresponding to the object that `this` points to.
                # This ensures that each element can be set only once.
                assert_msg = f"\"{precomputed_elements[i].name} already set\""
                assert_stmt = f"static_assert({precomputed_template_parameters[i]} == false, {assert_msg});"

                # Generate the new object construction block. All state
                # except the element that this method sets is copied from the
                # object that `this` points to. The value for the element that
                # the method sets is taken from a method parameter.
                construction_stmts = []
                construction_stmts.append(f"{return_ty} ret;")

                for j, elem in enumerate(precomputed_elements):
                    if i == j:
                        construction_stmts.append(f"ret.{elem.name} = value;")
                    else:
                        construction_stmts.append(f"ret.{elem.name} = this->{elem.name};")

                construction_stmts.append("return ret;")
                construction_block = "\n".join(construction_stmts)

                setter_methods.append(f"""
                    {signature} {{
                        {assert_stmt}
                        {construction_block}
                    }}
                """)
            setter_methods_decl = "\n".join(setter_methods)

            # Meta should return an instance of the struct containing the precomputed elements.
            meta_return_template_params = ", ".join(["true"] * len(precomputed_template_parameters))
            # This typedef (actually a using statement) is needed so that TORCH_META_FUNC can reuse the return
            # type (which has a variable number of template parameters).
            meta_return_typedef = f"using meta_return_ty = precompute_out <{meta_return_template_params}>;"
            meta_return = "meta_return_ty"
            precomputed_decl = f"""
                {precompute_template_decl}
                struct TORCH_API precompute_out {{
                    {setter_methods_decl}
                    {precomputed_elements_decl};
            }};"""
        else:
            meta_return_typedef = ""
            precomputed_decl = ""

        return f"""\
struct TORCH_API structured_{name} : public {parent_class} {{
    {precomputed_decl}
    {meta_return_typedef}
    {meta_return} meta({args_str});
}};
"""


def needs_backend_select(f: NativeFunction, selector: SelectiveBuilder) -> bool:
    name = str(f.func.name.name)
    if name.endswith('_like') or name.startswith('new_'):
        return False
    if f.func.arguments.tensor_options is None:
        return False
    return selector.is_native_function_selected(f)


# Generates RegisterBackendSelect.cpp, a series of kernels which provide
# specialized computation of dispatch key for operator signatures which cannot
# be easily done automatically using templating.
@dataclass(frozen=True)
class ComputeBackendSelect:
    target: Union[
        Literal[Target.DEFINITION],
        Literal[Target.REGISTRATION]
    ]

    # Selector object to determine which operators to generate
    # registration code for.
    selector: SelectiveBuilder

    @method_with_native_function
    def __call__(self, f: NativeFunction) -> Optional[str]:
        if not needs_backend_select(f, self.selector):
            return None

        name = native.name(f.func)
        native_sig = NativeSignature(f.func)

        native_tensor_args = [
            a for a in native_sig.arguments()
            if isinstance(a.argument, Argument) and a.argument.type.is_tensor_like()
        ]

        dispatcher_sig = DispatcherSignature.from_schema(f.func)

        sig: Union[NativeSignature, DispatcherSignature]
        sig = dispatcher_sig
        dispatcher_exprs = dispatcher_sig.exprs()
        dispatch_key = "c10::computeDispatchKey(dtype, layout, device)"

        if self.target is Target.DEFINITION:
            # I don't think there's actually a good reason to generate
            # these two cases differently
            # The first case could probably be improved though- it calls computeDispatchKeySet(),
            # which looks at TLS dispatch keys- there should not be any by the time we reach backend select.
            if native_tensor_args:
                tensor_args = ', '.join(a.name for a in native_tensor_args)
                compute_dk = f"""\
DispatchKeySet _dk_set = c10::DispatchKeySet({dispatch_key}) | c10::detail::multi_dispatch_key_set({tensor_args});
  DispatchKeySet _dk_mask = c10::DispatchKeySet(DispatchKeySet::FULL_AFTER, DispatchKey::BackendSelect);
  DispatchKeySet _dk = c10::impl::computeDispatchKeySet(_dk_set, _dk_mask);"""
            else:
                compute_dk = f"DispatchKeySet _dk = c10::DispatchKeySet({dispatch_key});"
            return f"""\
// aten::{f.func}
C10_ALWAYS_INLINE
{sig.defn(name)} {{
  {compute_dk}
  return at::_ops::{f.func.name.unambiguous_name()}::redispatch(
      _dk, {', '.join(a.expr for a in dispatcher_exprs)});
}}
"""
        elif self.target is Target.REGISTRATION:
            return f"""m.impl("aten::{f.func.name}", TORCH_FN({name}));"""
        else:
            assert_never(self.target)

# ~~~~~~~~~~~~~~~~~~~~~~~~~~~~~~~~~~~~~~~~~~~~~~~~~~~~~~~~~~~~~~~~~~~ #
#
#                       YAML CODE GENERATION
#
# ~~~~~~~~~~~~~~~~~~~~~~~~~~~~~~~~~~~~~~~~~~~~~~~~~~~~~~~~~~~~~~~~~~~ #

def format_yaml(data: object) -> str:
    # Ignore alias in Dumper
    YamlDumper.ignore_aliases = lambda self, data: True  # type: ignore[assignment]

    # Support serializing OrderedDict
    def dict_representer(dumper: Any, data: Any) -> Any:
        return dumper.represent_dict(data.items())
    YamlDumper.add_representer(OrderedDict, dict_representer)  # type: ignore[no-untyped-call]
    # Some yaml parsers (e.g. Haskell's) don't understand line breaks.
    # width=1e9 turns off optional line breaks and improves
    # the portability of the outputted yaml.
    return yaml.dump(data, default_flow_style=False, Dumper=YamlDumper, width=1e9)  # type: ignore[no-any-return]

# For some reason, some defaults we write to YAML are written as native
# YAML objects, rather than doing them uniformly as strings.  This
# function detects those cases and converts them into native Python
# objects.
def pythonify_default(s: str) -> object:
    if s == 'true':
        return True
    elif s == 'false':
        return False

    try:
        return int(s)
    except ValueError:
        try:
            return float(s)
        except ValueError:
            return s

# What is a dynamic type?  Over time, the semantic meaning of
# dynamic type has degraded to meaninglessness (in the old days,
# it captured dtype-ness of types, but that has gone away with
# the removal of TH).  These days, it's mostly the same thing as
# the C++ API argument type, except that Tensor and Tensor?
# arguments simply present as Tensor.
#
# TODO: Get rid of dynamic_type, after getting tools/autograd
# to use the new codegen framework
def dynamic_type(t: Type) -> str:
    if isinstance(t, OptionalType):
        return dynamic_type(t.elem)
    # Note we don't use t.is_tensor_like() here because it would
    # also include Tensor[]
    if str(t) == 'Tensor':
        return 'at::Tensor'
    return cpp.argumenttype_type(t, mutable=False, binds='__placeholder__').cpp_type()

def compute_method_of_yaml(variants: Set[Variant]) -> List[str]:
    # This is written out explicitly to ensure that Tensor and
    # namespace are put into the list in the right order
    method_of = ['Type']
    if Variant.method in variants:
        method_of.append('Tensor')
    if Variant.function in variants:
        method_of.append('namespace')
    return method_of

def compute_returns_yaml(f: NativeFunction) -> Tuple[List[Dict[str, str]], Dict[str, str]]:
    # Note [name and field_name]
    # ~~~~~~~~~~~~~~~~~~~~~~~~~~
    # To understand name_to_field_name, we must first talk about this
    # schema:
    #
    #   lstsq.X(Tensor self, Tensor A, *, Tensor(a!) X, Tensor(b!) qr) -> (Tensor(a!) solution, Tensor(b!) QR)
    #
    # There is something very odd about this schema: it is an out
    # variant of the function (that is to say, it will convert into
    # at::lstsq_out() in the C++ API), but the names of the output
    # return arguments don't match the keyword argument names of
    # the inputs.  It TURNS OUT that in this situation, the historical
    # Declarations.yaml we want to output is this (abbreviated to
    # only show relevant fields):
    #
    #   arguments:
    #     ...
    #   - field_name: solution
    #     name: X
    #   - field_name: QR
    #     name: qr
    #     ...
    #
    #   returns:
    #   - field_name: solution
    #     name: X
    #   - field_name: QR
    #     name: qr
    #
    # The name of the return fields is stored in 'field_name', and the
    # name of the arguments is stored in 'name'.  So when we process
    # arguments, we need a way to get at the corresponding return.  At
    # the moment, this is most conveniently done by constructing a
    # mapping from name (the argument concept) to field_name (the
    # return concept) while processing return arguments, since we don't
    # directly maintain this correspondence in the modeling of function
    # schema itself.
    #
    # See also https://github.com/pytorch/pytorch/issues/43114
    name_to_field_name: Dict[str, str] = {}

    # Compute the returns field of the YAML entry
    names = cpp.return_names(f)
    returns = []
    for i, (r, name) in enumerate(zip(f.func.returns, names)):
        ret = {
            'dynamic_type': dynamic_type(r.type),
            'name': name,
            'type': cpp.return_type(r).cpp_type(),
        }

        if r.name:
            # See Note [name and field_name]
            ret['field_name'] = r.name
            if f.func.is_out_fn():
                name_to_field_name[f.func.arguments.out[i].name] = r.name

        returns.append(ret)

    return returns, name_to_field_name

# arguments in yaml roughly corresponds to the public C++ API
def compute_cpp_argument_yaml(cpp_a: Binding, *, schema_order: bool, kwarg_only_set: Set[str],
                              out_arg_set: Set[str], name_to_field_name: Dict[str, str]) -> object:
    if isinstance(cpp_a.argument, TensorOptionsArguments):
        arg: Dict[str, object] = {
            'annotation': None,
            'dynamic_type': 'at::TensorOptions',
            'is_nullable': False,
            'name': cpp_a.name,
            'type': cpp_a.type,
            'kwarg_only': True,
        }
        if cpp_a.default is not None:
            arg['default'] = cpp_a.default
        return arg
    elif isinstance(cpp_a.argument, SelfArgument):
        raise AssertionError()
    elif isinstance(cpp_a.argument, Argument):
        return compute_argument_yaml(
            cpp_a.argument, schema_order=schema_order,
            kwarg_only_set=kwarg_only_set, out_arg_set=out_arg_set, name_to_field_name=name_to_field_name)

def compute_argument_yaml(a: Argument, *, schema_order: bool, kwarg_only_set: Set[str],
                          out_arg_set: Set[str], name_to_field_name: Dict[str, str]) -> object:
    arg: Dict[str, object] = {
        'annotation': str(a.annotation) if a.annotation else None,
        'dynamic_type': dynamic_type(a.type),
        'is_nullable': a.type.is_nullable(),
        'name': a.name,
        'type': cpp.argument_type(a, binds="__placeholder__").cpp_type(),
    }
    if a.default is not None:
        arg['default'] = pythonify_default(cpp.default_expr(a.default, a.type))
    if a.name in kwarg_only_set:
        arg['kwarg_only'] = True
    if a.name in out_arg_set:
        arg['output'] = True
        arg['allocate'] = True
        # See Note [name and field_name]
        if a.name in name_to_field_name:
            arg['field_name'] = name_to_field_name[a.name]
    # Historically, booleans don't get their size recorded, because it
    # is already built into the cpp type (e.g., std::array<bool, 4>)
    l = a.type.is_list_like()
    if l is not None and l.size is not None and str(l.elem) != 'bool':
        arg['size'] = l.size
    return arg

@with_native_function
def compute_declaration_yaml(f: NativeFunction) -> object:
    returns, name_to_field_name = compute_returns_yaml(f)

    # These sets are used to conveniently test if an argument is a
    # kwarg-only or out argument
    kwarg_only_set = set(a.name for a in f.func.arguments.flat_kwarg_only)
    out_arg_set = set(a.name for a in f.func.arguments.out)

    sig_group = CppSignatureGroup.from_native_function(f, method=False, fallback_binding=False)
    cpp_args = sig_group.signature.arguments()
    arguments = [
        compute_cpp_argument_yaml(
            cpp_a, schema_order=False,
            kwarg_only_set=kwarg_only_set, out_arg_set=out_arg_set, name_to_field_name=name_to_field_name)
        for cpp_a in cpp_args
    ]

    schema_order_jit_arguments = list(f.func.schema_order_arguments())

    schema_order_arguments = [
        compute_argument_yaml(
            a, schema_order=True,
            kwarg_only_set=kwarg_only_set, out_arg_set=out_arg_set, name_to_field_name=name_to_field_name)
        for a in schema_order_jit_arguments
    ]

    cpp_schema_order_types = [
        # NB: method here doesn't matter
        r.type for a in schema_order_jit_arguments
        for r in cpp.argument(
            a, method=False, cpp_no_default_args=set(), faithful=False, has_tensor_options=False)
    ]

    cpp_returns = cpp.returns_type(f.func.returns).cpp_type()
    schema_order_cpp_signature = f"{cpp_returns} ({', '.join(cpp_schema_order_types)})"

    is_factory_method = any(isinstance(a.argument, TensorOptionsArguments) for a in cpp_args) \
        and Variant.method not in f.variants

    return OrderedDict([
        ('name', cpp.name(f.func)),
        ('operator_name', str(f.func.name.name)),
        ('overload_name', str(f.func.name.overload_name)),
        ('manual_kernel_registration', f.manual_kernel_registration),
        ('category_override', f.category_override if f.category_override is not None else ''),
        ('schema_string', f'aten::{f.func}'),
        ('arguments', arguments),
        ('schema_order_cpp_signature', schema_order_cpp_signature),
        ('schema_order_arguments', schema_order_arguments),
        ('method_of', compute_method_of_yaml(f.variants)),
        ('mode', 'native'),
        ('python_module', '' if f.python_module is None else f.python_module),
        ('returns', returns),
        ('inplace', f.func.name.name.inplace),
        ('is_factory_method', is_factory_method),
        ('abstract', f.is_abstract),
        ('device_guard', f.device_guard),
        ('with_gil', False),
        ('deprecated', False),
        ('has_math_kernel', f.has_composite_implicit_autograd_kernel),
    ])

# See Note [Auto generated composite kernels]
def has_autogenerated_composite_kernel(f: NativeFunction) -> bool:
    return (f.structured or f.structured_delegate is not None) and \
           (f.func.kind() == SchemaKind.functional or f.func.kind() == SchemaKind.inplace)

@with_native_function_and_indices
def compute_registration_declarations(f: NativeFunction, backend_indices: Dict[DispatchKey, BackendIndex]) -> str:
    name = dispatcher.name(f.func)
    returns_type = dispatcher.returns_type(f.func.returns).cpp_type_registration_declarations()
    args = dispatcher.arguments(f.func)
    args_str = ', '.join(a.no_default().decl_registration_declarations() for a in args)
    comment_data : Dict[str, str] = {
        'schema': f'aten::{f.func}',
        # TODO: What exactly is the semantics of the 'dispatch' field?
        'dispatch': str(
            {k for k, v in backend_indices.items() if v.has_kernel(f)} != {DispatchKey.CompositeImplicitAutograd}),
        'default': str(f.has_composite_kernel or has_autogenerated_composite_kernel(f))
    }
    return f"""{returns_type} {name}({args_str}); // {json.dumps(comment_data)}
"""

# ~~~~~~~~~~~~~~~~~~~~~~~~~~~~~~~~~~~~~~~~~~~~~~~~~~~~~~~~~~~~~~~~~~~ #
#
#                           RUN IT ALL
#
# ~~~~~~~~~~~~~~~~~~~~~~~~~~~~~~~~~~~~~~~~~~~~~~~~~~~~~~~~~~~~~~~~~~~ #

def get_custom_build_selector(
        provided_op_registration_allowlist: Optional[List[str]],
        op_selection_yaml_path: Optional[str]) -> SelectiveBuilder:
    assert not (
        provided_op_registration_allowlist is not None and
        op_selection_yaml_path is not None), (
            "Both provided_op_registration_allowlist and " +
            "op_selection_yaml_path can NOT be provided at the " +
            "same time.")

    op_registration_allowlist: Optional[Set[str]] = None
    if provided_op_registration_allowlist is not None:
        op_registration_allowlist = set(provided_op_registration_allowlist)

    if op_registration_allowlist is not None:
        selector = SelectiveBuilder.from_legacy_op_registration_allow_list(
            op_registration_allowlist,
            True,
            False,
        )
    elif op_selection_yaml_path is not None:
        selector = SelectiveBuilder.from_yaml_path(op_selection_yaml_path)
    else:
        selector = SelectiveBuilder.get_nop_selector()

    return selector

def pre_group_native_functions(
        native_functions: Sequence[NativeFunction]) -> Dict[FunctionSchema, Dict[SchemaKind, NativeFunction]]:
    pre_grouped_native_functions: Dict[FunctionSchema, Dict[SchemaKind, NativeFunction]] = defaultdict(dict)
    for f in native_functions:
        d = pre_grouped_native_functions[f.func.signature()]
        assert f.func.kind() not in d
        d[f.func.kind()] = f
    return pre_grouped_native_functions

def get_grouped_by_view_native_functions(
        native_functions: Sequence[NativeFunction]
) -> Sequence[Union[NativeFunction, NativeFunctionsViewGroup]]:
    def maybe_create_view_group(d: Dict[ViewSchemaKind, NativeFunction]) -> List[Union[NativeFunction, NativeFunctionsViewGroup]]:
        funcs: List[Union[NativeFunction, NativeFunctionsViewGroup]] = []
        if ViewSchemaKind.aliasing not in d:
            # Case 1: this op / op group is not aliasing, so we don't create a view group.
            # We end up grouping inplace and out-of-place ops together in this mapping, so we need to return both of them.
            if ViewSchemaKind.non_aliasing in d:
                funcs.append(d[ViewSchemaKind.non_aliasing])
            if ViewSchemaKind.inplace in d:
                funcs.append(d[ViewSchemaKind.inplace])
            if ViewSchemaKind.out in d:
                funcs.append(d[ViewSchemaKind.out])
        else:
            # Case 2: this op group contains an aliasing op, so we create a ViewGroup for it.
            # The handling for out= ops here is unfortunate.
            # out= ops don't really make sense for view operators.
            # However, we have at least one exitsing {view}_copy.out operator in native_functions.yaml.
            # It shouldn't be part of a view group, so we explicitly don't group it.
            # There currently aren't any out= view ops (and there probably shouldn't be).
            # We also expect that when we hit this case, the `non_aliasing` op in the dict
            # *must* be a view_copy op (but this is asserted in the NativeFunctionsViewGroup constructor)
            if ViewSchemaKind.out in d:
                funcs.append(d[ViewSchemaKind.out])

            funcs.append(NativeFunctionsViewGroup(
                view=d[ViewSchemaKind.aliasing],
                view_copy=d.get(ViewSchemaKind.non_aliasing, None),
                view_inplace=d.get(ViewSchemaKind.inplace, None),
            ))
        return funcs

    grouped_by_views: Dict[FunctionSchema, Dict[ViewSchemaKind, NativeFunction]] = defaultdict(dict)
    for f in native_functions:
        schema = f.func.signature(strip_view_copy_name=True)
        assert f.view_schema_kind not in grouped_by_views[schema]
        grouped_by_views[schema][f.view_schema_kind] = f

    return list(concatMap(maybe_create_view_group, grouped_by_views.values()))

    def flatten_pre_group(d: Dict[SchemaKind, NativeFunction]) -> Sequence[Union[NativeFunction, NativeFunctionsGroup]]:
        r = NativeFunctionsGroup.from_dict(d)
        if r is None:
            return list(d.values())
        else:
            return [r]

    # TODO: how come ValuesView isn't a Sequence lol
    pre_grouped_native_functions = pre_group_native_functions(native_functions)
    return list(concatMap(flatten_pre_group, list(pre_grouped_native_functions.values())))

def get_grouped_native_functions(
        native_functions: Sequence[NativeFunction]) -> Sequence[Union[NativeFunction, NativeFunctionsGroup]]:
    def flatten_pre_group(d: Dict[SchemaKind, NativeFunction]) -> Sequence[Union[NativeFunction, NativeFunctionsGroup]]:
        r = NativeFunctionsGroup.from_dict(d)
        if r is None:
            return list(d.values())
        else:
            return [r]

    # TODO: how come ValuesView isn't a Sequence lol
    pre_grouped_native_functions = pre_group_native_functions(native_functions)
    return list(concatMap(flatten_pre_group, list(pre_grouped_native_functions.values())))

def gen_aggregated_headers(
        *,
        native_functions: Sequence[NativeFunction],
        grouped_native_functions: Sequence[Union[NativeFunction, NativeFunctionsGroup]],
        structured_native_functions: Sequence[NativeFunctionsGroup],
        static_dispatch_idx: Optional[BackendIndex],
        selector: SelectiveBuilder,
        backend_indices: Dict[DispatchKey, BackendIndex],
        cpu_fm: FileManager,
        cuda_fm: FileManager,
        functions_keys: Set[DispatchKey],
        dispatch_keys: Sequence[DispatchKey],
        rocm: bool,
) -> None:
    # Buck doesn't support dynamic output files, so we aggregate all operator
    # headers into a single file
    cpu_fm.write('NativeMetaFunctions.h', lambda: {
        'NativeMetaFunctions_includes': [],
        'NativeMetaFunctions_declarations': list(
            mapMaybe(compute_meta_function_declaration, structured_native_functions)),
    })
    method_native_functions = [fn for fn in native_functions
                               if Variant.method in fn.variants]
    non_method_native_functions = [fn for fn in native_functions
                                   if fn not in method_native_functions]
    cpu_fm.write('MethodOperators.h', lambda: {
        'MethodOperators_includes': [],
        'MethodOperators_declarations': list(mapMaybe(ComputeOperators(
            Target.DECLARATION), method_native_functions)),
    })
    cpu_fm.write('Operators.h', lambda: {
        'Operators_includes': ['#include <ATen/MethodOperators.h>'],
        'Operators_declarations': list(mapMaybe(ComputeOperators(
            Target.DECLARATION), non_method_native_functions)),
    })
    cpu_fm.write('Functions.h', lambda: {
        'static_dispatch_extra_headers': static_dispatch_extra_headers(static_dispatch_idx),
        'Functions_includes': ['#include <ATen/Operators.h>'],
        'Functions_declarations': list(mapMaybe(ComputeFunction(
            static_dispatch_backend_index=static_dispatch_idx), native_functions)),
    })
    cpu_fm.write('NativeFunctions.h', lambda: {
        'NativeFunctions_includes': ['#include <ATen/NativeMetaFunctions.h>'],
        'NativeFunctions_declarations': list(concatMap(
            # Convert to a set first to remove duplicate kernel names.
            # Backends are allowed to repeat kernel names; only generate the declaration once!
            lambda f: list(OrderedDict.fromkeys(concatMap(
                lambda backend_idx:
                    dest.compute_native_function_declaration(f, backend_idx),
                backend_indices.values()))),
            grouped_native_functions)),
    })

    for dispatch_key in dispatch_keys:
        fm = cuda_fm if is_cuda_dispatch_key(dispatch_key) else cpu_fm
        if dispatch_key in functions_keys:
            if dispatch_key in static_dispatch_keys(static_dispatch_idx):
                # See Note [Avoiding Include Cycles In Static Dispatch]
                inl_headers = ''
            else:
                inl_headers = f'#include <ATen/{dispatch_key}Functions_inl.h>'

            fm.write_with_template(f'{dispatch_key}Functions.h', 'DispatchKeyFunctions.h', lambda: {
                'dispatch_key': str(dispatch_key),
                'inline_headers_for_nonstatic_build': inl_headers,
            })
            fm.write_with_template(f'{dispatch_key}Functions_inl.h', 'DispatchKeyFunctions_inl.h', lambda: {
                'DispatchKeyFunctions_inl_includes': [],
                'dispatch_namespace': dispatch_key.lower(),
                'dispatch_namespaced_declarations': list(concatMap(
                    dest.RegisterDispatchKey(
                        backend_indices[dispatch_key],
                        Target.NAMESPACED_DECLARATION,
                        selector,
                        rocm=rocm,
                        cpp_namespace='at::native',
                        class_method_name=None),
                    grouped_native_functions
                )),
            })

        del fm

def gen_per_operator_headers(
        *,
        native_functions: Sequence[NativeFunction],
        grouped_native_functions: Sequence[Union[NativeFunction, NativeFunctionsGroup]],
        static_dispatch_idx: Optional[BackendIndex],
        selector: SelectiveBuilder,
        backend_indices: Dict[DispatchKey, BackendIndex],
        cpu_fm: FileManager,
        cuda_fm: FileManager,
        ops_fm: FileManager,
        functions_keys: Set[DispatchKey],
        dispatch_keys: Sequence[DispatchKey],
        rocm: bool,
) -> None:
    # For CMake builds, split operator declarations into separate headers in
    # the ATen/ops folder to split up header dependencies
    functions_by_root_name: Dict[str, List[NativeFunction]] = defaultdict(lambda: [])
    for fn in native_functions:
        functions_by_root_name[fn.root_name].append(fn)

    grouped_functions_by_root_name: Dict[str, List[Union[NativeFunction, NativeFunctionsGroup]]] = defaultdict(lambda: [])
    for group in grouped_native_functions:
        name = group.root_name
        grouped_functions_by_root_name[name].append(group)

    for name, functions in functions_by_root_name.items():
        ops_fm.write_with_template(
            f'{name}_ops.h', 'Operator.h', lambda: {
                'declarations': list(mapMaybe(ComputeOperators(
                    Target.DECLARATION), functions)),
            })

        ops_fm.write_with_template(
            f'{name}.h', 'Function.h', lambda: {
                'static_dispatch_ops_headers': list(mapMaybe(
                    lambda fn: static_dispatch_ops_header(fn, backend_index=static_dispatch_idx),
                    functions)),
                'operator_includes': f'#include <ATen/ops/{name}_ops.h>',
                'function_definitions': list(mapMaybe(ComputeFunction(
                    static_dispatch_backend_index=static_dispatch_idx), functions)),
            })

        grouped_functions = grouped_functions_by_root_name.get(name, [])
        structured_functions = [fn for fn in grouped_functions
                                if isinstance(fn, NativeFunctionsGroup) and fn.structured]
        is_structured = len(structured_functions) > 0


        if is_structured:
            ops_fm.write_with_template(
                f'{name}_meta.h', 'NativeMetaFunction.h', lambda: {
                    'meta_function_declarations': list(mapMaybe(
                        compute_meta_function_declaration, structured_functions)),
                })


        ops_fm.write_with_template(
            f'{name}_native.h', 'NativeFunction.h', lambda: {
                'extra_includes': (f'#include <ATen/ops/{name}_meta.h>'
                                   if is_structured else []),
                'native_function_declarations': list(concatMap(
                    # Convert to a set first to remove duplicate kernel names.
                    # Backends are allowed to repeat kernel names; only generate the declaration once!
                    lambda f: list(OrderedDict.fromkeys(concatMap(
                        lambda backend_idx:
                            dest.compute_native_function_declaration(f, backend_idx),
                        backend_indices.values()))),
                    grouped_functions)),
            })

    for category, suffix in [
            ('Functions', ''),
            ('Operators', '_ops'),
            ('NativeMetaFunctions', '_meta'),
            ('NativeFunctions', '_native'),
    ]:
        cpu_fm.write(f'{category}.h', lambda: {
            'static_dispatch_extra_headers': [],
            f'{category}_includes': [
                f'#include <ATen/ops/{name}{suffix}.h>'
                for name in sorted(functions_by_root_name.keys())
            ],
            f'{category}_declarations': [],
        })

    for dispatch_key in dispatch_keys:
        if dispatch_key not in functions_keys:
            continue

        dispatch_namespace = dispatch_key.lower()
        dispatch_names = []

        for name, functions in functions_by_root_name.items():
            grouped_functions = grouped_functions_by_root_name.get(name, [])
            declarations = list(concatMap(
                dest.RegisterDispatchKey(
                    backend_indices[dispatch_key],
                    Target.NAMESPACED_DECLARATION,
                    selector,
                    rocm=rocm,
                    cpp_namespace='at::native',
                    class_method_name=None),
                grouped_functions
            ))

            if len(declarations) == 0:
                continue

            dispatch_names.append(name)
            ops_fm.write_with_template(
                f'{name}_{dispatch_namespace}_dispatch.h',
                'DispatchKeyFunction.h', lambda: {
                    'dispatch_namespace': dispatch_namespace,
                    'dispatch_namespaced_declarations': declarations,
                })

        fm = cuda_fm if is_cuda_dispatch_key(dispatch_key) else cpu_fm
        if dispatch_key in static_dispatch_keys(static_dispatch_idx):
            # See Note [Avoiding Include Cycles In Static Dispatch]
            inl_headers = ''
        else:
            inl_headers = f'#include <ATen/{dispatch_key}Functions_inl.h>'

        fm.write_with_template(f'{dispatch_key}Functions.h', 'DispatchKeyFunctions.h', lambda: {
            'dispatch_key': str(dispatch_key),
            'inline_headers_for_nonstatic_build': inl_headers,
        })
        fm.write_with_template(f'{dispatch_key}Functions_inl.h', 'DispatchKeyFunctions_inl.h', lambda: {
            'dispatch_namespace': dispatch_namespace,
            'DispatchKeyFunctions_inl_includes': [
                f'#include <ATen/ops/{name}_{dispatch_namespace}_dispatch.h>'
                for name in sorted(dispatch_names)
            ],
            'dispatch_namespaced_declarations': [],
        })
        del fm

    cpu_fm.write('MethodOperators.h', lambda: {
        'MethodOperators_includes': sorted(
            f'#include <ATen/ops/{name}_ops.h>'
            for name, functions in functions_by_root_name.items()
            if any(Variant.method in fn.variants for fn in functions)
        ),
        'MethodOperators_declarations': [],
    })

def gen_headers(
        *,
        native_functions: Sequence[NativeFunction],
        grouped_native_functions: Sequence[Union[NativeFunction, NativeFunctionsGroup]],
        structured_native_functions: Sequence[NativeFunctionsGroup],
        static_dispatch_idx: Optional[BackendIndex],
        selector: SelectiveBuilder,
        backend_indices: Dict[DispatchKey, BackendIndex],
        core_fm: FileManager,
        cpu_fm: FileManager,
        cuda_fm: FileManager,
        ops_fm: FileManager,
        dispatch_keys: Sequence[DispatchKey],
        functions_keys: Set[DispatchKey],
        rocm: bool,
        per_operator_headers: bool,
) -> None:
    if per_operator_headers:
        gen_per_operator_headers(
            native_functions=native_functions,
            grouped_native_functions=grouped_native_functions,
            static_dispatch_idx=static_dispatch_idx,
            selector=selector,
            backend_indices=backend_indices,
            cpu_fm=cpu_fm,
            cuda_fm=cuda_fm,
            ops_fm=ops_fm,
            dispatch_keys=dispatch_keys,
            functions_keys=functions_keys,
            rocm=rocm,
        )
    else:
        gen_aggregated_headers(
            native_functions=native_functions,
            grouped_native_functions=grouped_native_functions,
            structured_native_functions=structured_native_functions,
            static_dispatch_idx=static_dispatch_idx,
            selector=selector,
            backend_indices=backend_indices,
            cpu_fm=cpu_fm,
            cuda_fm=cuda_fm,
            dispatch_keys=dispatch_keys,
            functions_keys=functions_keys,
            rocm=rocm,
        )

    def static_dispatch_method_headers() -> List[str]:
        return list(mapMaybe(
            lambda fn: static_dispatch_ops_header(fn, backend_index=static_dispatch_idx),
            [fn for fn in native_functions if Variant.method in fn.variants]))


    core_fm.write('TensorBody.h', lambda: {
        'static_dispatch_ops_headers': (
            static_dispatch_method_headers() if per_operator_headers
            else static_dispatch_extra_headers(static_dispatch_idx, skip_tensor_include=True)),
        'tensor_method_declarations': list(mapMaybe(ComputeTensorMethod(
            target=Target.DECLARATION, static_dispatch_backend_index=static_dispatch_idx), native_functions)),
        'tensor_method_definitions': list(mapMaybe(ComputeTensorMethod(
            target=Target.DEFINITION, static_dispatch_backend_index=static_dispatch_idx), native_functions)),
    })

    cpu_fm.write('RedispatchFunctions.h', lambda: {
        'function_redispatch_definitions': list(mapMaybe(ComputeRedispatchFunction(), native_functions)),
    })

    cpu_fm.write('RegistrationDeclarations.h', lambda: {
        'registration_declarations': [compute_registration_declarations(f, backend_indices) for f in native_functions],
    })


    def gen_aten_interned_strings() -> Dict[str, str]:
        attrs = set()  # All function argument names
        names = set()  # All ATen function names
        for func in native_functions:
            names.add(str(func.func.name.name))
            # Some operators don't have a functional variant but we still create a
            # symbol without the underscore
            names.add(func.func.name.name.base)

            for arg in func.func.schema_order_arguments():
                attrs.add(arg.name)

        # These are keywords in C++, so aren't valid symbol names
        # https://en.cppreference.com/w/cpp/language/operator_alternative
        names -= set(['and', 'and_eq', 'bitand', 'bitor', 'compl', 'not',
                      'not_eq', 'or', 'or_eq', 'xor', 'xor_eq'])

        return {
            'aten_symbols': ' \\\n'.join([
                f"_(aten, {name})" for name in sorted(names)
            ]),
            'attr_symbols': ' \\\n'.join([
                f"_(attr, {name})" for name in sorted(attrs)
            ]),
        }

    core_fm.write('aten_interned_strings.h', gen_aten_interned_strings)

def gen_source_files(
        *,
        native_functions: Sequence[NativeFunction],
        grouped_native_functions: Sequence[Union[NativeFunction, NativeFunctionsGroup]],
<<<<<<< HEAD
        native_functions_with_view_groups: Sequence[Union[NativeFunction, NativeFunctionsViewGroup]],
        static_dispatch_idx: Optional[BackendIndex],
=======
        structured_native_functions: Sequence[NativeFunctionsGroup],
>>>>>>> c3f7074a
        selector: SelectiveBuilder,
        backend_indices: Dict[DispatchKey, BackendIndex],
        core_fm: FileManager,
        cpu_fm: FileManager,
        cpu_vec_fm: FileManager,
        cuda_fm: FileManager,
        dispatch_keys: Sequence[DispatchKey],
        functions_keys: Set[DispatchKey],
        rocm: bool,
        force_schema_registration: bool,
        per_operator_headers: bool,
        skip_dispatcher_op_registration: bool,
) -> None:
    extra_cuda_headers = '''\
#include <c10/cuda/CUDAGuard.h>
#include <ATen/cuda/ATenCUDAGeneral.h>
#include <ATen/cuda/CUDADevice.h>
#include <ATen/cuda/CUDAContext.h>'''
    if rocm:
        extra_cuda_headers = '''\
#include <ATen/hip/impl/HIPGuardImplMasqueradingAsCUDA.h>
#include <ATen/hip/ATenHIPGeneral.h>
#include <ATen/hip/HIPDevice.h>
#include <ATen/hip/HIPContext.h>'''

    for dispatch_key in dispatch_keys:
        fm = cuda_fm if is_cuda_dispatch_key(dispatch_key) else cpu_fm

        if per_operator_headers:
            def operator_headers() -> List[str]:
                headers = []
                for g in grouped_native_functions:
                    is_registered = False
                    if backend_index.has_kernel(g):
                        is_registered = True
                    # The above has_kernel test on a group will only test for
                    # the existence of out dispatch, because that's how
                    # structured kernels work. But sometimes functions can be
                    # grouped but not be structured, and then you need to check
                    # each individual piece, as they may have manual dispatch
                    # entries.
                    elif isinstance(g, NativeFunctionsGroup) and any(backend_index.has_kernel(fn) for fn in g.functions()):
                        is_registered = True
                    # TODO: this condition is a bit questionable
                    elif g.structured and dispatch_key in (DispatchKey.Meta, DispatchKey.CompositeExplicitAutograd):
                        is_registered = True
                    if not is_registered:
                        continue

                    headers.append(f"#include <ATen/ops/{g.root_name}_native.h>")
                    if dispatch_key == DispatchKey.CompositeExplicitAutograd:
                        headers.append(f"#include <ATen/ops/{g.root_name}.h>")
                    if dispatch_key in functions_keys:
                        headers.append(
                            f"#include <ATen/ops/{g.root_name}_{dispatch_namespace}_dispatch.h>")

                return sorted(set(headers))
        else:
            def operator_headers() -> List[str]:
                headers = ["#include <ATen/NativeFunctions.h>"]
                if dispatch_key == DispatchKey.CompositeExplicitAutograd:
                    headers.append("#include <ATen/Functions.h>")
                if dispatch_key in functions_keys:
                    headers.append(f"#include <ATen/{dispatch_key!s}Functions.h>")
                return headers

        backend_index = backend_indices[dispatch_key]
        dispatch_namespace = str(dispatch_key).lower()
        fm.write_with_template(f'Register{dispatch_key}.cpp', 'RegisterDispatchKey.cpp', lambda: {
            'extra_cuda_headers': extra_cuda_headers if is_cuda_dispatch_key(dispatch_key) else '',
            'external_backend_headers': '',
            'dispatch_headers': dest.gen_registration_headers(backend_index, per_operator_headers, rocm),
            'ops_headers': operator_headers(),
            'DispatchKey': dispatch_key,
            'dispatch_namespace': dispatch_key.lower(),
            'dispatch_helpers': dest.gen_registration_helpers(backend_index),
            'dispatch_namespaced_definitions': list(concatMap(
                dest.RegisterDispatchKey(
                    backend_index,
                    Target.NAMESPACED_DEFINITION,
                    selector,
                    rocm=rocm,
                    cpp_namespace='at::native',
                    class_method_name=None),
                grouped_native_functions
            )),
            'dispatch_anonymous_definitions': list(concatMap(
                dest.RegisterDispatchKey(
                    backend_index,
                    Target.ANONYMOUS_DEFINITION,
                    selector,
                    rocm=rocm,
                    cpp_namespace='at::native',
                    class_method_name=None),
                grouped_native_functions
            )),
            'dispatch_registrations': [] if skip_dispatcher_op_registration else list(concatMap(
                dest.RegisterDispatchKey(
                    backend_index,
                    Target.REGISTRATION,
                    selector,
                    rocm=rocm,
                    cpp_namespace='at::native',
                    class_method_name=None),
                grouped_native_functions
            )),
        })

        for g in structured_native_functions:
            if not g.out.ufunc_inner_loop or not is_ufunc_dispatch_key(dispatch_key):
                continue
            name = g.functional.func.name.name
            if dispatch_key is DispatchKey.CPU:
                assert fm is cpu_fm
                fm.write_with_template(f'UfuncCPU_{name}.cpp', 'UfuncCPU.cpp', lambda: {
                    'meta_declaration': compute_meta_function_declaration(g),
                    'native_declaration':
                        dest.compute_native_function_declaration(g, backend_indices[dispatch_key]),
                    'native_definitions': dest.compute_ufunc_cpu(g),
                })
                cpu_vec_fm.write_with_template(f'UfuncCPUKernel_{name}.cpp', 'UfuncCPUKernel.cpp', lambda: {
                    'name': name,
                    'native_definitions': dest.compute_ufunc_cpu_kernel(g),
                })
            elif dispatch_key is DispatchKey.CUDA:
                cuda_headers = "#include <ATen/native/cuda/Loops.cuh>"
                if rocm:
                    cuda_headers = "#include <ATen/native/hip/Loops.cuh>"
                fm.write_with_template(f'UfuncCUDA_{name}.cu', 'UfuncCUDA.cu', lambda: {
                    'name': name,
                    'cuda_headers': cuda_headers,
                    'meta_declaration': compute_meta_function_declaration(g),
                    'native_declaration':
                        dest.compute_native_function_declaration(g, backend_indices[dispatch_key]),
                    'native_definitions': dest.compute_ufunc_cuda(g),
                })
            else:
                raise AssertionError(f'unrecognized {dispatch_key} for ufunc')

        del fm

    # BackendSelect is generated specially
    def gen_backend_select() -> Dict[str, List[str]]:
        relevant_fns = [fn for fn in native_functions if needs_backend_select(fn, selector)]
        return {
            'ops_headers': [f'#include <ATen/ops/{fn.root_name}_ops.h>' for fn in relevant_fns],
            'backend_select_method_definitions':
                list(mapMaybe(ComputeBackendSelect(Target.DEFINITION, selector), relevant_fns)),
            'backend_select_function_registrations':
                list(mapMaybe(ComputeBackendSelect(Target.REGISTRATION, selector), relevant_fns)),
        }
    cpu_fm.write('RegisterBackendSelect.cpp', gen_backend_select)

    schema_selector = selector
    if force_schema_registration:
        schema_selector = SelectiveBuilder.get_nop_selector()
    cpu_fm.write('RegisterSchema.cpp', lambda: {
        'schema_registrations': [] if skip_dispatcher_op_registration
        else list(mapMaybe(RegisterSchema(schema_selector), native_functions)),
    })

    def key_func(fn: Union[NativeFunction, NativeFunctionsGroup, NativeFunctionsViewGroup]) -> str:
        return fn.root_name

    cpu_fm.write_sharded(
        'Operators.cpp',
        native_functions,
        key_fn=key_func,
        env_callable=lambda fn: {
            'operator_headers': [f'#include <ATen/ops/{fn.root_name}.h>'],
            'definitions': [ComputeOperators(Target.DEFINITION)(fn)]},
        num_shards=5,
        sharded_keys={'operator_headers', 'definitions'}
    )

    cpu_fm.write('Functions.cpp', lambda: {})

    core_fm.write('TensorMethods.cpp', lambda: {})

    core_fm.write('ATenOpList.cpp', lambda: {
        'aten_ops': list(mapMaybe(compute_aten_op, native_functions)),
    })

    # We need to easily map from [inplace_op_name] -> [functional_op] for the functionalization pass,
    # so here I generate a mapping from every operator name to its corresponding functional NativeFunction (if it exist).
    pre_grouped_d: Dict[FunctionSchema, Dict[SchemaKind, NativeFunction]] = pre_group_native_functions(native_functions)
    to_functional_op: Dict[OperatorName, Optional[NativeFunction]] = {
        k: v for d in [
            {f.func.name: pre_grouped_d[func][SchemaKind.functional]
                if SchemaKind.functional in pre_grouped_d[func].keys() else None
                for f in pre_grouped_d[func].values()}
            for func in pre_grouped_d.keys()]
        for k, v in d.items()
    }


    def functionalization_env_callable(
            g: Union[NativeFunction, NativeFunctionsViewGroup]
    ) -> Dict[str, List[str]]:
        functions_needing_functionalization = [g] if needs_functionalization(selector, g) else []

        def gen_op_headers(g: Union[NativeFunction, NativeFunctionsViewGroup]) -> List[str]:
            if not needs_functionalization(selector, g):
                return []
            if isinstance(g, NativeFunctionsViewGroup):
                # view ops always get a functinalization kernel
                headers = [
                    f"#include <ATen/ops/{g.view.root_name}_native.h>",
                    f"#include <ATen/ops/{g.view.root_name}_ops.h>",
                ]
                if g.view_copy is not None:
                    headers += [
                        f"#include <ATen/ops/{g.view_copy.root_name}_native.h>",
                        f"#include <ATen/ops/{g.view_copy.root_name}_ops.h>",
                    ]
                return headers
            else:
                f = g
                return [
                    f"#include <ATen/ops/{f.root_name}_native.h>",
                    f"#include <ATen/ops/{f.root_name}_ops.h>",
                ]

        return {
            'ops_headers': gen_op_headers(g),
            'func_definitions': list(concatMap(
                lambda f: gen_functionalization_definition(
                    selector,
                    g,
                    # We need to manually map inplace ops to their out-of-place variants
                    # (we can't do this with NativeFunctionsGroup today because not all inplace ops have out= variants)
                    None if isinstance(g, NativeFunctionsViewGroup) else to_functional_op.get(g.func.name, None)),
                functions_needing_functionalization)),
            'func_registrations': list(concatMap(
                lambda f: gen_functionalization_registration(
                    selector, f, backend_indices[DispatchKey.CompositeImplicitAutograd]),
                functions_needing_functionalization)),
        }


    cpu_fm.write_sharded(
        'RegisterFunctionalization.cpp',
        native_functions_with_view_groups,
        key_fn=key_func,
        env_callable=functionalization_env_callable,
        num_shards=4,
        sharded_keys={'ops_headers', 'func_definitions', 'func_registrations'}
    )

    cpu_fm.write('FunctionalInverses.h', lambda: {
        'view_inverse_declarations': list(mapMaybe(
            lambda g: gen_functionalization_view_inverse_declaration(selector, g),
            [g for g in native_functions_with_view_groups if isinstance(g, NativeFunctionsViewGroup)]))
    })

    # See Note [Codegen'd {view}_copy Operators]
    # Every generated {view}_copy() native_function also comes with a generated composite implementation
    cpu_fm.write('CompositeViewCopyKernels.h', lambda: {
        'ops_headers': [
            f'#include <ATen/ops/{g.view.root_name}_ops.h>'
            for g in native_functions_with_view_groups if isinstance(g, NativeFunctionsViewGroup)
        ],
        'CompositeViewCopyKernel_Definitions': list(mapMaybe(
            gen_composite_view_copy_kernel,
            [g for g in native_functions_with_view_groups if isinstance(g, NativeFunctionsViewGroup)]))
    })


def gen_declarations_yaml(
        cpu_fm: FileManager,
        native_functions: Sequence[NativeFunction]) -> None:
    cpu_fm.write('Declarations.yaml', lambda:
                 format_yaml([compute_declaration_yaml(f) for f in native_functions]))

def main() -> None:
    parser = argparse.ArgumentParser(description='Generate ATen source files')
    parser.add_argument(
        '-s',
        '--source-path',
        help='path to source directory for ATen',
        default='aten/src/ATen')
    parser.add_argument(
        '-o',
        '--output-dependencies',
        help='output a list of dependencies into the given file and exit')
    parser.add_argument(
        '--dry-run', action='store_true',
        help='run without writing any files (still updates outputs)')
    parser.add_argument(
        '--per-operator-headers', action='store_true',
        help='generate separate headers per operator in ATen/ops')
    parser.add_argument(
        '-d', '--install_dir', help='output directory',
        default='build/aten/src/ATen')
    parser.add_argument(
        '--rocm',
        action='store_true',
        help='reinterpret CUDA as ROCm/HIP and adjust filepaths accordingly')
    # TODO: --op_registration_whitelist will be removed when all call-sites
    # for gen.py are moved over to using the operator YAML file for mobile
    # custom build.
    parser.add_argument(
        '--op_registration_whitelist',
        nargs='*',
        help='filter op registrations by the whitelist (if set); '
             'each item is `namespace`::`operator name` without overload name; '
             'e.g.: aten::empty aten::conv2d ...')
    parser.add_argument(
        '--op_selection_yaml_path',
        help='Provide a path to the operator selection (for custom build) YAML '
             'that contains the information about the set of selected operators '
             'and their categories (training, ...). Each operator is either a '
             'full operator name with overload or just a bare operator name. '
             'The operator names also contain the namespace prefix (e.g. aten::)')
    parser.add_argument(
        '--backend_whitelist',
        nargs='*',
        help='filter dispatch backend by the whitelist (if set), '
             'e.g.: CPU CUDA QuantizedCPU ...')
    parser.add_argument(
        '--static_dispatch_backend',
        help='generate static dispatch code for the specific backend (if set)')
    parser.add_argument(
        '--skip_dispatcher_op_registration',
        action='store_true',
        help='Avoid registering operators into the dispatcher.')
    parser.add_argument(
        '--force_schema_registration',
        action='store_true',
        help='force it to generate schema-only registrations for all ops, including'
             'those that are not listed on --op_registration_whitelist')
    parser.add_argument(
        '--generate',
        type=str,
        nargs='*',
        choices=['headers', 'sources', 'declarations_yaml'],
        default=['headers', 'sources', 'declarations_yaml'],
        help='Generate only a subset of files')
    options = parser.parse_args()

    selector = get_custom_build_selector(
        options.op_registration_whitelist,
        options.op_selection_yaml_path,
    )

    native_yaml_path = os.path.join(options.source_path, 'native/native_functions.yaml')
    parsed_yaml = parse_native_yaml(native_yaml_path)
    native_functions, backend_indices = parsed_yaml.native_functions, parsed_yaml.backend_indices

    grouped_native_functions = get_grouped_native_functions(native_functions)
<<<<<<< HEAD
    native_functions_with_view_groups = get_grouped_by_view_native_functions(native_functions)

    template_dir = os.path.join(options.source_path, "templates")
=======
    structured_native_functions = [g for g in grouped_native_functions
                                   if isinstance(g, NativeFunctionsGroup)]
>>>>>>> c3f7074a

    # NB: It is mandatory to NOT use os.path.join here, as the install directory
    # will eventually be ingested by cmake, which does not respect Windows style
    # path slashes.  If you switch this to use os.path.join, you'll get an error
    # like:
    #
    #   Syntax error in cmake code when parsing string
    #
    #     C:/Jenkins/workspace/pytorch-builds/pytorch-win-ws2016-cuda9-cudnn7-py3-build/build/aten/src/ATen\core/TensorMethods.h
    #
    #   Invalid character escape '\c'.
    core_install_dir = f'{options.install_dir}/core'
    pathlib.Path(core_install_dir).mkdir(parents=True, exist_ok=True)
    ops_install_dir = f'{options.install_dir}/ops'
    pathlib.Path(ops_install_dir).mkdir(parents=True, exist_ok=True)

    core_fm = make_file_manager(options=options, install_dir=core_install_dir)
    cpu_fm = make_file_manager(options=options)
    cpu_vec_fm = make_file_manager(options=options)
    cuda_fm = make_file_manager(options=options)
    ops_fm = make_file_manager(options=options, install_dir=ops_install_dir)

    extra_cuda_headers = '''\
#include <c10/cuda/CUDAGuard.h>
#include <ATen/cuda/ATenCUDAGeneral.h>
#include <ATen/cuda/CUDADevice.h>
#include <ATen/cuda/CUDAContext.h>'''
    if options.rocm:
        extra_cuda_headers = '''\
#include <ATen/hip/impl/HIPGuardImplMasqueradingAsCUDA.h>
#include <ATen/hip/ATenHIPGeneral.h>
#include <ATen/hip/HIPDevice.h>
#include <ATen/hip/HIPContext.h>'''

    from tools.codegen.model import dispatch_keys

    # Only a limited set of dispatch keys get CPUFunctions.h headers generated
    # for them; this is the set
    functions_keys = {
        DispatchKey.CPU,
        DispatchKey.CUDA,
        DispatchKey.CompositeImplicitAutograd,
        DispatchKey.CompositeExplicitAutograd,
        DispatchKey.Meta,
    }
    if options.backend_whitelist:
        dispatch_keys = [k for k in dispatch_keys if is_generic_dispatch_key(k) or str(k) in options.backend_whitelist]

    static_dispatch_idx: Optional[BackendIndex] = None
    if options.static_dispatch_backend:
        static_dispatch_idx = backend_indices[DispatchKey.parse(options.static_dispatch_backend)]

    if 'sources' in options.generate:
        gen_source_files(
            native_functions=native_functions,
            grouped_native_functions=grouped_native_functions,
<<<<<<< HEAD
            native_functions_with_view_groups=native_functions_with_view_groups,
            static_dispatch_idx=static_dispatch_idx,
=======
            structured_native_functions=structured_native_functions,
>>>>>>> c3f7074a
            selector=selector,
            backend_indices=backend_indices,
            core_fm=core_fm,
            cpu_fm=cpu_fm,
            cpu_vec_fm=cpu_vec_fm,
            cuda_fm=cuda_fm,
            dispatch_keys=dispatch_keys,
            functions_keys=functions_keys,
            rocm=options.rocm,
            force_schema_registration=options.force_schema_registration,
            per_operator_headers=options.per_operator_headers,
            skip_dispatcher_op_registration=options.skip_dispatcher_op_registration,
        )

    if 'headers' in options.generate:
        gen_headers(
            native_functions=native_functions,
            grouped_native_functions=grouped_native_functions,
            structured_native_functions=structured_native_functions,
            static_dispatch_idx=static_dispatch_idx,
            selector=selector,
            backend_indices=backend_indices,
            core_fm=core_fm,
            cpu_fm=cpu_fm,
            cuda_fm=cuda_fm,
            ops_fm=ops_fm,
            dispatch_keys=dispatch_keys,
            functions_keys=functions_keys,
            rocm=options.rocm,
            per_operator_headers=options.per_operator_headers,
        )

    if 'declarations_yaml' in options.generate:
        gen_declarations_yaml(
            native_functions=native_functions,
            cpu_fm=cpu_fm)

    if options.output_dependencies:
        depfile_path = pathlib.Path(options.output_dependencies).resolve()
        depfile_name = depfile_path.name
        depfile_stem = depfile_path.stem

        for fm, prefix in [
                (cpu_fm, ""),
                (cpu_vec_fm, "cpu_vec_"),
                (core_fm, "core_"),
                (cuda_fm, "cuda_"),
                (ops_fm, "ops_"),
        ]:
            varname = prefix + depfile_stem
            path = depfile_path.parent / (prefix + depfile_name)
            fm.write_outputs(varname, str(path))


if __name__ == '__main__':
    main()<|MERGE_RESOLUTION|>--- conflicted
+++ resolved
@@ -7,22 +7,6 @@
 import pathlib
 import json
 from dataclasses import dataclass
-# import sys
-
-# def info(type, value, tb):
-    # if hasattr(sys, 'ps1') or not sys.stderr.isatty() or type != AssertionError:
-        # # we are in interactive mode or we don't have a tty-like
-        # # device, so we call the default hook
-        # sys.__excepthook__(type, value, tb)
-    # else:
-        # import traceback, pdb
-        # # we are NOT in interactive mode, print the exception...
-        # traceback.print_exception(type, value, tb)
-        # print
-        # # ...then start the debugger in post-mortem mode.
-        # pdb.pm()
-
-# sys.excepthook = info
 
 from tools.codegen.model import (Argument, DispatchKey, FunctionSchema,
                                  Location, NativeFunction,
@@ -32,13 +16,10 @@
                                  TensorOptionsArguments, Type, Variant,
                                  is_cuda_dispatch_key,
                                  is_generic_dispatch_key,
-<<<<<<< HEAD
+                                 is_ufunc_dispatch_key,
                                  NativeFunctionsViewGroup,
                                  gen_copy_variant_of_view_op,
                                  gets_generated_view_copy, ViewSchemaKind,
-=======
-                                 is_ufunc_dispatch_key,
->>>>>>> c3f7074a
                                  Tag, BaseOperatorName)
 from tools.codegen.api.types import (Binding, CppSignature, CppSignatureGroup,
                                      DispatcherSignature, NativeSignature)
@@ -172,47 +153,7 @@
     if path not in _GLOBAL_PARSE_NATIVE_YAML_CACHE:
         with open(path, 'r') as f:
             es = yaml.load(f, Loader=LineLoader)
-<<<<<<< HEAD
-        assert isinstance(es, list)
-        rs: List[NativeFunction] = []
-        bs: Dict[DispatchKey, Dict[OperatorName, BackendMetadata]] = defaultdict(dict)
-        for e in es:
-            assert isinstance(e.get('__line__'), int), e
-            loc = Location(path, e['__line__'])
-            funcs = e.get('func')
-            with context(lambda: f'in {loc}:\n  {funcs}'):
-                func, m = NativeFunction.from_yaml(e, loc)
-                rs.append(func)
-                BackendIndex.grow_index(bs, m)
-
-                # See Note [Codegen'd {view}_copy Operators]
-                maybe_view_copy_info = gen_copy_variant_of_view_op(func)
-                if maybe_view_copy_info is not None:
-                    view_copy_f, view_copy_idx = maybe_view_copy_info
-                    rs.append(view_copy_f)
-                    BackendIndex.grow_index(bs, view_copy_idx)
-
-        error_check_native_functions(rs)
-        # Default dict is to prevent the codegen from barfing when we have a dispatch key that has no kernels yet.
-        indices: Dict[DispatchKey, BackendIndex] = defaultdict(lambda: BackendIndex(
-            dispatch_key=DispatchKey.Undefined,
-            use_out_as_primary=True,
-            external=False,
-            device_guard=False,
-            index={}))
-        for k, v in bs.items():
-            # All structured in-tree operators are implemented in terms of their out operator.
-            indices[k] = BackendIndex(
-                dispatch_key=k,
-                use_out_as_primary=True,
-                external=False,
-                # Only cuda-like devices in tree require device guards
-                device_guard=is_cuda_dispatch_key(k),
-                index=v)
-        _GLOBAL_PARSE_NATIVE_YAML_CACHE[path] = ParsedYaml(rs, indices)
-=======
         _GLOBAL_PARSE_NATIVE_YAML_CACHE[path] = parse_native_yaml_struct(es, path=path)
->>>>>>> c3f7074a
 
     return _GLOBAL_PARSE_NATIVE_YAML_CACHE[path]
 
@@ -231,7 +172,7 @@
                 f"{f.func.name} is marked as a structured_delegate pointing to " \
                 f"{f.structured_delegate}, but {f.structured_delegate} is not marked as structured. " \
                 f"Consider adding 'structured=True' to the delegated operator"
-        if f.tag is not None and f.tag is Tag.inplace_view:
+        if f.tag is Tag.inplace_view:
             base_name = f.func.name.name
             overload_name = f.func.name.overload_name
             assert base_name.inplace, \
@@ -1082,7 +1023,7 @@
             # Case 2: this op group contains an aliasing op, so we create a ViewGroup for it.
             # The handling for out= ops here is unfortunate.
             # out= ops don't really make sense for view operators.
-            # However, we have at least one exitsing {view}_copy.out operator in native_functions.yaml.
+            # However, we have at least one existing {view}_copy.out operator in native_functions.yaml.
             # It shouldn't be part of a view group, so we explicitly don't group it.
             # There currently aren't any out= view ops (and there probably shouldn't be).
             # We also expect that when we hit this case, the `non_aliasing` op in the dict
@@ -1461,12 +1402,9 @@
         *,
         native_functions: Sequence[NativeFunction],
         grouped_native_functions: Sequence[Union[NativeFunction, NativeFunctionsGroup]],
-<<<<<<< HEAD
+        structured_native_functions: Sequence[NativeFunctionsGroup],
         native_functions_with_view_groups: Sequence[Union[NativeFunction, NativeFunctionsViewGroup]],
         static_dispatch_idx: Optional[BackendIndex],
-=======
-        structured_native_functions: Sequence[NativeFunctionsGroup],
->>>>>>> c3f7074a
         selector: SelectiveBuilder,
         backend_indices: Dict[DispatchKey, BackendIndex],
         core_fm: FileManager,
@@ -1722,7 +1660,7 @@
             [g for g in native_functions_with_view_groups if isinstance(g, NativeFunctionsViewGroup)]))
     })
 
-    # See Note [Codegen'd {view}_copy Operators]
+    # See Note [view_copy NativeFunctions]
     # Every generated {view}_copy() native_function also comes with a generated composite implementation
     cpu_fm.write('CompositeViewCopyKernels.h', lambda: {
         'ops_headers': [
@@ -1817,14 +1755,11 @@
     native_functions, backend_indices = parsed_yaml.native_functions, parsed_yaml.backend_indices
 
     grouped_native_functions = get_grouped_native_functions(native_functions)
-<<<<<<< HEAD
-    native_functions_with_view_groups = get_grouped_by_view_native_functions(native_functions)
-
-    template_dir = os.path.join(options.source_path, "templates")
-=======
     structured_native_functions = [g for g in grouped_native_functions
                                    if isinstance(g, NativeFunctionsGroup)]
->>>>>>> c3f7074a
+    native_functions_with_view_groups = get_grouped_by_view_native_functions(native_functions)
+
+    template_dir = os.path.join(options.source_path, "templates")
 
     # NB: It is mandatory to NOT use os.path.join here, as the install directory
     # will eventually be ingested by cmake, which does not respect Windows style
@@ -1881,12 +1816,9 @@
         gen_source_files(
             native_functions=native_functions,
             grouped_native_functions=grouped_native_functions,
-<<<<<<< HEAD
+            structured_native_functions=structured_native_functions,
             native_functions_with_view_groups=native_functions_with_view_groups,
             static_dispatch_idx=static_dispatch_idx,
-=======
-            structured_native_functions=structured_native_functions,
->>>>>>> c3f7074a
             selector=selector,
             backend_indices=backend_indices,
             core_fm=core_fm,
