--- conflicted
+++ resolved
@@ -298,17 +298,11 @@
       return rangeFromHandles(begin, end);
     }
 
-<<<<<<< HEAD
-    std::cout << "MAP " << (void*) ptr() << " " << begin << " " << end << "\n";
-
-    while (end > handles_.size()) {
-      handles_.push_back(std::nullopt);
-=======
     while (end > handles_present_.size()) {
       handles_present_.push_back(false);
       handles_value_.push_back(0);
->>>>>>> b25910da
-    }
+    }
+
     for (auto i : c10::irange(begin, end)) {
       TORCH_INTERNAL_ASSERT(!handles_present_.at(i));
       CUmemGenericAllocationHandle handle;
@@ -390,7 +384,6 @@
   }
 
   void unmapHandles(size_t begin, size_t end) {
-    std::cout << "UNMAP " << (void*) ptr() << " " << begin << " " << end << "\n";
     // note: unlike cudaFree, MemUnmap and MemRelease do
     // not appear to synchronize in all cases, so we have to wait for the
     // stream to finish before this memory is truly free.
