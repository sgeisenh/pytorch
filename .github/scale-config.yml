# scale-config.yml:
#   Powers what instance types are available for GHA auto-scaled
#   runners. Runners listed here will be available as self hosted
#   runners, configuration is directly pulled from the main branch.
#
# NOTE (Apr, 5, 2021): Linux runners are currently all an amazonlinux2
#
# NOTE (Jan 5, 2021): Linux runners are all non-ephemeral to reduce the amount of CreateInstaces calls
#                     to avoid RequestLimitExceeded issues
#
# TODO: Add some documentation on how the auto-scaling works
#
# NOTE: Default values,
#
# runner_types:
#   runner_label:
#     instance_type: m4.large
#     os: linux
#     max_available: 20
#     disk_size: 50
#     is_ephemeral: true

runner_types:
  # mainly used for ciflow-should-run, not made to run any serious tests
  linux.large:
    instance_type: c5.large
    os: linux
    disk_size: 10
    is_ephemeral: false
  linux.2xlarge:
    instance_type: c5.2xlarge
    os: linux
    max_available: 1000
    disk_size: 150
    is_ephemeral: false
  linux.4xlarge: # for binary-builds
    instance_type: c5.4xlarge
    os: linux
    max_available: 500
    disk_size: 150
    is_ephemeral: false
  linux.8xlarge.nvidia.gpu:
    instance_type: g3.8xlarge
    os: linux
    max_available: 200
    disk_size: 150
    is_ephemeral: false
  linux.4xlarge.nvidia.gpu:
    instance_type: g3.4xlarge
    os: linux
<<<<<<< HEAD
    max_available: 125
=======
    max_available: 250
>>>>>>> 4a57321a
    disk_size: 150
    is_ephemeral: false
  linux.16xlarge.nvidia.gpu:
    instance_type: g3.16xlarge
    os: linux
    max_available: 10
    disk_size: 150
    is_ephemeral: false
  windows.4xlarge:
    instance_type: c5d.4xlarge
    os: windows
    max_available: 200
    disk_size: 256
  windows.8xlarge.nvidia.gpu:
    instance_type: p3.2xlarge
    os: windows
    max_available: 50
    disk_size: 256<|MERGE_RESOLUTION|>--- conflicted
+++ resolved
@@ -48,11 +48,7 @@
   linux.4xlarge.nvidia.gpu:
     instance_type: g3.4xlarge
     os: linux
-<<<<<<< HEAD
-    max_available: 125
-=======
     max_available: 250
->>>>>>> 4a57321a
     disk_size: 150
     is_ephemeral: false
   linux.16xlarge.nvidia.gpu:
