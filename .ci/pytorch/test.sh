#!/bin/bash

# Required environment variable: $BUILD_ENVIRONMENT
# (This is set by default in the Docker images we build, so you don't
# need to set it yourself.

set -ex

echo "Environment variables:"
env

TORCH_INSTALL_DIR=$(python -c "import site; print(site.getsitepackages()[0])")/torch
TORCH_BIN_DIR="$TORCH_INSTALL_DIR"/bin
TORCH_LIB_DIR="$TORCH_INSTALL_DIR"/lib
TORCH_TEST_DIR="$TORCH_INSTALL_DIR"/test

BUILD_DIR="build"
BUILD_RENAMED_DIR="build_renamed"
BUILD_BIN_DIR="$BUILD_DIR"/bin

export VALGRIND=ON
# export TORCH_INDUCTOR_INSTALL_GXX=ON
if [[ "$BUILD_ENVIRONMENT" == *clang9* ]]; then
  # clang9 appears to miscompile code involving c10::optional<c10::SymInt>,
  # such that valgrind complains along these lines:
  #
  # Conditional jump or move depends on uninitialised value(s)
  #    at 0x40303A: ~optional_base (Optional.h:281)
  #    by 0x40303A: call (Dispatcher.h:448)
  #    by 0x40303A: call(at::Tensor const&, c10::ArrayRef<c10::SymInt>, c10::ArrayRef<c10::SymInt>, c10::optional<c10::SymInt>) (basic.cpp:10)
  #    by 0x403700: main (basic.cpp:16)
  #  Uninitialised value was created by a stack allocation
  #    at 0x402AAA: call(at::Tensor const&, c10::ArrayRef<c10::SymInt>, c10::ArrayRef<c10::SymInt>, c10::optional<c10::SymInt>) (basic.cpp:6)
  #
  # The problem does not appear with gcc or newer versions of clang (we tested
  # clang14).  So we suppress valgrind testing for clang9 specifically.
  # You may need to suppress it for other versions of clang if they still have
  # the bug.
  #
  # A minimal repro for the valgrind error is below:
  #
  # #include <ATen/ATen.h>
  # #include <ATen/core/dispatch/Dispatcher.h>
  #
  # using namespace at;
  #
  # Tensor call(const at::Tensor & self, c10::SymIntArrayRef size, c10::SymIntArrayRef stride, c10::optional<c10::SymInt> storage_offset) {
  #   auto op = c10::Dispatcher::singleton()
  #       .findSchemaOrThrow(at::_ops::as_strided::name, at::_ops::as_strided::overload_name)
  #       .typed<at::_ops::as_strided::schema>();
  #   return op.call(self, size, stride, storage_offset);
  # }
  #
  # int main(int argv) {
  #   Tensor b = empty({3, 4});
  #   auto z = call(b, b.sym_sizes(), b.sym_strides(), c10::nullopt);
  # }
  export VALGRIND=OFF
fi

# Get fully qualified path using realpath
if [[ "$BUILD_ENVIRONMENT" != *bazel* ]]; then
  CUSTOM_TEST_ARTIFACT_BUILD_DIR=$(realpath "${CUSTOM_TEST_ARTIFACT_BUILD_DIR:-"build/custom_test_artifacts"}")
fi


# shellcheck source=./common.sh
source "$(dirname "${BASH_SOURCE[0]}")/common.sh"

echo "Environment variables"
env

echo "Testing pytorch"

export LANG=C.UTF-8

PR_NUMBER=${PR_NUMBER:-${CIRCLE_PR_NUMBER:-}}

if [[ "$TEST_CONFIG" == 'default' ]]; then
  export CUDA_VISIBLE_DEVICES=0
  export HIP_VISIBLE_DEVICES=0
fi

if [[ "$TEST_CONFIG" == 'distributed' ]] && [[ "$BUILD_ENVIRONMENT" == *rocm* ]]; then
  export HIP_VISIBLE_DEVICES=0,1
fi

if [[ "$TEST_CONFIG" == 'slow' ]]; then
  export PYTORCH_TEST_WITH_SLOW=1
  export PYTORCH_TEST_SKIP_FAST=1
fi

if [[ "$BUILD_ENVIRONMENT" == *slow-gradcheck* ]]; then
  export PYTORCH_TEST_WITH_SLOW_GRADCHECK=1
  # TODO: slow gradcheck tests run out of memory a lot recently, so setting this
  # to run them sequentially with only one process to mitigate the issue
  export PYTORCH_TEST_CUDA_MEM_LEAK_CHECK=1
fi

if [[ "$BUILD_ENVIRONMENT" == *cuda* || "$BUILD_ENVIRONMENT" == *rocm* ]]; then
  # Used so that only cuda/rocm specific versions of tests are generated
  # mainly used so that we're not spending extra cycles testing cpu
  # devices on expensive gpu machines
  export PYTORCH_TESTING_DEVICE_ONLY_FOR="cuda"
fi

if [[ "$TEST_CONFIG" == *crossref* ]]; then
  export PYTORCH_TEST_WITH_CROSSREF=1
fi

if [[ "$BUILD_ENVIRONMENT" == *rocm* ]]; then
  # Print GPU info
  rocminfo
  rocminfo | grep -E 'Name:.*\sgfx|Marketing'
fi

if [[ "$BUILD_ENVIRONMENT" != *-bazel-* ]] ; then
  # JIT C++ extensions require ninja.
  pip_install --user "ninja==1.10.2"
  # ninja is installed in $HOME/.local/bin, e.g., /var/lib/jenkins/.local/bin for CI user jenkins
  # but this script should be runnable by any user, including root
  export PATH="$HOME/.local/bin:$PATH"
fi

# DANGER WILL ROBINSON.  The LD_PRELOAD here could cause you problems
# if you're not careful.  Check this if you made some changes and the
# ASAN test is not working
if [[ "$BUILD_ENVIRONMENT" == *asan* ]]; then
    export ASAN_OPTIONS=detect_leaks=0:symbolize=1:detect_stack_use_after_return=1:strict_init_order=true:detect_odr_violation=1:detect_container_overflow=0
    export UBSAN_OPTIONS=print_stacktrace=1
    export PYTORCH_TEST_WITH_ASAN=1
    export PYTORCH_TEST_WITH_UBSAN=1
    # TODO: Figure out how to avoid hard-coding these paths
    export ASAN_SYMBOLIZER_PATH=/usr/lib/llvm-7/bin/llvm-symbolizer
    export TORCH_USE_RTLD_GLOBAL=1
    # NB: We load libtorch.so with RTLD_GLOBAL for UBSAN, unlike our
    # default behavior.
    #
    # The reason for this is that without RTLD_GLOBAL, if we load multiple
    # libraries that depend on libtorch (as is the case with C++ extensions), we
    # will get multiple copies of libtorch in our address space.  When UBSAN is
    # turned on, it will do a bunch of virtual pointer consistency checks which
    # won't work correctly.  When this happens, you get a violation like:
    #
    #    member call on address XXXXXX which does not point to an object of
    #    type 'std::_Sp_counted_base<__gnu_cxx::_Lock_policy::_S_atomic>'
    #    XXXXXX note: object is of type
    #    'std::_Sp_counted_ptr<torch::nn::LinearImpl*, (__gnu_cxx::_Lock_policy)2>'
    #
    # (NB: the textual types of the objects here are misleading, because
    # they actually line up; it just so happens that there's two copies
    # of the type info floating around in the address space, so they
    # don't pointer compare equal.  See also
    #   https://github.com/google/sanitizers/issues/1175
    #
    # UBSAN is kind of right here: if we relied on RTTI across C++ extension
    # modules they would indeed do the wrong thing;  but in our codebase, we
    # don't use RTTI (because it doesn't work in mobile).  To appease
    # UBSAN, however, it's better if we ensure all the copies agree!
    #
    # By the way, an earlier version of this code attempted to load
    # libtorch_python.so with LD_PRELOAD, which has a similar effect of causing
    # it to be loaded globally.  This isn't really a good idea though, because
    # it depends on a ton of dynamic libraries that most programs aren't gonna
    # have, and it applies to child processes.

    # TODO: get rid of the hardcoded path
    export LD_PRELOAD=/usr/lib/llvm-7/lib/clang/7.0.1/lib/linux/libclang_rt.asan-x86_64.so
    # Increase stack size, because ASAN red zones use more stack
    ulimit -s 81920

    (cd test && python -c "import torch; print(torch.__version__, torch.version.git_version)")
    echo "The next four invocations are expected to crash; if they don't that means ASAN/UBSAN is misconfigured"
    (cd test && ! get_exit_code python -c "import torch; torch._C._crash_if_csrc_asan(3)")
    (cd test && ! get_exit_code python -c "import torch; torch._C._crash_if_csrc_ubsan(0)")
    (cd test && ! get_exit_code python -c "import torch; torch._C._crash_if_vptr_ubsan()")
    (cd test && ! get_exit_code python -c "import torch; torch._C._crash_if_aten_asan(3)")
fi

# The torch._C._crash_if_debug_asserts_fail() function should only fail if both of the following are true:
# 1. The build is in debug mode
# 2. The value 424242 is passed in
# This tests that the debug asserts are working correctly.
if [[ "$BUILD_ENVIRONMENT" == *-debug* ]]; then
    echo "We are in debug mode: $BUILD_ENVIRONMENT. Expect the python assertion to fail"
    # TODO: Enable the check after we setup the build to run debug asserts without having
    #       to do a full (and slow) debug build
    # (cd test && ! get_exit_code python -c "import torch; torch._C._crash_if_debug_asserts_fail(424242)")
elif [[ "$BUILD_ENVIRONMENT" != *-bazel-* ]]; then
    # Noop when debug is disabled. Skip bazel jobs because torch isn't available there yet.
    echo "We are not in debug mode: $BUILD_ENVIRONMENT. Expect the assertion to pass"
    (cd test && python -c "import torch; torch._C._crash_if_debug_asserts_fail(424242)")
fi

if [[ $TEST_CONFIG == 'nogpu_NO_AVX2' ]]; then
  export ATEN_CPU_CAPABILITY=default
elif [[ $TEST_CONFIG == 'nogpu_AVX512' ]]; then
  export ATEN_CPU_CAPABILITY=avx2
fi

test_python_legacy_jit() {
  time python test/run_test.py --include test_jit_legacy test_jit_fuser_legacy --verbose
  assert_git_not_dirty
}

test_python_shard() {
  if [[ -z "$NUM_TEST_SHARDS" ]]; then
    echo "NUM_TEST_SHARDS must be defined to run a Python test shard"
    exit 1
  fi

  time python test/run_test.py --exclude-jit-executor --exclude-distributed-tests --shard "$1" "$NUM_TEST_SHARDS" --verbose

  assert_git_not_dirty
}

test_python() {
  time python test/run_test.py --exclude-jit-executor --exclude-distributed-tests --verbose
  assert_git_not_dirty
}


test_dynamo_shard() {
  if [[ -z "$NUM_TEST_SHARDS" ]]; then
    echo "NUM_TEST_SHARDS must be defined to run a Python test shard"
    exit 1
  fi
  python tools/dynamo/verify_dynamo.py
  # Temporarily disable test_fx for dynamo pending the investigation on TTS
  # regression in https://github.com/pytorch/torchdynamo/issues/784
  time python test/run_test.py --dynamo \
    --exclude-jit-executor \
    --exclude-distributed-tests \
    --exclude \
      test_autograd \
      test_jit \
      test_proxy_tensor \
      test_quantization \
      test_public_bindings \
      test_dataloader \
      test_reductions \
      test_namedtensor \
      test_namedtuple_return_api \
      profiler/test_profiler \
      profiler/test_profiler_tree \
      test_overrides \
      test_python_dispatch \
      test_fx \
      test_package \
      test_legacy_vmap \
      functorch/test_dims \
      functorch/test_aotdispatch \
    --shard "$1" "$NUM_TEST_SHARDS" \
    --verbose
  assert_git_not_dirty
}

test_inductor_distributed() {
  # this runs on both single-gpu and multi-gpu instance. It should be smart about skipping tests that aren't supported
  # with if required # gpus aren't available
  python test/run_test.py --include distributed/test_dynamo_distributed distributed/test_inductor_collectives --verbose
  assert_git_not_dirty
}

test_inductor() {
  python tools/dynamo/verify_dynamo.py
  python test/run_test.py --inductor --include test_modules test_ops test_ops_gradients test_torch --verbose
  # Do not add --inductor for the following inductor unit tests, otherwise we will fail because of nested dynamo state
  python test/run_test.py --include inductor/test_torchinductor inductor/test_torchinductor_opinfo --verbose

  # docker build uses bdist_wheel which does not work with test_aot_inductor
  # TODO: need a faster way to build
  BUILD_AOT_INDUCTOR_TEST=1 python setup.py develop
  LD_LIBRARY_PATH="$TORCH_LIB_DIR $TORCH_BIN_DIR"/test_aot_inductor
}

# "Global" flags for inductor benchmarking controlled by TEST_CONFIG
# For example 'dynamic_aot_eager_torchbench' TEST_CONFIG means we run
# the benchmark script with '--dynamic-shapes --backend aot_eager --device cuda'
# The matrix of test options is specified in .github/workflows/periodic.yml
# and .github/workflows/inductor.yml
DYNAMO_BENCHMARK_FLAGS=()

if [[ "${TEST_CONFIG}" == *dynamo_eager* ]]; then
  DYNAMO_BENCHMARK_FLAGS+=(--backend eager)
elif [[ "${TEST_CONFIG}" == *aot_eager* ]]; then
  DYNAMO_BENCHMARK_FLAGS+=(--backend aot_eager)
elif [[ "${TEST_CONFIG}" == *inductor* && "${TEST_CONFIG}" != *perf* ]]; then
  DYNAMO_BENCHMARK_FLAGS+=(--inductor)
fi

if [[ "${TEST_CONFIG}" == *dynamic* ]]; then
  DYNAMO_BENCHMARK_FLAGS+=(--dynamic-shapes --dynamic-batch-only)
fi

if [[ "${TEST_CONFIG}" == *cpu_accuracy* ]]; then
  DYNAMO_BENCHMARK_FLAGS+=(--device cpu)
else
  DYNAMO_BENCHMARK_FLAGS+=(--device cuda)
fi

if [[ "${TEST_CONFIG}" == *max_autotune* ]]; then
  export TORCHINDUCTOR_MAX_AUTOTUNE=1
fi

test_perf_for_dashboard() {
  TEST_REPORTS_DIR=$(pwd)/test/test-reports
  mkdir -p "$TEST_REPORTS_DIR"

  local suite="$1"
  shift

  dtype=amp
  backend=inductor
  for mode in inference training; do
    # All the accuracy tests can be skipped once the CI accuracy checking is stable enough
    # Run accuracy test for inductor with different configs
    # --disable-cudagraphs is the default inductor behavior
    # TODO: update here once cudagraphs is turned on as default
    if [[ "${TEST_CONFIG}" == *max_autotune* ]]; then
      # Only run this one config for max-autotune
      python "benchmarks/dynamo/$suite.py" \
          --accuracy --"$mode" --"$dtype" --backend "$backend" "$@" \
          --output "$TEST_REPORTS_DIR/${backend}_max_autotune_${suite}_${dtype}_${mode}_cuda_accuracy.csv"
    else
      python "benchmarks/dynamo/$suite.py" \
          --accuracy --"$mode" --"$dtype" --backend "$backend" --disable-cudagraphs "$@" \
          --output "$TEST_REPORTS_DIR/${backend}_no_cudagraphs_${suite}_${dtype}_${mode}_cuda_accuracy.csv"
      python "benchmarks/dynamo/$suite.py" \
          --accuracy --"$mode" --"$dtype" --backend "$backend" "$@" \
          --output "$TEST_REPORTS_DIR/${backend}_with_cudagraphs_${suite}_${dtype}_${mode}_cuda_accuracy.csv"
      python "benchmarks/dynamo/$suite.py" \
          --accuracy --"$mode" --"$dtype" --backend "$backend" --dynamic-shapes \
          --dynamic-batch-only --disable-cudagraphs "$@" \
          --output "$TEST_REPORTS_DIR/${backend}_dynamic_${suite}_${dtype}_${mode}_cuda_accuracy.csv"
      if [[ "$mode" == "inference" ]]; then
        # collect inference results with cpp_wrapper on
        python "benchmarks/dynamo/$suite.py" \
            --accuracy --"$mode" --"$dtype" --backend "$backend" --disable-cudagraphs --cpp-wrapper "$@" \
            --output "$TEST_REPORTS_DIR/${backend}_cpp_wrapper_${suite}_${dtype}_${mode}_cuda_accuracy.csv"
      fi
    fi

    # Run performance test
    if [[ "${TEST_CONFIG}" == *max_autotune* ]]; then
      # Only run this one config for max-autotune
      python "benchmarks/dynamo/$suite.py" \
          --performance --cold-start-latency --"$mode" --"$dtype" --backend "$backend" "$@" \
          --output "$TEST_REPORTS_DIR/${backend}_max_autotune_${suite}_${dtype}_${mode}_cuda_performance.csv"
    else
      python "benchmarks/dynamo/$suite.py" \
          --performance --cold-start-latency --"$mode" --"$dtype" --backend "$backend" --disable-cudagraphs "$@" \
          --output "$TEST_REPORTS_DIR/${backend}_no_cudagraphs_${suite}_${dtype}_${mode}_cuda_performance.csv"
      python "benchmarks/dynamo/$suite.py" \
          --performance --cold-start-latency --"$mode" --"$dtype" --backend "$backend" "$@" \
          --output "$TEST_REPORTS_DIR/${backend}_with_cudagraphs_${suite}_${dtype}_${mode}_cuda_performance.csv"
      python "benchmarks/dynamo/$suite.py" \
          --performance --cold-start-latency --"$mode" --"$dtype" --backend "$backend" --dynamic-shapes \
          --dynamic-batch-only --disable-cudagraphs "$@" \
          --output "$TEST_REPORTS_DIR/${backend}_dynamic_${suite}_${dtype}_${mode}_cuda_performance.csv"
      if [[ "$mode" == "inference" ]]; then
        # collect inference results with cpp_wrapper on
        python "benchmarks/dynamo/$suite.py" \
            --performance --cold-start-latency --"$mode" --"$dtype" --backend "$backend" \
            --disable-cudagraphs --cpp-wrapper "$@" \
            --output "$TEST_REPORTS_DIR/${backend}_cpp_wrapper_${suite}_${dtype}_${mode}_cuda_performance.csv"
      fi
    fi
  done
}

test_single_dynamo_benchmark() {
  # Usage: test_single_dynamo_benchmark inductor_inference huggingface 0 --args-for-script

  # Use test-reports directory under test folder will allow the CI to automatically pick up
  # the test reports and upload them to S3. Need to use full path here otherwise the script
  # will bark about file not found later on
  TEST_REPORTS_DIR=$(pwd)/test/test-reports
  mkdir -p "$TEST_REPORTS_DIR"

  local name="$1"
  shift
  local suite="$1"
  shift
  # shard id is mandatory, even if it is not passed
  local shard_id="$1"
  shift

  local partition_flags=()
  if [[ -n "$NUM_TEST_SHARDS" && -n "$shard_id" ]]; then
    partition_flags=( --total-partitions "$NUM_TEST_SHARDS" --partition-id "$shard_id" )
  fi

  if [[ "${TEST_CONFIG}" == *perf_compare* ]]; then
    python "benchmarks/dynamo/$suite.py" \
      --ci --performance --disable-cudagraphs --inductor \
      "${DYNAMO_BENCHMARK_FLAGS[@]}" "$@" "${partition_flags[@]}" \
      --output "$TEST_REPORTS_DIR/${name}_${suite}.csv"
  elif [[ "${TEST_CONFIG}" == *perf* ]]; then
    test_perf_for_dashboard "$suite" \
      "${DYNAMO_BENCHMARK_FLAGS[@]}" "$@" "${partition_flags[@]}"
  else
    python "benchmarks/dynamo/$suite.py" \
      --ci --accuracy --timing --explain \
      "${DYNAMO_BENCHMARK_FLAGS[@]}" \
      "$@" "${partition_flags[@]}" \
      --output "$TEST_REPORTS_DIR/${name}_${suite}.csv"

    if [[ "${TEST_CONFIG}" == *inductor* ]] && [[ "${TEST_CONFIG}" != *cpu_accuracy* ]]; then
      # other jobs (e.g. periodic, cpu-accuracy) may have different set of expected models.
      python benchmarks/dynamo/check_accuracy.py \
        --actual "$TEST_REPORTS_DIR/${name}_$suite.csv" \
        --expected "benchmarks/dynamo/ci_expected_accuracy/${TEST_CONFIG}_${name}.csv"
      python benchmarks/dynamo/check_graph_breaks.py \
        --actual "$TEST_REPORTS_DIR/${name}_$suite.csv" \
        --expected "benchmarks/dynamo/ci_expected_accuracy/${TEST_CONFIG}_${name}.csv"
    else
      python benchmarks/dynamo/check_csv.py \
        -f "$TEST_REPORTS_DIR/${name}_${suite}.csv"
    fi
  fi
}

test_dynamo_benchmark() {
  # Usage: test_dynamo_benchmark huggingface 0
  TEST_REPORTS_DIR=$(pwd)/test/test-reports

  local suite="$1"
  shift
  local shard_id="$1"
  shift

  if [[ "${TEST_CONFIG}" == *perf_compare* ]]; then
    test_single_dynamo_benchmark "training" "$suite" "$shard_id" --training --amp "$@"
  elif [[ "${TEST_CONFIG}" == *perf* ]]; then
    test_single_dynamo_benchmark "dashboard" "$suite" "$shard_id" "$@"
  else
    # Check inference with --float32
    test_single_dynamo_benchmark "inference" "$suite" "$shard_id" --inference --float32 "$@"
    if [[ "${TEST_CONFIG}" != *cpu_accuracy* ]]; then
      # Check training with --amp
      test_single_dynamo_benchmark "training" "$suite" "$shard_id" --training --amp "$@"
    fi
  fi
}

test_inductor_torchbench_smoketest_perf() {
  TEST_REPORTS_DIR=$(pwd)/test/test-reports
  mkdir -p "$TEST_REPORTS_DIR"

  python benchmarks/dynamo/torchbench.py --device cuda --performance --backend inductor --float16 --training \
    --batch-size-file "$(realpath benchmarks/dynamo/torchbench_models_list.txt)" --only hf_Bert \
    --output "$TEST_REPORTS_DIR/inductor_training_smoketest.csv"
  # the reference speedup value is hardcoded in check_hf_bert_perf_csv.py
  # this value needs to be actively maintained to make this check useful
  python benchmarks/dynamo/check_hf_bert_perf_csv.py -f "$TEST_REPORTS_DIR/inductor_training_smoketest.csv"

  # Check memory compression ratio for a few models
  for test in hf_Albert timm_vision_transformer; do
    python benchmarks/dynamo/torchbench.py --device cuda --performance --backend inductor --amp --training \
      --disable-cudagraphs --batch-size-file "$(realpath benchmarks/dynamo/torchbench_models_list.txt)" \
      --only $test --output "$TEST_REPORTS_DIR/inductor_training_smoketest_$test.csv"
    cat "$TEST_REPORTS_DIR/inductor_training_smoketest_$test.csv"
    python benchmarks/dynamo/check_memory_compression_ratio.py --actual \
      "$TEST_REPORTS_DIR/inductor_training_smoketest_$test.csv" \
      --expected benchmarks/dynamo/expected_ci_perf_inductor_torchbench.csv
  done
}

test_python_gloo_with_tls() {
  source "$(dirname "${BASH_SOURCE[0]}")/run_glootls_test.sh"
  assert_git_not_dirty
}


test_aten() {
  # Test ATen
  # The following test(s) of ATen have already been skipped by caffe2 in rocm environment:
  # scalar_tensor_test, basic, native_test
  if [[ "$BUILD_ENVIRONMENT" != *asan* ]] && [[ "$BUILD_ENVIRONMENT" != *rocm* ]]; then
    echo "Running ATen tests with pytorch lib"

    if [[ -n "$IN_WHEEL_TEST" ]]; then
      echo "Running test with the install folder"
      # Rename the build folder when running test to ensure it
      # is not depended on the folder
      mv "$BUILD_DIR" "$BUILD_RENAMED_DIR"
      TEST_BASE_DIR="$TORCH_TEST_DIR"
    else
      echo "Running test with the build folder"
      TEST_BASE_DIR="$BUILD_BIN_DIR"
    fi

    # NB: the ATen test binaries don't have RPATH set, so it's necessary to
    # put the dynamic libraries somewhere were the dynamic linker can find them.
    # This is a bit of a hack.
    ${SUDO} ln -sf "$TORCH_LIB_DIR"/libc10* "$TEST_BASE_DIR"
    ${SUDO} ln -sf "$TORCH_LIB_DIR"/libcaffe2* "$TEST_BASE_DIR"
    ${SUDO} ln -sf "$TORCH_LIB_DIR"/libmkldnn* "$TEST_BASE_DIR"
    ${SUDO} ln -sf "$TORCH_LIB_DIR"/libnccl* "$TEST_BASE_DIR"
    ${SUDO} ln -sf "$TORCH_LIB_DIR"/libtorch* "$TEST_BASE_DIR"
    ${SUDO} ln -sf "$TORCH_LIB_DIR"/libtbb* "$TEST_BASE_DIR"

    ls "$TEST_BASE_DIR"
    aten/tools/run_tests.sh "$TEST_BASE_DIR"

    if [[ -n "$IN_WHEEL_TEST" ]]; then
      # Restore the build folder to avoid any impact on other tests
      mv "$BUILD_RENAMED_DIR" "$BUILD_DIR"
    fi

    assert_git_not_dirty
  fi
}

test_without_numpy() {
  pushd "$(dirname "${BASH_SOURCE[0]}")"
  python -c "import sys;sys.path.insert(0, 'fake_numpy');from unittest import TestCase;import torch;x=torch.randn(3,3);TestCase().assertRaises(RuntimeError, lambda: x.numpy())"
  # Regression test for https://github.com/pytorch/pytorch/issues/66353
  python -c "import sys;sys.path.insert(0, 'fake_numpy');import torch;print(torch.tensor([torch.tensor(0.), torch.tensor(1.)]))"
  popd
}

# pytorch extensions require including torch/extension.h which includes all.h
# which includes utils.h which includes Parallel.h.
# So you can call for instance parallel_for() from your extension,
# but the compilation will fail because of Parallel.h has only declarations
# and definitions are conditionally included Parallel.h(see last lines of Parallel.h).
# I tried to solve it #39612 and #39881 by including Config.h into Parallel.h
# But if Pytorch is built with TBB it provides Config.h
# that has AT_PARALLEL_NATIVE_TBB=1(see #3961 or #39881) and it means that if you include
# torch/extension.h which transitively includes Parallel.h
# which transitively includes tbb.h which is not available!
if [[ "${BUILD_ENVIRONMENT}" == *tbb* ]]; then
  sudo mkdir -p /usr/include/tbb
  sudo cp -r "$PWD"/third_party/tbb/include/tbb/* /usr/include/tbb
fi

test_libtorch() {
  if [[ "$BUILD_ENVIRONMENT" != *rocm* ]]; then
    echo "Testing libtorch"
    ln -sf "$TORCH_LIB_DIR"/libbackend_with_compiler.so "$TORCH_BIN_DIR"
    ln -sf "$TORCH_LIB_DIR"/libjitbackend_test.so "$TORCH_BIN_DIR"
    ln -sf "$TORCH_LIB_DIR"/libc10* "$TORCH_BIN_DIR"
    ln -sf "$TORCH_LIB_DIR"/libshm* "$TORCH_BIN_DIR"
    ln -sf "$TORCH_LIB_DIR"/libtorch* "$TORCH_BIN_DIR"
    ln -sf "$TORCH_LIB_DIR"/libtbb* "$TORCH_BIN_DIR"
    ln -sf "$TORCH_LIB_DIR"/libnvfuser* "$TORCH_BIN_DIR"

    # Start background download
    python tools/download_mnist.py --quiet -d test/cpp/api/mnist &

    # Make test_reports directory
    # NB: the ending test_libtorch must match the current function name for the current
    # test reporting process to function as expected.
    TEST_REPORTS_DIR=test/test-reports/cpp-unittest/test_libtorch
    mkdir -p $TEST_REPORTS_DIR

    # Run JIT cpp tests
    python test/cpp/jit/tests_setup.py setup

    if [[ "$BUILD_ENVIRONMENT" == *cuda* ]]; then
      "$TORCH_BIN_DIR"/test_jit  --gtest_output=xml:$TEST_REPORTS_DIR/test_jit.xml
      "$TORCH_BIN_DIR"/nvfuser_tests --gtest_output=xml:$TEST_REPORTS_DIR/nvfuser_tests.xml
    else
      "$TORCH_BIN_DIR"/test_jit  --gtest_filter='-*CUDA' --gtest_output=xml:$TEST_REPORTS_DIR/test_jit.xml
    fi

    # Run Lazy Tensor cpp tests
    if [[ "$BUILD_ENVIRONMENT" == *cuda* && "$TEST_CONFIG" != *nogpu* ]]; then
      LTC_TS_CUDA=1 "$TORCH_BIN_DIR"/test_lazy  --gtest_output=xml:$TEST_REPORTS_DIR/test_lazy.xml
    else
      "$TORCH_BIN_DIR"/test_lazy  --gtest_output=xml:$TEST_REPORTS_DIR/test_lazy.xml
    fi

    python test/cpp/jit/tests_setup.py shutdown

    # Wait for background download to finish
    wait
<<<<<<< HEAD
    # Exclude IMethodTest that relies on torch::deploy, which will instead be ran in test_deploy.
    OMP_NUM_THREADS=2 TORCH_CPP_TEST_MNIST_PATH="test/cpp/api/mnist" "$TORCH_BIN_DIR"/test_api --gtest_filter='-IMethodTest.*' --gtest_output=xml:$TEST_REPORTS_DIR/test_api.xml
    "$TORCH_BIN_DIR"/test_tensorexpr --gtest_output=xml:$TEST_REPORTS_DIR/test_tensorexpr.xml
=======

    if [[ "$BUILD_ENVIRONMENT" == *asan* || "$BUILD_ENVIRONMENT" == *slow-gradcheck* || "$TEST_CONFIG" == "slow" ]]; then
        TEST_REPORTS_DIR=test/test-reports/cpp-unittest/test_libtorch
        mkdir -p $TEST_REPORTS_DIR

        # TODO: Not quite sure why these tests time out on ASAN and SLOW, probably
        # this is due to the fact that a python executable is used or some logic
        # inside run_test. This test usually takes only minutes to run
        OMP_NUM_THREADS=2 TORCH_CPP_TEST_MNIST_PATH="${MNIST_DIR}" "$TORCH_BIN_DIR"/test_api --gtest_filter='-IMethodTest.*' --gtest_output=xml:$TEST_REPORTS_DIR/test_api.xml
        "$TORCH_BIN_DIR"/test_tensorexpr --gtest_output=xml:$TEST_REPORTS_DIR/test_tensorexpr.xml
    else
        # Exclude IMethodTest that relies on torch::deploy, which will instead be ran in test_deploy
        OMP_NUM_THREADS=2 TORCH_CPP_TEST_MNIST_PATH="${MNIST_DIR}" python test/run_test.py --cpp --verbose -i cpp/test_api -k "not IMethodTest"
        python test/run_test.py --cpp --verbose -i cpp/test_tensorexpr
    fi
>>>>>>> d56e1b2f

    if [[ "${BUILD_ENVIRONMENT}" != *android* && "${BUILD_ENVIRONMENT}" != *cuda* && "${BUILD_ENVIRONMENT}" != *asan* ]]; then
      # TODO: Consider to run static_runtime_test from $TORCH_BIN_DIR (may need modify build script)
      "$BUILD_BIN_DIR"/static_runtime_test --gtest_output=xml:$TEST_REPORTS_DIR/static_runtime_test.xml
    fi

    assert_git_not_dirty
  fi
}

test_aot_compilation() {
  echo "Testing Ahead of Time compilation"
  ln -sf "$TORCH_LIB_DIR"/libc10* "$TORCH_BIN_DIR"
  ln -sf "$TORCH_LIB_DIR"/libtorch* "$TORCH_BIN_DIR"

  # Make test_reports directory
  # NB: the ending test_libtorch must match the current function name for the current
  # test reporting process to function as expected.
  TEST_REPORTS_DIR=test/test-reports/cpp-unittest/test_aot_compilation
  mkdir -p $TEST_REPORTS_DIR
  if [ -f "$TORCH_BIN_DIR"/test_mobile_nnc ]; then "$TORCH_BIN_DIR"/test_mobile_nnc --gtest_output=xml:$TEST_REPORTS_DIR/test_mobile_nnc.xml; fi
  # shellcheck source=test/mobile/nnc/test_aot_compile.sh
  if [ -f "$TORCH_BIN_DIR"/aot_model_compiler_test ]; then source test/mobile/nnc/test_aot_compile.sh; fi
}

test_vulkan() {
  if [[ "$BUILD_ENVIRONMENT" == *vulkan* ]]; then
    ln -sf "$TORCH_LIB_DIR"/libtorch* "$TORCH_TEST_DIR"
    ln -sf "$TORCH_LIB_DIR"/libc10* "$TORCH_TEST_DIR"
    export VK_ICD_FILENAMES=/var/lib/jenkins/swiftshader/swiftshader/build/Linux/vk_swiftshader_icd.json
    # NB: the ending test_vulkan must match the current function name for the current
    # test reporting process to function as expected.
    TEST_REPORTS_DIR=test/test-reports/cpp-vulkan/test_vulkan
    mkdir -p $TEST_REPORTS_DIR
    LD_LIBRARY_PATH=/var/lib/jenkins/swiftshader/swiftshader/build/Linux/ "$TORCH_TEST_DIR"/vulkan_api_test --gtest_output=xml:$TEST_REPORTS_DIR/vulkan_test.xml
  fi
}

test_distributed() {
  # Smuggle a few multi-gpu tests here so that we don't have to request another large node
  echo "Testing multi_gpu tests in test_torchinductor"
  pytest test/inductor/test_torchinductor.py -k test_multi_gpu

  echo "Testing distributed python tests"
  time python test/run_test.py --distributed-tests --shard "$SHARD_NUMBER" "$NUM_TEST_SHARDS" --verbose
  assert_git_not_dirty

  if [[ "$BUILD_ENVIRONMENT" == *cuda* && "$SHARD_NUMBER" == 1 ]]; then
    echo "Testing distributed C++ tests"
    ln -sf "$TORCH_LIB_DIR"/libtorch* "$TORCH_BIN_DIR"
    ln -sf "$TORCH_LIB_DIR"/libc10* "$TORCH_BIN_DIR"
    # NB: the ending test_distributed must match the current function name for the current
    # test reporting process to function as expected.
    TEST_REPORTS_DIR=test/test-reports/cpp-distributed/test_distributed
    mkdir -p $TEST_REPORTS_DIR
    "$TORCH_BIN_DIR"/FileStoreTest --gtest_output=xml:$TEST_REPORTS_DIR/FileStoreTest.xml
    "$TORCH_BIN_DIR"/HashStoreTest --gtest_output=xml:$TEST_REPORTS_DIR/HashStoreTest.xml
    "$TORCH_BIN_DIR"/TCPStoreTest --gtest_output=xml:$TEST_REPORTS_DIR/TCPStoreTest.xml

    MPIEXEC=$(command -v mpiexec)
    if [[ -n "$MPIEXEC" ]]; then
      MPICMD="${MPIEXEC} -np 2 $TORCH_BIN_DIR/ProcessGroupMPITest"
      eval "$MPICMD"
    fi
    "$TORCH_BIN_DIR"/ProcessGroupGlooTest --gtest_output=xml:$TEST_REPORTS_DIR/ProcessGroupGlooTest.xml
    "$TORCH_BIN_DIR"/ProcessGroupNCCLTest --gtest_output=xml:$TEST_REPORTS_DIR/ProcessGroupNCCLTest.xml
    "$TORCH_BIN_DIR"/ProcessGroupNCCLErrorsTest --gtest_output=xml:$TEST_REPORTS_DIR/ProcessGroupNCCLErrorsTest.xml
  fi
}

test_rpc() {
  if [[ "$BUILD_ENVIRONMENT" != *rocm* ]]; then
    echo "Testing RPC C++ tests"
    # NB: the ending test_rpc must match the current function name for the current
    # test reporting process to function as expected.
    ln -sf "$TORCH_LIB_DIR"/libtorch* "$TORCH_BIN_DIR"
    ln -sf "$TORCH_LIB_DIR"/libc10* "$TORCH_BIN_DIR"
    ln -sf "$TORCH_LIB_DIR"/libtbb* "$TORCH_BIN_DIR"
    TEST_REPORTS_DIR=test/test-reports/cpp-rpc/test_rpc
    mkdir -p $TEST_REPORTS_DIR
    "$TORCH_BIN_DIR"/test_cpp_rpc --gtest_output=xml:$TEST_REPORTS_DIR/test_cpp_rpc.xml
  fi
}

test_custom_backend() {
  if [[ "$BUILD_ENVIRONMENT" != *asan* ]] ; then
    echo "Testing custom backends"
    CUSTOM_BACKEND_BUILD="${CUSTOM_TEST_ARTIFACT_BUILD_DIR}/custom-backend-build"
    pushd test/custom_backend
    cp -a "$CUSTOM_BACKEND_BUILD" build
    # Run tests Python-side and export a lowered module.
    python test_custom_backend.py -v
    python backend.py --export-module-to=model.pt
    # Run tests C++-side and load the exported lowered module.
    build/test_custom_backend ./model.pt
    rm -f ./model.pt
    popd
    assert_git_not_dirty
  fi
}

test_custom_script_ops() {
  if [[ "$BUILD_ENVIRONMENT" != *asan* ]] ; then
    echo "Testing custom script operators"
    CUSTOM_OP_BUILD="${CUSTOM_TEST_ARTIFACT_BUILD_DIR}/custom-op-build"
    pushd test/custom_operator
    cp -a "$CUSTOM_OP_BUILD" build
    # Run tests Python-side and export a script module.
    python test_custom_ops.py -v
    python model.py --export-script-module=model.pt
    # Run tests C++-side and load the exported script module.
    build/test_custom_ops ./model.pt
    popd
    assert_git_not_dirty
  fi
}

test_jit_hooks() {
  if [[ "$BUILD_ENVIRONMENT" != *asan* ]] ; then
    echo "Testing jit hooks in cpp"
    HOOK_BUILD="${CUSTOM_TEST_ARTIFACT_BUILD_DIR}/jit-hook-build"
    pushd test/jit_hooks
    cp -a "$HOOK_BUILD" build
    # Run tests Python-side and export the script modules with hooks
    python model.py --export-script-module=model
    # Run tests C++-side and load the exported script modules
    build/test_jit_hooks ./model
    popd
    assert_git_not_dirty
  fi
}

test_torch_function_benchmark() {
  echo "Testing __torch_function__ benchmarks"
  pushd benchmarks/overrides_benchmark
  python bench.py -n 1 -m 2
  python pyspybench.py Tensor -n 1
  python pyspybench.py SubTensor -n 1
  python pyspybench.py WithTorchFunction -n 1
  python pyspybench.py SubWithTorchFunction -n 1
  popd
  assert_git_not_dirty
}

build_xla() {
  # xla test needs sccache setup.
  # shellcheck source=./common-build.sh
  source "$(dirname "${BASH_SOURCE[0]}")/common-build.sh"

  XLA_DIR=xla
  USE_CACHE=1
  clone_pytorch_xla
  # shellcheck disable=SC1091
  source "xla/.circleci/common.sh"

  # TODO: The torch pin #73164 is involved in the sev https://github.com/pytorch/pytorch/issues/86093
  # so this is temporarily removed until XLA fixes the weird logic in https://github.com/pytorch/xla/blob/master/scripts/apply_patches.sh#L17-L18
  rm "${XLA_DIR}/torch_patches/.torch_pin" || true

  apply_patches
  SITE_PACKAGES="$(python -c 'from distutils.sysconfig import get_python_lib; print(get_python_lib())')"
  # These functions are defined in .circleci/common.sh in pytorch/xla repo
  retry install_deps_pytorch_xla $XLA_DIR $USE_CACHE
  CMAKE_PREFIX_PATH="${SITE_PACKAGES}/torch:${CMAKE_PREFIX_PATH}" XLA_SANDBOX_BUILD=1 build_torch_xla $XLA_DIR
  assert_git_not_dirty
}

test_xla() {
  # xla test needs sccache setup.
  # shellcheck source=./common-build.sh
  source "$(dirname "${BASH_SOURCE[0]}")/common-build.sh"

  clone_pytorch_xla
  # shellcheck disable=SC1091
  source "./xla/.circleci/common.sh"
  SITE_PACKAGES="$(python -c 'from distutils.sysconfig import get_python_lib; print(get_python_lib())')"
  CMAKE_PREFIX_PATH="${SITE_PACKAGES}/torch:${CMAKE_PREFIX_PATH}" XLA_SKIP_MP_OP_TESTS=1 run_torch_xla_tests "$(pwd)" "$(pwd)/xla"
  assert_git_not_dirty
}

# Do NOT run this test before any other tests, like test_python_shard, etc.
# Because this function uninstalls the torch built from branch and installs
# the torch built on its base commit.
test_forward_backward_compatibility() {
  set -x
  REPO_DIR=$(pwd)
  if [[ "${BASE_SHA}" == "${SHA1}" ]]; then
    echo "On trunk, we should compare schemas with torch built from the parent commit"
    SHA_TO_COMPARE=$(git rev-parse "${SHA1}"^)
  else
    echo "On pull, we should compare schemas with torch built from the merge base"
    SHA_TO_COMPARE=$(git merge-base "${SHA1}" "${BASE_SHA}")
  fi
  export SHA_TO_COMPARE

  # create a dummy ts model at this version
  python test/create_dummy_torchscript_model.py /tmp/model_new.pt
  python -m venv venv
  # shellcheck disable=SC1091
  . venv/bin/activate

  # build torch at the base commit to generate a base function schema for comparison
  git reset --hard "${SHA_TO_COMPARE}"
  git submodule sync && git submodule update --init --recursive
  echo "::group::Installing Torch From Base Commit"
  pip install -r requirements.txt
  # shellcheck source=./common-build.sh
  source "$(dirname "${BASH_SOURCE[0]}")/common-build.sh"
  python setup.py bdist_wheel --bdist-dir="base_bdist_tmp" --dist-dir="base_dist"
  python -mpip install base_dist/*.whl
  echo "::endgroup::"

  pushd test/forward_backward_compatibility
  pip show torch
  python dump_all_function_schemas.py --filename nightly_schemas.txt

  git reset --hard "${SHA1}"
  git submodule sync && git submodule update --init --recursive
  # FC: verify new model can be load with old code.
  if ! python ../load_torchscript_model.py /tmp/model_new.pt; then
      echo "FC check failed: new model cannot be load in old code"
      return 1
  fi
  python ../create_dummy_torchscript_model.py /tmp/model_old.pt
  deactivate
  rm -r "${REPO_DIR}/venv" "${REPO_DIR}/base_dist"
  pip show torch
  python check_forward_backward_compatibility.py --existing-schemas nightly_schemas.txt
  # BC: verify old model can be load with new code
  if ! python ../load_torchscript_model.py /tmp/model_old.pt; then
      echo "BC check failed: old model cannot be load in new code"
      return 1
  fi
  popd
  set +x
  assert_git_not_dirty
}

test_bazel() {
  set -e

  # bazel test needs sccache setup.
  # shellcheck source=./common-build.sh
  source "$(dirname "${BASH_SOURCE[0]}")/common-build.sh"

  get_bazel

  if [[ "$CUDA_VERSION" == "cpu" ]]; then
    # Test //c10/... without Google flags and logging libraries. The
    # :all_tests target in the subsequent Bazel invocation tests
    # //c10/... with the Google libraries.
    tools/bazel test --config=cpu-only --test_timeout=480 --test_output=all --test_tag_filters=-gpu-required --test_filter=-*CUDA \
      --no//c10:use_gflags --no//c10:use_glog //c10/...

    tools/bazel test --config=cpu-only --test_timeout=480 --test_output=all --test_tag_filters=-gpu-required --test_filter=-*CUDA :all_tests
  else
    tools/bazel test \
      //:any_test \
      //:autograd_test \
      //:dataloader_test \
      //:dispatch_test \
      //:enum_test \
      //:expanding_array_test \
      //:fft_test \
      //:functional_test \
      //:grad_mode_test \
      //:inference_mode_test \
      //:init_test \
      //:jit_test \
      //:memory_test \
      //:meta_tensor_test \
      //:misc_test \
      //:moduledict_test \
      //:modulelist_test \
      //:modules_test \
      //:namespace_test \
      //:nested_test \
      //:nn_utils_test \
      //:operations_test \
      //:ordered_dict_test \
      //:parallel_benchmark_test \
      //:parameterdict_test \
      //:parameterlist_test \
      //:sequential_test \
      //:serialize_test \
      //:special_test \
      //:static_test \
      //:support_test \
      //:tensor_flatten_test \
      //:tensor_indexing_test \
      //:tensor_options_cuda_test \
      //:tensor_options_test \
      //:tensor_test \
      //:torch_dist_autograd_test \
      //:torch_include_test \
      //:transformer_test \
      //c10/cuda/test:test \
      //c10/test:core_tests \
      //c10/test:typeid_test \
      //c10/test:util/ssize_test \
      //c10/test:util_base_tests
  fi
}

test_benchmarks() {
  if [[ "$BUILD_ENVIRONMENT" == *cuda* && $TEST_CONFIG != *nogpu* ]]; then
    pip_install --user "pytest-benchmark==3.2.3"
    pip_install --user "requests"
    BENCHMARK_DATA="benchmarks/.data"
    mkdir -p ${BENCHMARK_DATA}
    pytest benchmarks/fastrnns/test_bench.py --benchmark-sort=Name --benchmark-json=${BENCHMARK_DATA}/fastrnns_default.json --fuser=default --executor=default
    pytest benchmarks/fastrnns/test_bench.py --benchmark-sort=Name --benchmark-json=${BENCHMARK_DATA}/fastrnns_legacy_old.json --fuser=old --executor=legacy
    pytest benchmarks/fastrnns/test_bench.py --benchmark-sort=Name --benchmark-json=${BENCHMARK_DATA}/fastrnns_profiling_te.json --fuser=te --executor=profiling
    # TODO: Enable these for GHA once we have credentials for forked pull requests
    if [[ -z "${GITHUB_ACTIONS}" ]]; then
      python benchmarks/upload_scribe.py --pytest_bench_json ${BENCHMARK_DATA}/fastrnns_default.json
      python benchmarks/upload_scribe.py --pytest_bench_json ${BENCHMARK_DATA}/fastrnns_legacy_old.json
      python benchmarks/upload_scribe.py --pytest_bench_json ${BENCHMARK_DATA}/fastrnns_profiling_te.json
    fi
    assert_git_not_dirty
  fi
}

test_cpp_extensions() {
  # This is to test whether cpp extension build is compatible with current env. No need to test both ninja and no-ninja build
  time python test/run_test.py --include test_cpp_extensions_aot_ninja --verbose
  assert_git_not_dirty
}

test_vec256() {
  # This is to test vec256 instructions DEFAULT/AVX/AVX2 (platform dependent, some platforms might not support AVX/AVX2)
  if [[ "$BUILD_ENVIRONMENT" != *asan* ]] && [[ "$BUILD_ENVIRONMENT" != *rocm* ]]; then
    echo "Testing vec256 instructions"
    mkdir -p test/test-reports/vec256
    pushd build/bin
    vec256_tests=$(find . -maxdepth 1 -executable -name 'vec256_test*')
    for vec256_exec in $vec256_tests
    do
      $vec256_exec --gtest_output=xml:test/test-reports/vec256/"$vec256_exec".xml
    done
    popd
    assert_git_not_dirty
  fi
}

test_docs_test() {
  .ci/pytorch/docs-test.sh
}

test_executorch() {
  # Test torchgen generated code for Executorch.
  echo "Testing Executorch op registration"
  "$BUILD_BIN_DIR"/test_edge_op_registration
  assert_git_not_dirty
}

if ! [[ "${BUILD_ENVIRONMENT}" == *libtorch* || "${BUILD_ENVIRONMENT}" == *-bazel-* ]]; then
  (cd test && python -c "import torch; print(torch.__config__.show())")
  (cd test && python -c "import torch; print(torch.__config__.parallel_info())")
fi
if [[ "${TEST_CONFIG}" == *backward* ]]; then
  test_forward_backward_compatibility
  # Do NOT add tests after bc check tests, see its comment.
elif [[ "${TEST_CONFIG}" == *xla* ]]; then
  install_torchvision
  build_xla
  test_xla
elif [[ "$TEST_CONFIG" == 'jit_legacy' ]]; then
  test_python_legacy_jit
elif [[ "${BUILD_ENVIRONMENT}" == *libtorch* ]]; then
  # TODO: run some C++ tests
  echo "no-op at the moment"
elif [[ "$TEST_CONFIG" == distributed ]]; then
  test_distributed
  # Only run RPC C++ tests on the first shard
  if [[ "${SHARD_NUMBER}" == 1 ]]; then
    test_rpc
  fi
elif [[ "$TEST_CONFIG" == deploy ]]; then
  checkout_install_torchdeploy
  test_torch_deploy
elif [[ "${TEST_CONFIG}" == *inductor_distributed* ]]; then
  install_huggingface
  test_inductor_distributed
elif [[ "${TEST_CONFIG}" == *huggingface* ]]; then
  install_torchvision
  install_huggingface
  id=$((SHARD_NUMBER-1))
  test_dynamo_benchmark huggingface "$id"
elif [[ "${TEST_CONFIG}" == *timm* ]]; then
  install_torchvision
  install_timm
  id=$((SHARD_NUMBER-1))
  test_dynamo_benchmark timm_models "$id"
elif [[ "${TEST_CONFIG}" == *torchbench* ]]; then
  if [[ "${TEST_CONFIG}" == *cpu_accuracy* ]]; then
    install_torchaudio cpu
  else
    install_torchaudio cuda
  fi
  install_torchtext
  install_torchvision
  id=$((SHARD_NUMBER-1))
  if [[ "${TEST_CONFIG}" == *inductor_torchbench_smoketest_perf* ]]; then
    checkout_install_torchbench hf_Bert hf_Albert timm_vision_transformer
    PYTHONPATH=$(pwd)/torchbench test_inductor_torchbench_smoketest_perf
  else
    checkout_install_torchbench
    PYTHONPATH=$(pwd)/torchbench test_dynamo_benchmark torchbench "$id"
  fi
elif [[ "${TEST_CONFIG}" == *inductor* && "${SHARD_NUMBER}" == 1 ]]; then
  install_torchvision
  test_inductor
  test_inductor_distributed
elif [[ "${TEST_CONFIG}" == *dynamo* && "${SHARD_NUMBER}" == 1 && $NUM_TEST_SHARDS -gt 1 ]]; then
  test_without_numpy
  install_torchvision
  test_dynamo_shard 1
  test_aten
elif [[ "${TEST_CONFIG}" == *dynamo* && "${SHARD_NUMBER}" == 2 && $NUM_TEST_SHARDS -gt 1 ]]; then
  install_torchvision
  test_dynamo_shard 2
elif [[ "${SHARD_NUMBER}" == 1 && $NUM_TEST_SHARDS -gt 1 ]]; then
  test_without_numpy
  install_torchvision
  test_python_shard 1
  test_aten
elif [[ "${SHARD_NUMBER}" == 2 && $NUM_TEST_SHARDS -gt 1 ]]; then
  install_torchvision
  test_python_shard 2
  test_libtorch
  test_aot_compilation
  test_custom_script_ops
  test_custom_backend
  test_torch_function_benchmark
elif [[ "${SHARD_NUMBER}" -gt 2 ]]; then
  # Handle arbitrary number of shards
  install_torchvision
  test_python_shard "$SHARD_NUMBER"
elif [[ "${BUILD_ENVIRONMENT}" == *vulkan* ]]; then
  test_vulkan
elif [[ "${BUILD_ENVIRONMENT}" == *-bazel-* ]]; then
  test_bazel
elif [[ "${BUILD_ENVIRONMENT}" == *-mobile-lightweight-dispatch* ]]; then
  test_libtorch
elif [[ "${TEST_CONFIG}" = docs_test ]]; then
  test_docs_test
else
  install_torchvision
  install_monkeytype
  test_python
  test_aten
  test_vec256
  test_libtorch
  test_aot_compilation
  test_custom_script_ops
  test_custom_backend
  test_torch_function_benchmark
  test_benchmarks
  test_executorch
fi<|MERGE_RESOLUTION|>--- conflicted
+++ resolved
@@ -256,6 +256,10 @@
 }
 
 test_inductor_distributed() {
+  # Smuggle a few multi-gpu tests here so that we don't have to request another large node
+  echo "Testing multi_gpu tests in test_torchinductor"
+  pytest test/inductor/test_torchinductor.py -k test_multi_gpu
+
   # this runs on both single-gpu and multi-gpu instance. It should be smart about skipping tests that aren't supported
   # with if required # gpus aren't available
   python test/run_test.py --include distributed/test_dynamo_distributed distributed/test_inductor_collectives --verbose
@@ -271,7 +275,7 @@
   # docker build uses bdist_wheel which does not work with test_aot_inductor
   # TODO: need a faster way to build
   BUILD_AOT_INDUCTOR_TEST=1 python setup.py develop
-  LD_LIBRARY_PATH="$TORCH_LIB_DIR $TORCH_BIN_DIR"/test_aot_inductor
+  CPP_TESTS_DIR="${BUILD_BIN_DIR}" LD_LIBRARY_PATH="${TORCH_LIB_DIR}" python test/run_test.py --cpp --verbose -i cpp/test_aot_inductor
 }
 
 # "Global" flags for inductor benchmarking controlled by TEST_CONFIG
@@ -547,41 +551,40 @@
     ln -sf "$TORCH_LIB_DIR"/libtbb* "$TORCH_BIN_DIR"
     ln -sf "$TORCH_LIB_DIR"/libnvfuser* "$TORCH_BIN_DIR"
 
+    export CPP_TESTS_DIR="${TORCH_BIN_DIR}"
+
     # Start background download
-    python tools/download_mnist.py --quiet -d test/cpp/api/mnist &
-
-    # Make test_reports directory
-    # NB: the ending test_libtorch must match the current function name for the current
-    # test reporting process to function as expected.
-    TEST_REPORTS_DIR=test/test-reports/cpp-unittest/test_libtorch
-    mkdir -p $TEST_REPORTS_DIR
+    MNIST_DIR="${PWD}/test/cpp/api/mnist"
+    python tools/download_mnist.py --quiet -d "${MNIST_DIR}" &
+
+    # Prepare the model used by test_jit, the model needs to be in the test directory
+    # to get picked up by run_test
+    pushd test
+    python cpp/jit/tests_setup.py setup
+    popd
 
     # Run JIT cpp tests
-    python test/cpp/jit/tests_setup.py setup
-
     if [[ "$BUILD_ENVIRONMENT" == *cuda* ]]; then
-      "$TORCH_BIN_DIR"/test_jit  --gtest_output=xml:$TEST_REPORTS_DIR/test_jit.xml
-      "$TORCH_BIN_DIR"/nvfuser_tests --gtest_output=xml:$TEST_REPORTS_DIR/nvfuser_tests.xml
+      python test/run_test.py --cpp --verbose -i cpp/test_jit cpp/nvfuser_tests
     else
-      "$TORCH_BIN_DIR"/test_jit  --gtest_filter='-*CUDA' --gtest_output=xml:$TEST_REPORTS_DIR/test_jit.xml
+      # CUDA tests have already been skipped when CUDA is not available
+      python test/run_test.py --cpp --verbose -i cpp/test_jit -k "not CUDA"
     fi
 
     # Run Lazy Tensor cpp tests
     if [[ "$BUILD_ENVIRONMENT" == *cuda* && "$TEST_CONFIG" != *nogpu* ]]; then
-      LTC_TS_CUDA=1 "$TORCH_BIN_DIR"/test_lazy  --gtest_output=xml:$TEST_REPORTS_DIR/test_lazy.xml
+      LTC_TS_CUDA=1 python test/run_test.py --cpp --verbose -i cpp/test_lazy
     else
-      "$TORCH_BIN_DIR"/test_lazy  --gtest_output=xml:$TEST_REPORTS_DIR/test_lazy.xml
-    fi
-
-    python test/cpp/jit/tests_setup.py shutdown
+      python test/run_test.py --cpp --verbose -i cpp/test_lazy
+    fi
+
+    # Cleaning up test artifacts in the test folder
+    pushd test
+    python cpp/jit/tests_setup.py shutdown
+    popd
 
     # Wait for background download to finish
     wait
-<<<<<<< HEAD
-    # Exclude IMethodTest that relies on torch::deploy, which will instead be ran in test_deploy.
-    OMP_NUM_THREADS=2 TORCH_CPP_TEST_MNIST_PATH="test/cpp/api/mnist" "$TORCH_BIN_DIR"/test_api --gtest_filter='-IMethodTest.*' --gtest_output=xml:$TEST_REPORTS_DIR/test_api.xml
-    "$TORCH_BIN_DIR"/test_tensorexpr --gtest_output=xml:$TEST_REPORTS_DIR/test_tensorexpr.xml
-=======
 
     if [[ "$BUILD_ENVIRONMENT" == *asan* || "$BUILD_ENVIRONMENT" == *slow-gradcheck* || "$TEST_CONFIG" == "slow" ]]; then
         TEST_REPORTS_DIR=test/test-reports/cpp-unittest/test_libtorch
@@ -597,11 +600,11 @@
         OMP_NUM_THREADS=2 TORCH_CPP_TEST_MNIST_PATH="${MNIST_DIR}" python test/run_test.py --cpp --verbose -i cpp/test_api -k "not IMethodTest"
         python test/run_test.py --cpp --verbose -i cpp/test_tensorexpr
     fi
->>>>>>> d56e1b2f
 
     if [[ "${BUILD_ENVIRONMENT}" != *android* && "${BUILD_ENVIRONMENT}" != *cuda* && "${BUILD_ENVIRONMENT}" != *asan* ]]; then
-      # TODO: Consider to run static_runtime_test from $TORCH_BIN_DIR (may need modify build script)
-      "$BUILD_BIN_DIR"/static_runtime_test --gtest_output=xml:$TEST_REPORTS_DIR/static_runtime_test.xml
+      # NB: This test is not under TORCH_BIN_DIR but under BUILD_BIN_DIR
+      export CPP_TESTS_DIR="${BUILD_BIN_DIR}"
+      python test/run_test.py --cpp --verbose -i cpp/static_runtime_test
     fi
 
     assert_git_not_dirty
@@ -613,14 +616,13 @@
   ln -sf "$TORCH_LIB_DIR"/libc10* "$TORCH_BIN_DIR"
   ln -sf "$TORCH_LIB_DIR"/libtorch* "$TORCH_BIN_DIR"
 
-  # Make test_reports directory
-  # NB: the ending test_libtorch must match the current function name for the current
-  # test reporting process to function as expected.
-  TEST_REPORTS_DIR=test/test-reports/cpp-unittest/test_aot_compilation
-  mkdir -p $TEST_REPORTS_DIR
-  if [ -f "$TORCH_BIN_DIR"/test_mobile_nnc ]; then "$TORCH_BIN_DIR"/test_mobile_nnc --gtest_output=xml:$TEST_REPORTS_DIR/test_mobile_nnc.xml; fi
-  # shellcheck source=test/mobile/nnc/test_aot_compile.sh
-  if [ -f "$TORCH_BIN_DIR"/aot_model_compiler_test ]; then source test/mobile/nnc/test_aot_compile.sh; fi
+  if [ -f "$TORCH_BIN_DIR"/test_mobile_nnc ]; then
+    CPP_TESTS_DIR="${TORCH_BIN_DIR}" python test/run_test.py --cpp --verbose -i cpp/test_mobile_nnc
+  fi
+
+  if [ -f "$TORCH_BIN_DIR"/aot_model_compiler_test ]; then
+    source test/mobile/nnc/test_aot_compile.sh
+  fi
 }
 
 test_vulkan() {
@@ -628,19 +630,11 @@
     ln -sf "$TORCH_LIB_DIR"/libtorch* "$TORCH_TEST_DIR"
     ln -sf "$TORCH_LIB_DIR"/libc10* "$TORCH_TEST_DIR"
     export VK_ICD_FILENAMES=/var/lib/jenkins/swiftshader/swiftshader/build/Linux/vk_swiftshader_icd.json
-    # NB: the ending test_vulkan must match the current function name for the current
-    # test reporting process to function as expected.
-    TEST_REPORTS_DIR=test/test-reports/cpp-vulkan/test_vulkan
-    mkdir -p $TEST_REPORTS_DIR
-    LD_LIBRARY_PATH=/var/lib/jenkins/swiftshader/swiftshader/build/Linux/ "$TORCH_TEST_DIR"/vulkan_api_test --gtest_output=xml:$TEST_REPORTS_DIR/vulkan_test.xml
+    CPP_TESTS_DIR="${TORCH_TEST_DIR}" LD_LIBRARY_PATH=/var/lib/jenkins/swiftshader/swiftshader/build/Linux/ python test/run_test.py --cpp --verbose -i cpp/vulkan_api_test
   fi
 }
 
 test_distributed() {
-  # Smuggle a few multi-gpu tests here so that we don't have to request another large node
-  echo "Testing multi_gpu tests in test_torchinductor"
-  pytest test/inductor/test_torchinductor.py -k test_multi_gpu
-
   echo "Testing distributed python tests"
   time python test/run_test.py --distributed-tests --shard "$SHARD_NUMBER" "$NUM_TEST_SHARDS" --verbose
   assert_git_not_dirty
@@ -649,22 +643,24 @@
     echo "Testing distributed C++ tests"
     ln -sf "$TORCH_LIB_DIR"/libtorch* "$TORCH_BIN_DIR"
     ln -sf "$TORCH_LIB_DIR"/libc10* "$TORCH_BIN_DIR"
-    # NB: the ending test_distributed must match the current function name for the current
-    # test reporting process to function as expected.
-    TEST_REPORTS_DIR=test/test-reports/cpp-distributed/test_distributed
-    mkdir -p $TEST_REPORTS_DIR
-    "$TORCH_BIN_DIR"/FileStoreTest --gtest_output=xml:$TEST_REPORTS_DIR/FileStoreTest.xml
-    "$TORCH_BIN_DIR"/HashStoreTest --gtest_output=xml:$TEST_REPORTS_DIR/HashStoreTest.xml
-    "$TORCH_BIN_DIR"/TCPStoreTest --gtest_output=xml:$TEST_REPORTS_DIR/TCPStoreTest.xml
+
+    export CPP_TESTS_DIR="${TORCH_BIN_DIR}"
+    # These are distributed tests, so let's continue running them sequentially here to avoid
+    # any surprise
+    python test/run_test.py --cpp --verbose -i cpp/FileStoreTest
+    python test/run_test.py --cpp --verbose -i cpp/HashStoreTest
+    python test/run_test.py --cpp --verbose -i cpp/TCPStoreTest
 
     MPIEXEC=$(command -v mpiexec)
     if [[ -n "$MPIEXEC" ]]; then
+      # NB: mpiexec only works directly with the C++ test binary here
       MPICMD="${MPIEXEC} -np 2 $TORCH_BIN_DIR/ProcessGroupMPITest"
       eval "$MPICMD"
     fi
-    "$TORCH_BIN_DIR"/ProcessGroupGlooTest --gtest_output=xml:$TEST_REPORTS_DIR/ProcessGroupGlooTest.xml
-    "$TORCH_BIN_DIR"/ProcessGroupNCCLTest --gtest_output=xml:$TEST_REPORTS_DIR/ProcessGroupNCCLTest.xml
-    "$TORCH_BIN_DIR"/ProcessGroupNCCLErrorsTest --gtest_output=xml:$TEST_REPORTS_DIR/ProcessGroupNCCLErrorsTest.xml
+
+    python test/run_test.py --cpp --verbose -i cpp/ProcessGroupGlooTest
+    python test/run_test.py --cpp --verbose -i cpp/ProcessGroupNCCLTest
+    python test/run_test.py --cpp --verbose -i cpp/ProcessGroupNCCLErrorsTest
   fi
 }
 
@@ -676,9 +672,8 @@
     ln -sf "$TORCH_LIB_DIR"/libtorch* "$TORCH_BIN_DIR"
     ln -sf "$TORCH_LIB_DIR"/libc10* "$TORCH_BIN_DIR"
     ln -sf "$TORCH_LIB_DIR"/libtbb* "$TORCH_BIN_DIR"
-    TEST_REPORTS_DIR=test/test-reports/cpp-rpc/test_rpc
-    mkdir -p $TEST_REPORTS_DIR
-    "$TORCH_BIN_DIR"/test_cpp_rpc --gtest_output=xml:$TEST_REPORTS_DIR/test_cpp_rpc.xml
+
+    CPP_TESTS_DIR="${TORCH_BIN_DIR}" python test/run_test.py --cpp --verbose -i cpp/test_cpp_rpc
   fi
 }
 
