--- conflicted
+++ resolved
@@ -82,7 +82,6 @@
             "eq",
             "ne",
         ]
-<<<<<<< HEAD
 
     @staticmethod
     @functools.lru_cache(None)
@@ -95,46 +94,6 @@
         self.graph: torch.fx.Graph = graph
 
     def deduce_node_dtype_by_inputs(self, node: torch.fx.Node):
-=======
-        ops_with_dtype_arg = ["constant", "to_dtype"]
-        reduction_to_dtype = {
-            "any": torch.bool,
-            "argmin": torch.int64,
-            "argmax": torch.int64,
-        }
-        ops_without_dtype = ["ops", "get_index"]
-        if _node.target in ops_without_dtype:
-            return False
-        if OptimizationContext.key in _node.meta:
-            opt_ctx = _node.meta[OptimizationContext.key]
-        else:
-            opt_ctx = OptimizationContext()
-        if opt_ctx.dtype is not None:
-            return False
-        if _node.target in ops_to_bool:
-            opt_ctx.dtype = torch.bool
-        elif _node.target in ("rand", "randn"):
-            opt_ctx.dtype = torch.float32
-        elif _node.target in ("randint64",):
-            opt_ctx.dtype = torch.int64
-        elif _node.target in ops_with_dtype_arg:
-            opt_ctx.dtype = _node.args[-1]
-        elif _node.target == "reduction":
-            reduction_type = _node.args[4]
-            if reduction_type in reduction_to_dtype:
-                opt_ctx.dtype = reduction_to_dtype[reduction_type]
-        elif _node.target == "load":
-            opt_ctx.dtype = V.graph.get_dtype(_node.args[1])
-        if opt_ctx.dtype is not None:
-            data_type_logger(
-                f"for node.target = {_node.target}, dtype is propagated to {opt_ctx.dtype}"
-            )
-            _node.meta[OptimizationContext.key] = opt_ctx
-            return True
-
-        # node.target not belong to any ops which can directly get the dtype
-        # need propogate dtype with it's input node
->>>>>>> d0bb8fdc
         inputs = node.all_input_nodes
         input_nodes = [
             n
