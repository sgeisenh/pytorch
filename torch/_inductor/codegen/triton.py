--- conflicted
+++ resolved
@@ -1041,20 +1041,14 @@
             cond_lt = f"{var} < {size}"
             if not isinstance(original_index, sympy.Integer):
                 var_mask = f"({mask})" if "&" in mask else mask
-                var_mask = f" or not {var_mask}"
+                var_mask = f" | ~{var_mask}"
             else:
                 var_mask = ""
-<<<<<<< HEAD
-            line_gt = f'tl.device_assert({cond_gt}{var_mask}, "index out of bounds: {cond_gt}")'
-            self.cse.generate(buffer, line_gt, expression=False)
-            line_lt = f'tl.device_assert({cond_lt}{var_mask}, "index out of bounds: {cond_lt}")'
-=======
             # The conditions need to be in parens because of Python's operator precedence. 
             # It'd be less # error-prone to use and/or/not, which is suported by triton
             line_gt = f'tl.device_assert(({cond_gt}){var_mask}, "index out of bounds: {cond_gt}")'
             self.cse.generate(buffer, line_gt, expression=False)
             line_lt = f'tl.device_assert(({cond_lt}){var_mask}, "index out of bounds: {cond_lt}")'
->>>>>>> 5b8042b7
             self.cse.generate(buffer, line_lt, expression=False)
 
     def load(self, name: str, index: sympy.Expr):
