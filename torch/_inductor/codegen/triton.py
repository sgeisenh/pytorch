import collections
import contextlib
import dataclasses
import functools
import itertools
import logging
import math
import operator
from typing import Dict, Iterable, List, Set

import sympy

import torch

import torch._logging
from torch._prims_common import is_integer_dtype
from ..._dynamo import config as dynamo_config
from .. import config, ir, scheduler
from ..codecache import get_code_path
from ..ir import ReductionHint
from ..optimize_indexing import indexing_dtype_strength_reduction
from ..utils import (
    get_fused_kernel_name,
    get_kernel_category_by_source_code,
    get_kernel_metadata,
    instance_descriptor,
    next_power_of_2,
    sympy_product,
    sympy_subs,
    sympy_symbol,
    unique,
)
from ..virtualized import ops, V

from .common import (
    CSEVariable,
    DeferredLine,
    free_symbol_startswith,
    IndentedBuffer,
    index_prevent_reordering,
    Kernel,
    OpOverrides,
    PythonPrinter,
    SizeArg,
    TensorArg,
)

log = logging.getLogger(__name__)
schedule_log = torch._logging.getArtifactLogger(__name__, "schedule")


def signature_of(arg):
    from triton.runtime.jit import JITFunction

    if isinstance(arg, TensorArg):
        tye = JITFunction._type_of(arg.dtype)
        if V.graph.is_unspec_arg(arg.buffer):
            # had unwrapped 0d tensor as scalar
            new_tye = tye.lstrip("*")
            if new_tye in ["fp16", "bf16"]:
                return "fp32"
            else:
                return new_tye
        else:
            return tye
    if isinstance(arg, SizeArg):
        return JITFunction._key_of(V.graph.sizevars.size_hint(arg.expr))
    raise NotImplementedError(f"unhandled {type(arg)}: {arg}")


def config_of(args):
    from ..compile_fx import ALIGNMENT

    def is_aligned(x):
        if isinstance(x, TensorArg):
            return x.buffer not in V.graph.unaligned_buffers
        if isinstance(x, SizeArg):
            if isinstance(x.expr, (int, sympy.Integer)):
                # TODO(voz): These are kinda redundant, if we can solve out statically_known_multiple_of with
                # _maybe_evaluate_static...
                return V.graph.sizevars.statically_known_multiple_of(x.expr, ALIGNMENT)
            else:
                return False
        raise NotImplementedError(f"unhandled {type(x)}: {x}")

    if config.triton.divisible_by_16:
        divisible_by_16 = [i for i, arg in enumerate(args) if is_aligned(arg)]
    else:
        divisible_by_16 = []
    return instance_descriptor(tuple(divisible_by_16), ())


class TritonPrinter(PythonPrinter):
    def _print_floor(self, expr):
        assert len(expr.args) == 1
        return f"tl.math.floor({self.paren(self._print(expr.args[0]))})"


texpr = TritonPrinter().doprint
pexpr = PythonPrinter().doprint


def triton_compute_type(dtype):
    triton_type_name = str(dtype).split(".")[-1]
    if triton_type_name == "bool":
        triton_type_name = "int1"
    if triton_type_name in ("float16", "bfloat16"):
        # float16 math is done in float32 inside the kernel
        triton_type_name = "float32"
    return f"tl.{triton_type_name}"


def triton_acc_type(dtype):
    if is_integer_dtype(dtype) and dtype.is_signed:
        nbits = 64 if dtype == torch.int64 else 32
        return f"tl.int{nbits}"
    return triton_compute_type(dtype)


def triton_constant(value):
    if value == float("inf"):
        return 'float("inf")'
    elif value == float("-inf"):
        return 'float("-inf")'
    elif math.isnan(value):
        return 'float("nan")'
    return repr(value)


class TritonCSEVariable(CSEVariable):
    def __init__(self, name):
        super().__init__(name)
        # We'll use this to track which masks the variable needs when used for indirect indexing
        self.mask_vars: Set[str] = set()

    def update_on_args(self, name, args, kwargs):
        # When making a variable that is going to be used in indirect indexing
        # if a where clause is used it should mean that the result is always a
        # valid index, so you shouldn't include any of the dependent variables
        # in the resulting load mask
        if name == "where":
            return
        for arg in args:
            if isinstance(arg, TritonCSEVariable):
                self.mask_vars.update(arg.mask_vars)


class TritonOverrides(OpOverrides):
    """Map element-wise ops to Triton"""

    @staticmethod
    def to_dtype(x, dtype: torch.dtype):
        if dtype == torch.bool:
            return f"({x} != 0)"
        elif dtype == torch.uint8:
            # to work around llvm uint conversion semantics
            # that produces 0's for negative values
            return f"{x}.to(tl.int8).to(tl.uint8)"
        return f"{x}.to({triton_compute_type(dtype)})"

    @staticmethod
    def constant(value, dtype):
        type_ = torch._prims_common.dtype_to_type(dtype)
        return triton_constant(type_(value))

    @staticmethod
    def abs(x):
        return f"tl.abs({x})"

    @staticmethod
    def libdevice_abs(x):
        return f"tl.math.abs({x})"

    @staticmethod
    def exp(x):
        return f"tl.exp({x})"

    @staticmethod
    def libdevice_exp(x):
        return f"tl.math.exp({x})"

    @staticmethod
    def exp2(x):
        return f"tl.math.exp2({x})"

    @staticmethod
    def expm1(x):
        return f"tl.math.expm1({x})"

    @staticmethod
    def sqrt(x):
        return f"tl.sqrt({x})"

    @staticmethod
    def libdevice_sqrt(x):
        return f"tl.math.sqrt({x})"

    @staticmethod
    def relu(x):
        return ops.maximum("0", x)

    @staticmethod
    def minimum(a, b):
        return f"triton_helpers.minimum({a}, {b})"

    @staticmethod
    def maximum(a, b):
        return f"triton_helpers.maximum({a}, {b})"

    @staticmethod
    def where(a, b, c):
        return f"tl.where({a}, {b}, {c})"

    @staticmethod
    def cos(x):
        return f"tl.cos({x})"

    @staticmethod
    def libdevice_cos(x):
        return f"tl.math.cos({x})"

    @staticmethod
    def sin(x):
        return f"tl.sin({x})"

    @staticmethod
    def libdevice_sin(x):
        return f"tl.math.sin({x})"

    @staticmethod
    def index_expr(expr, dtype):
        return V.kernel.indexing(expr)[0]

    @staticmethod
    def masked(mask, body, other):
        with V.kernel.mask_loads(mask) as new_mask:
            result = body()
        return ops.where(new_mask, result, triton_constant(other))

    @staticmethod
    def lgamma(x):
        return f"tl.math.lgamma({x})"

    @staticmethod
    def erf(x):
        return f"tl.math.erf({x})"

    @staticmethod
    def cosh(x):
        return f"tl.math.cosh({x})"

    @staticmethod
    def sinh(x):
        return f"tl.math.sinh({x})"

    @staticmethod
    def acos(x):
        return f"tl.math.acos({x})"

    @staticmethod
    def acosh(x):
        return f"tl.math.acosh({x})"

    @staticmethod
    def asin(x):
        return f"tl.math.asin({x})"

    @staticmethod
    def asinh(x):
        return f"tl.math.asinh({x})"

    @staticmethod
    def atan2(x, y):
        return f"tl.math.atan2({x}, {y})"

    @staticmethod
    def atan(x):
        return f"tl.math.atan({x})"

    @staticmethod
    def atanh(x):
        return f"tl.math.atanh({x})"

    @staticmethod
    def copysign(x, y):
        return f"tl.math.copysign({x}, {y})"

    @staticmethod
    def erfc(x):
        return f"tl.math.erfc({x})"

    @staticmethod
    def hypot(x, y):
        return f"tl.math.hypot({x}, {y})"

    @staticmethod
    def log10(x):
        return f"tl.math.log10({x})"

    @staticmethod
    def nextafter(x, y):
        return f"tl.math.nextafter({x}, {y})"

    @staticmethod
    def logical_and(a, b):
        return f"{a} & {b}"

    @staticmethod
    def logical_or(a, b):
        return f"{a} | {b}"

    @staticmethod
    def rand(seed, offset, _):  # _ here to keep the contract identical to CPU rand op
        offset = f"({offset}).to(tl.uint32)"
        return f"tl.rand({seed}, {offset})"

    @staticmethod
    def randn(seed, offset, _):  # _ here to keep the contract identical to CPU randn op
        offset = f"({offset}).to(tl.uint32)"
        return f"tl.randn({seed}, {offset})"

    # TODO: work out how to use randint4x
    @staticmethod
    def randint(
        seed, offset, _
    ):  # _ here to keep the contract identical to CPU randint op
        offset = f"({offset}).to(tl.uint32)"
        return f"tl.randint({seed}, {offset}).to(tl.int32)"

    @staticmethod
    def rsqrt(x):
        return f"tl.math.rsqrt({x})"

    @staticmethod
    def log1p(x):
        return f"tl.math.log1p({x})"

    @staticmethod
    def tan(x):
        return f"tl.math.tan({x})"

    @staticmethod
    def tanh(x):
        return f"tl.math.tanh({x})"

    @staticmethod
    def sigmoid(x):
        return f"tl.sigmoid({x})"

    @staticmethod
    def libdevice_sigmoid(x):
        return f"1/(1 + tl.math.exp(-({x})))"

    @staticmethod
    def signbit(x):
        # XX: This is wrong for the value -0.0 in floating point
        return f"tl.math.signbit({x}) if ({x}).dtype is tl.float32 else {x} < 0"

    @staticmethod
    def fmod(a, b):
        return f"tl.math.fmod({a}, {b})"

    @staticmethod
    def pow(a, b):
        return f"tl.math.pow({a}, {b})"

    @staticmethod
    def log(x):
        return f"tl.log({x})"

    @staticmethod
    def libdevice_log(x):
        return f"tl.math.log({x})"

    @staticmethod
    def isinf(x):
        return f"tl.math.isinf({x})"

    @staticmethod
    def isnan(x):
        return f"tl.math.isnan({x})"

    @staticmethod
    def round(x):
        return f"tl.math.nearbyint({x})"

    @staticmethod
    def floor(x):
        return f"tl.math.floor({x})"

    @staticmethod
    def floordiv(a, b):
        # See the comment in lowering.div_mode. a and b are integer type.
        # Similar to div_floor_kernel_cuda in pytorch core.
        # Notice that // in triton behaves as truncdiv instead of floordiv
        quot = f"{a} // {b}"
        rem = f"{a} % {b}"
        return f"tl.where(({a} < 0) != ({b} < 0), tl.where({rem} != 0, {quot} - 1, {quot}), {quot})"

    @staticmethod
    def trunc(x):
        return f"tl.math.trunc({x})"

    @staticmethod
    def truncdiv(a, b):
        # See the comment in lowering.div_mode. a and b are integer type.
        # Notice that // in triton behaves as truncdiv instead of floordiv
        return f"{a} // {b}"

    @staticmethod
    def ceil(x):
        return f"tl.math.ceil({x})"


@dataclasses.dataclass
class IterationRanges:
    """
    Each range tree represents multiple sets of iteration indexing
    in a single tiled dimension in the output kernel.

    If you have two loops ranges one (4, 3, 2) and another (4, 6),
    then the range tree will be:
            4 (i0)
        3 (i1)  6 (i3)
        2 (i2)
    Where i0 is shared between both loops, but then the split into
    different indexing vars.  All loop ranges must iterate over
    the same number of elements.
    """

    def __init__(
        self,
        name: str,
        var_list: List[sympy.Symbol],
        var_ranges: Dict[sympy.Symbol, sympy.Expr],
        numel: sympy.Expr,
        prefix: str,
        *,
        kernel: "Kernel",
        divisor=sympy.Integer(1),
        length=sympy.Integer(1),
    ):
        super().__init__()
        self.name = name
        self.var_list = var_list
        self.var_ranges = var_ranges
        self.numel = numel
        self.prefix = prefix
        self.divisor = divisor
        self.length = length
        self.kernel = kernel

    def is_loop(self):
        return self.prefix == "r" and not self.kernel.persistent_reduction


class IterationRangesRoot(IterationRanges):
    def __init__(
        self,
        name: str,
        numel: sympy.Expr,
        prefix: str,
        index: int,
        kernel: "Kernel",
        pid_cache=None,
    ):
        if pid_cache is None:
            pid_cache = {}
        super().__init__(
            name=name,
            var_list=[],
            var_ranges={},
            numel=numel,
            prefix=prefix,
            kernel=kernel,
        )
        self.index = index
        # Store all the nodes in one flat list
        self.nodes: Dict[sympy.Expr, IterationRangesEntry] = {}
        # This is for re-ordering program ID in triton mm template
        # pid_cache["tl.program_id(0)"] = pid_m
        self.pid_cache: Dict[str, str] = pid_cache

    def cache_clear(self):
        for node in self.nodes.values():
            node.cache_clear()

    def lookup(self, divisor, length):
        """
        Lookup a given RangeTreeEntry, creating it if needed
        """
        if V.graph.sizevars.statically_known_equals(divisor * length, self.numel):
            expr = ir.FloorDiv(sympy_symbol(f"{self.prefix}index"), divisor)
        else:
            expr = ir.ModularIndexing(
                sympy_symbol(f"{self.prefix}index"), divisor, length
            )

        if expr not in self.nodes:
            node = IterationRangesEntry(
                f"{self.prefix}{next(V.kernel.iter_vars_count)}",
                divisor,
                length,
                expr,
                self,
            )
            V.kernel.range_tree_nodes[node.symbol()] = node
            self.var_list.append(node.symbol())
            self.var_ranges[node.symbol()] = length
            self.nodes[expr] = node
        return self.nodes[expr]

    def construct_entries(self, lengths: List[sympy.Expr]):
        divisor = sympy.Integer(1)
        itervars = []
        for length in reversed(lengths):
            itervars.append(self.lookup(divisor, length))
            divisor = divisor * length
        return list(reversed(itervars))

    def construct(self, lengths: List[sympy.Expr]):
        return [e.symbol() for e in self.construct_entries(lengths)]

    def vars_and_sizes(self, index: sympy.Expr):
        """Figure out vars from this tree used in index"""
        nodes = [V.kernel.range_tree_nodes.get(s) for s in index.free_symbols]
        nodes = [n for n in nodes if n and n.prefix == self.prefix]
        nodes.sort(key=lambda x: V.graph.sizevars.size_hint(x.divisor))
        divisor = sympy.Integer(1)
        index_vars = []
        sizes = []

        def add(node):
            nonlocal divisor
            index_vars.append(node.symbol())
            sizes.append(node.length)
            divisor = divisor * node.length

        for node in nodes:
            if not V.graph.sizevars.statically_known_equals(node.divisor, divisor):
                # fill in unused index var
                add(self.lookup(divisor, ir.FloorDiv(node.divisor, divisor)))
                divisor = node.divisor
            add(node)
        if not V.graph.sizevars.statically_known_equals(self.numel, divisor):
            # fill in unused index var
            add(self.lookup(divisor, ir.FloorDiv(self.numel, divisor)))

        return list(reversed(index_vars)), list(reversed(sizes))

    def ranges_code(self):
        size = self.kernel.indexing_size_str(self.index, self.prefix)
        index_dtype = self.kernel.index_dtype
        convert = f".to({index_dtype})" if index_dtype != "tl.int32" else ""
        return f"tl.arange(0, {self.prefix.upper()}BLOCK){size}{convert}"

    def get_pid(self):
        key = f"tl.program_id({self.index})"
        pid = self.pid_cache.get(key, key)
        if self.kernel.index_dtype != "tl.int32":
            return f"{pid}.to({self.kernel.index_dtype})"
        return pid

    def codegen_header(self, code):
        x = self.prefix
        if self.is_loop():
            code.writeline(f"{self.name} = {x}offset + {x}base")
        elif x == "r" and self.kernel.persistent_reduction:
            # no need to "roffset = "
            code.writeline(
                f"{self.name} = {self.ranges_code()}",
            )
        else:
            code.writelines(
                [
                    f"{x}offset = {self.get_pid()} * {x.upper()}BLOCK",
                    f"{self.name} = {x}offset + {self.ranges_code()}",
                ]
            )
        code.writeline(f"{x}mask = {self.name} < {x}numel")


class IterationRangesEntry(IterationRanges):
    def __init__(
        self,
        name: str,
        divisor: sympy.Expr,
        length: sympy.Expr,
        expr: sympy.Expr,
        parent: IterationRanges,
    ):
        super().__init__(
            name=name,
            numel=parent.numel / length,
            var_list=parent.var_list,
            var_ranges=parent.var_ranges,
            prefix=parent.prefix,
            divisor=divisor,
            length=length,
            kernel=parent.kernel,
        )
        self.parent = parent
        self.codegen = functools.lru_cache(None)(self._codegen)
        self.expr = expr

    def set_name(self, name):
        self.codegen = lambda: name
        self.codegen.cache_clear = lambda: None
        self.name = name

    def cache_clear(self):
        self.codegen.cache_clear()

    def writeline(self, line):
        if self.is_loop():
            V.kernel.indexing_code.writeline(line)
        else:
            # lift non-reduction stores outside loop
            V.kernel.body.writeline(line)

    def _codegen(self):
        self.writeline(f"{self.name} = " + texpr(V.kernel.rename_indexing(self.expr)))
        return self.name

    def precomputed_args(self):
        # for dynamic shapes, find parts of indexing expressions that have to be precomputed
        precomputed_args = []
        if isinstance(self.expr, sympy.Symbol):
            return precomputed_args
        assert isinstance(self.expr, (ir.FloorDiv, ir.ModularIndexing)), type(self.expr)
        for arg in self.expr.args[1:]:
            if not isinstance(arg, (sympy.Integer, sympy.Symbol)):
                symbols = arg.free_symbols
                if len(symbols) > 0 and all(s.name.startswith("s") for s in symbols):
                    precomputed_args.append(arg)
        return precomputed_args

    def symbol(self):
        return sympy_symbol(self.name)

    def __hash__(self):
        return hash(self.name)

    def __eq__(self, other):
        return self.name == other.name


class TritonKernel(Kernel):
    overrides = TritonOverrides
    sexpr = pexpr

    def __init__(
        self,
        *groups,
        index_dtype,
        mutations=None,
        pid_cache=None,
        reduction_hint=ReductionHint.DEFAULT,
    ):
        if pid_cache is None:
            pid_cache = {}
        super().__init__()
        self.numels = [V.graph.sizevars.simplify(s) for s in groups]
        self.mutations = mutations
        self.range_trees = []
        self.range_tree_nodes = {}
        self.iter_vars_count = itertools.count()
        self.inside_reduction = self.numels[-1] != 1
        self._load_mask = None
        self.body = IndentedBuffer()
        self.indexing_code = IndentedBuffer()
        self.suffix = IndentedBuffer()
        self.outside_loop_vars = set()
        self.reduction_hint = reduction_hint
        self.index_dtype = index_dtype

        self.persistent_reduction = self.should_use_persistent_reduction()
        self.initialize_range_tree(pid_cache)

        # define this in a closure to make cache local to object
        @functools.lru_cache(None)
        def simplify_indexing(index: sympy.Expr):
            index = V.graph.sizevars.simplify_with_ranges(index, self.var_ranges())
            for tree in self.range_trees:
                index = self.combine_contiguous_dims(index, tree)
            return index

        self.simplify_indexing = simplify_indexing

    def should_use_persistent_reduction(self):
        """
        Heuristic to set self.persistent_reduction and add guards
        if needed.
        """
        if not (self.inside_reduction and config.triton.persistent_reductions):
            return False
        threshold = {
            ReductionHint.INNER: 1024,
        }.get(self.reduction_hint, 64)
        last_numel = self.numels[-1]
        if dynamo_config.dynamic_shapes:
            if not isinstance(last_numel, (int, sympy.Integer)):
                # Not static
                return False
        hint = V.graph.sizevars.size_hint(last_numel)
        if hint > threshold:
            return False
        # will need to recompile if we cross a larger power of 2 boundary
        V.graph.sizevars.guard_leq(self.numels[-1], next_power_of_2(hint))
        return True

    def initialize_range_tree(self, pid_cache):
        names = ["xindex", "yindex", "zindex"][: len(self.numels) - 1] + ["rindex"]
        for i in range(len(self.numels)):
            self.range_trees.append(
                IterationRangesRoot(
                    names[i], self.numels[i], names[i][0], i, self, pid_cache
                )
            )
        for tree in self.range_trees:
            # reduction indexing goes inside a loop
            if not tree.is_loop():
                tree.codegen_header(self.body)
        if self.inside_reduction and self.range_trees[-1].is_loop():
            # workaround for this issue:
            # https://gist.github.com/jansel/6527126f781559095c5531f98a4235a7
            self.body.writeline(f"rbase = {self.range_trees[-1].ranges_code()}")

    def disable_reduction(self):
        @contextlib.contextmanager
        def ctx():
            if self.numels[-1] == 1:
                assert not self.inside_reduction
                yield
                return
            if not self.persistent_reduction:
                # calling codegen_body() will flush all the pending buffers
                # and write out a reduction loop
                self.codegen_body()
            self.inside_reduction = False
            try:
                yield
                if not self.persistent_reduction:
                    # flush out any code before opening the next loop
                    self.codegen_body()
            finally:
                self.inside_reduction = True

        return ctx()

    def set_ranges(self, *lengths):
        assert len(lengths) == len(self.range_trees)
        return [
            ranges.construct(length)
            for length, ranges in zip(lengths, self.range_trees)
        ]

    @staticmethod
    def _split_iteration_ranges(
        groups: List[sympy.Expr], lengths: List[List[sympy.Expr]]
    ):
        sv = V.graph.sizevars
        new_ranges = [[] for _ in groups]
        remaining = [sv.simplify(g) for g in groups]
        var_count = itertools.count()

        def add_range(i, expr):
            expr = sv.simplify(expr)
            if not sv.statically_known_multiple_of(remaining[i], expr):
                raise CantSplit()
            # guard on the last item out
            remaining[i] = ir.FloorDiv(remaining[i], expr)
            new_ranges[i].append(expr)
            return next(var_count)

        def make_combined(size, idx1, idx2):
            def getter(flat_vars):
                return size * flat_vars[idx1] + flat_vars[idx2]

            return getter

        return_getters_groups = []
        current_group = 0
        for length_group in lengths:
            return_getters = []
            for size in length_group:
                if sv.statically_known_equals(size, 1):
                    return_getters.append(lambda _: sympy.Integer(0))
                    continue

                while (
                    current_group < len(remaining)
                    and sv.size_hint(remaining[current_group]) == 1
                ):
                    # scroll to next group with remaining elements
                    current_group += 1

                if sv.size_hint(size) > sv.size_hint(remaining[current_group]):
                    # need to break size in two
                    if not sv.statically_known_multiple_of(
                        size, remaining[current_group]
                    ):
                        raise CantSplit()
                    size1 = remaining[current_group]
                    size2 = ir.FloorDiv(size, remaining[current_group])
                    return_getters.append(
                        make_combined(
                            size2,
                            add_range(current_group, size1),
                            add_range(current_group + 1, size2),
                        )
                    )
                else:
                    return_getters.append(
                        operator.itemgetter(add_range(current_group, size))
                    )
            return_getters_groups.append(return_getters)

        assert all(
            V.graph.sizevars.size_hint(s) == 1 for s in remaining
        ), f"failed to set ranges {remaining} {lengths}"

        return new_ranges, return_getters_groups

    @classmethod
    def is_compatible(cls, groups: List[sympy.Expr], lengths: List[List[sympy.Expr]]):
        try:
            cls._split_iteration_ranges(groups, lengths)
            return True
        except CantSplit:
            return False

    def split_and_set_ranges(self, lengths: List[List[sympy.Expr]]):
        """
        We may want to fuse `for i0 in s0*s1` into a tiled kernel with groups (s0, s1).

        To do this we need to split up the iteration space of i0 into something like:
            for i1 in s0:
              for i2 in s1:
                i0 = i1*s1 + i2
                ....

        This function matches and resplits lengths to the groups of
        this kernel to enable tiled + non-tiled fusions.
        """
        groups = [rt.numel for rt in self.range_trees]
        if not self.inside_reduction:
            groups[-1] = sympy.Integer(1)

        if len(lengths) == len(self.range_trees) and all(
            V.graph.sizevars.simplify(sympy_product(x) - g) == 0
            for x, g in zip(lengths, groups)
        ):
            return self.set_ranges(*lengths)

        new_ranges, return_getters_groups = self._split_iteration_ranges(
            groups, lengths
        )
        itervars = list(itertools.chain(*self.set_ranges(*new_ranges)))
        return [[fn(itervars) for fn in fns] for fns in return_getters_groups]

    def is_indirect_indexing(self, index: sympy.Expr):
        # tmpX  means indirect indexing
        return free_symbol_startswith(index, "tmp")

    def combine_contiguous_dims(self, index: sympy.Expr, tree: IterationRangesRoot):
        """
        More aggressive simplification to merge contiguous dims
        """
        if isinstance(index, (sympy.Integer, sympy.Symbol)):
            return index
        index_vars, sizes = tree.vars_and_sizes(index)
        if len(sizes) <= 1:
            return index
        new_sizes, reindex, prune = V.graph.sizevars._simplify_loops(
            index_vars, sizes, index_prevent_reordering([index], index_vars, sizes)
        )
        if new_sizes == sizes:
            return index
        new_index_vars = tree.construct(new_sizes)
        new_index = sympy_subs(index, dict(zip(index_vars, reindex(new_index_vars))))
        return new_index

    def indexing(
        self,
        index: sympy.Expr,
        *,
        copy_shape=None,
        dense_indexing=False,
        override_mask=None,
    ):
        """
        Compute the index and mask to pass to tl.load() or tl.store()
        """
        index = self.simplify_indexing(index)
        index = sympy_subs(index, V.graph.sizevars.precomputed_replacements)
        # if simple replacements didn't get rid of floor/ceil, try full subs
        if len(index.atoms(sympy.floor)) or len(index.atoms(sympy.ceiling)):
            index = index.subs(V.graph.sizevars.precomputed_replacements)
        # last resort, if no range vars are in the expr, hoist it
        # TODO instead of trying to blindly find complicated exprs, we should hoist the
        # inputs/outputs sizes and strides, but at the time indexing is generated
        # kernel inputs and outputs are not set yet, we'd need a deeper refactor
        # to do it this way

        if len(index.atoms(sympy.ceiling)):
            for a in index.atoms(sympy.ceiling):
                # for nested exprs, atoms yields top level first (?)
                # so if everything goes fine, lower level replacements will come up empty
                symbols = a.free_symbols
                if len(symbols) > 0 and all(
                    s.name.startswith("s") or s.name.startswith("ps") for s in symbols
                ):
                    replacements = {a: V.graph.sizevars.lookup_precomputed_size(a)}
                    index = sympy_subs(index, replacements)

        index_vars = index.free_symbols
        index_str = texpr(self.rename_indexing(self.codegen_indexing(index)))

        mask_vars: Set[str] = set()
        for var in index_vars:
            if override_mask:
                pass
            elif var.name.startswith("tmp"):
                # indirect indexing
                cse_var = self.cse.varname_map[var.name]
                mask_vars.update(cse_var.mask_vars)
            elif var.name.startswith(("s", "ps")):
                pass
            else:
                # var is one of xN, yN or rN
                assert var.name[0] in "xyr", var.name
                mask_vars.add(f"{var.name[0]}mask")

        need_dense = (
            config.triton.dense_indexing
            or dense_indexing
            or self._load_mask is not None
        ) and index != 0

        have_dense = True
        have_loop_vars = False
        dense_mask_vars = set()

        for tree in self.range_trees:
            if tree.prefix == "r" and not self.inside_reduction:
                continue
            if index_vars.intersection(tree.var_list):
                have_loop_vars = True
                have_dense = False
            dense_mask_vars.add(f"{tree.prefix}mask")

        expand_str = None

        if isinstance(index, sympy.Integer):
            expand_str = f"{copy_shape}.shape" if copy_shape else self.dense_size_str()
            index_str = f"tl.full({expand_str}, {index_str}, tl.int32)"
            return index_str, set(), "None", expand_str

        if need_dense and not have_dense:
            expand_str = f"{copy_shape}.shape" if copy_shape else self.dense_size_str()
            index_str = f"tl.broadcast_to({index_str}, {expand_str})"
            mask_vars = dense_mask_vars
        elif not have_loop_vars and copy_shape:
            index_str = f"tl.broadcast_to({index_str}, {copy_shape}.shape)"
            mask_vars = dense_mask_vars

        if override_mask:
            mask_vars = {override_mask}

        if self._load_mask:
            mask_vars.add(self._load_mask)

        self.filter_masks(mask_vars)

        mask_str = " & ".join(sorted(map(str, mask_vars))) if mask_vars else "None"
        return index_str, mask_vars, mask_str, expand_str

    def filter_masks(self, mask_vars):
        for tree in self.range_trees:
            # Masks are superfluous if we only have one element
            if V.graph.sizevars.statically_known_equals(tree.numel, 1):
                mask_vars.discard(f"{tree.prefix}mask")
                continue
            # Masks are superfluous if numel is a multiple of BLOCK
            # (We use the fact that BLOCK is required by triton to be a power of 2)
            if tree.prefix.upper() not in config.triton.max_block:
                continue
            max_block = config.triton.max_block[tree.prefix.upper()]
            # Optional optimization: if block divides numel exactly, we will
            # never need to do a masked load to handle stragglers at the end.
            # It's faster to avoid masking at all.  But it is sound to always
            # mask.
            if V.graph.sizevars.statically_known_multiple_of(tree.numel, max_block):
                mask_vars.discard(f"{tree.prefix}mask")

    def var_ranges(self):
        return dict(
            itertools.chain.from_iterable(
                tree.var_ranges.items() for tree in self.range_trees
            )
        )

    def codegen_indexing(self, expr: sympy.Expr):
        expr = V.graph.sizevars.simplify_with_ranges(expr, self.var_ranges())
        for sym in sorted(expr.free_symbols, key=str):
            if sym in self.range_tree_nodes:
                # if indexing expression is complicated, we precompute it on the host side
                # and send the result as a kernel argument
                replacements = {}
                for ps in self.range_tree_nodes[sym].precomputed_args():
                    replacements[ps] = V.graph.sizevars.lookup_precomputed_size(ps)
                if len(replacements) > 0:
                    self.range_tree_nodes[sym].expr = sympy_subs(
                        self.range_tree_nodes[sym].expr, replacements
                    )
                self.range_tree_nodes[sym].codegen()
        return expr

    @contextlib.contextmanager
    def mask_loads(self, mask):
        """Context manager to add an additional mask to tl.load/store"""
        prior = self._load_mask
        if prior:
            mask = self.cse.generate(self.compute, f"{mask} & {prior}")

        self._load_mask = mask
        try:
            # TODO(jansel): do we need a reshape here?
            yield mask
        finally:
            self._load_mask = prior

    def gen_assert_indirect_indexing(self, buffer, original_index, mask):
        if mask == "None":
            return
        body = self.current_node._body
        indirect_size = dict(zip(body.indirect_vars, body.indirect_max_sizes))
        indirect_name = body.indirect_new
        # Many indirect variables may be mapped to the same CSE'd variable
        # For example when you do x[y, y] for x = randn(3, 8)
        var_size = collections.defaultdict(set)
        for ind, size in indirect_size.items():
            var_size[indirect_name[ind]].add(V.kernel.rename_indexing(size))

        indirect_vars = [
            s for s in original_index.free_symbols if s.name.startswith("tmp")
        ]
        for var in indirect_vars:
            sizes = list(var_size[var])
            if all(isinstance(s, sympy.Integer) for s in sizes):
                size = min(sizes)
            else:
                # Should this go here or in TritonPrinter?
                def print_min(expr):
                    if len(expr) == 1:
                        return texpr(expr[0])
                    else:
                        return f"min({texpr(expr[0])}, {print_min(expr[1:])})"

                size = print_min(sizes)
            # The conditions need to be in parens because of Python's operator precedence.
            # It'd be less # error-prone to use and/or/not, which is suported by triton
            cond = f"((0 <= {var}) & ({var} < {size}))"
            cond_print = f"0 <= {var} < {size}"
            if not isinstance(original_index, sympy.Integer):
                var_mask = f"({mask})" if "&" in mask else mask
                var_mask = f" | ~{var_mask}"
            else:
                var_mask = ""
            line = f'tl.device_assert(({cond}){var_mask}, "index out of bounds: {cond_print}")'
            self.cse.generate(buffer, line, assignment=False)

    def load(self, name: str, index: sympy.Expr):
        var = self.args.input(name)
        indirect_indexing = self.is_indirect_indexing(index)
        original_index = index
        index, mask_vars, mask, expand_str = self.indexing(index)

        if "rmask" in mask and not self.persistent_reduction:
            # This eviction policy heuristic is untested.
            # ptillet suggested we should try only doing this for
            # the first N-1 loops and not for the final loop.
            ep = ", eviction_policy='evict_last'"
        else:
            ep = ""

        # "other" below is a workaround for https://github.com/openai/triton/issues/737
        # for bool, even though it's likely subject to the same bug, setting `other` leads
        # to LLVM errors so we are skipping it for now
        if ("tmp" in mask or "rmask" in mask) and V.graph.get_dtype(name) != torch.bool:
            other = ", other=0"
        else:
            other = ""

        append_broadcast = None
        if V.graph.is_unspec_arg(name):
            line = var
        else:
            if isinstance(original_index, sympy.Integer):
                line = f"tl.load({var} + ({original_index}))"
                append_broadcast = expand_str
            else:
                line = f"tl.load({var} + ({index}), {mask}{ep}{other})"
            if V.graph.get_dtype(name) in (torch.float16, torch.bfloat16):
                line += ".to(tl.float32)"

        if "tmp" in mask:
            # Masked loads must come after the mask is computed
            load_buffer = self.compute
        elif (
            self.inside_reduction
            and not self.persistent_reduction
            and "rmask" not in mask
            and not indirect_indexing
        ):
            # can lift a common load outside of reduction loop
            # One exception is when this is an indirect_load.
            load_buffer = self.body
        else:
            load_buffer = self.loads

        # Assert that the loaded indices will not read garbage
        if (
            indirect_indexing
            and config.triton.assert_indirect_indexing
            and torch.version.hip is None
        ):
            self.gen_assert_indirect_indexing(load_buffer, original_index, mask)

        result_var = self.cse.generate(load_buffer, line)
        result_var.mask_vars = mask_vars

        if append_broadcast:
            line = f"tl.broadcast_to({result_var}, {append_broadcast})"
            result_var = self.cse.generate(load_buffer, line)

        if not self.inside_reduction or "rmask" not in mask:
            self.outside_loop_vars.add(result_var)

        return result_var

    def store(self, name, index, value, mode=None):
        var = self.args.output(name)
        indirect_indexing = self.is_indirect_indexing(index)
        original_index = index
        index, mask_vars, mask, expand_str = self.indexing(index, dense_indexing=True)

        if (
            indirect_indexing
            and config.triton.assert_indirect_indexing
            and torch.version.hip is None
        ):
            self.gen_assert_indirect_indexing(self.stores, original_index, mask)

        if mode is None:
            line = f"tl.store({var} + ({index}), {value}, {mask})"
        elif mode == "atomic_add":
            line = f"tl.atomic_add({var} + ({index}), {value}, {mask})"
        else:
            raise NotImplementedError(f"store mode={mode}")
        self.stores.writeline(DeferredLine(name, line))
        if not self.inside_reduction:
            self.outside_loop_vars.add(value)

    def reduction(self, name, dtype, src_dtype, reduction_type, index, value):
        assert self.inside_reduction
        default = triton_constant(ir.Reduction.default_value(reduction_type, src_dtype))
        masks = {f"{tree.prefix}mask" for tree in self.range_trees}
        self.filter_masks(masks)
        masks = sorted(masks)
        if self._load_mask:
            masks.append(self._load_mask)
        sizes = [":" for _ in self.range_trees]
        sizes[-1] = "None"
        reduction_range_prefix = self.range_trees[-1].prefix
        reduction_sizes = ["None" for _ in self.range_trees]
        reduction_sizes[-1] = ":"

        if reduction_type == "any":
            reduction_type = "max"

        def final_reduction(value):
            use_helper = reduction_type in {"argmax", "argmin", "max", "min", "prod"}
            module = "triton_helpers" if use_helper else "tl"
            return f"{module}.{reduction_type}({value}, {dim})[{', '.join(sizes)}]"

        def final_argreduce(buffer, result_var, value, index):
            buffer.splice(
                f"""\
                _, {result_var}_tmp = triton_helpers.{root_op}_with_index({value}, {index}, {dim})
                {result_var} = {result_var}_tmp[{', '.join(sizes)}]
                """
            )

        dim = len(self.range_trees) - 1
        result_var = self.cse.newvar()
        result_var.mask_vars = {var for var in masks if var[0] != "r"}
        cond = " & ".join(masks)

        if self.persistent_reduction:
            masked_value = self.cse.generate(
                self.compute, f"tl.where({cond}, {value}, {default})"
            )
            if reduction_type in {"argmax", "argmin"}:
                accumulator_index = self.cse.generate(
                    self.compute,
                    f"tl.broadcast_to({reduction_range_prefix}index, {masked_value}.shape)",
                )
                result_var = self.cse.newvar()
                root_op = {"argmax": "max", "argmin": "min"}[reduction_type]
                final_argreduce(
                    self.compute, result_var, masked_value, accumulator_index
                )
            else:
                result_var = self.cse.generate(
                    self.compute, final_reduction(masked_value)
                )
        elif (src_dtype, reduction_type, value) not in self.cse.reduction_cache:
            self.cse.reduction_cache[(src_dtype, reduction_type, value)] = result_var
            accumulator = f"_{result_var}"
<<<<<<< HEAD
=======
            # NOTE: We should be using tl.full here, but this also does type
            # promotion e.g. bool to int32, which is sometimes necessary if
            # similar promotion happened elsewhere in the pre-reduction
            # operation. We should identify any such cases and fix them.
            default_value = f" + {default}" if default != 0 else ""
>>>>>>> fad2f6ed
            self.body.writeline(
                f"{accumulator} = tl.full({self.dense_size_str()}, {default}, {triton_acc_type(src_dtype)})"
            )

            if reduction_type in {"argmax", "argmin"}:
                accumulator_index = f"_{result_var}_index"
                long_max = torch.iinfo(torch.int64).max
                self.body.writeline(
                    f"{accumulator_index} = tl.full({self.dense_size_str()}, {long_max}, tl.int64)"
                )
                root_op = {"argmax": "max", "argmin": "min"}[reduction_type]

                self.compute.splice(
                    f"""\
                {accumulator}_next, {accumulator_index}_next = triton_helpers.{root_op}imum_with_index(
                    {accumulator}, {accumulator_index}, {value}, {reduction_range_prefix}index
                )
                {accumulator} = tl.where({cond}, {accumulator}_next, {accumulator})
                {accumulator_index} = tl.where({cond}, {accumulator_index}_next, {accumulator_index})
                """
                )
                idx_dtype = self.index_dtype
                final_argreduce(self.suffix, result_var, accumulator, accumulator_index)
            else:
                updated = value
                if reduction_type == "min":
                    updated = f"triton_helpers.minimum({accumulator}, {value})"
                elif reduction_type == "max":
                    updated = f"triton_helpers.maximum({accumulator}, {value})"
                elif reduction_type == "sum":
                    updated = f"{accumulator} + {value}"
                elif reduction_type == "prod":
                    updated = f"{accumulator} * {value}"
                elif reduction_type == "xor_sum":
                    updated = f"{accumulator} ^ {value}"
                else:
                    raise NotImplementedError(f"reduction_type {reduction_type}")

                self.compute.writeline(
                    f"{accumulator} = tl.where({cond}, {updated}, {accumulator})"
                )
                self.suffix.writeline(f"{result_var} = {final_reduction(accumulator)}")
        else:
            var_name = self.cse.reduction_cache[(src_dtype, reduction_type, value)]
            self.suffix.writeline(f"{result_var} = {var_name}")
            result_var.mask_vars = var_name.mask_vars
        self.inside_reduction = False
        index, mask_vars, mask, _ = self.indexing(index)
        assert "rmask" not in index
        self.inside_reduction = True
        self.outside_loop_vars.add(result_var)
        self.cse.store_cache[name] = result_var
        if name not in V.graph.removed_buffers:
            var = self.args.output(name)
            self.suffix.writeline(
                DeferredLine(name, f"tl.store({var} + {index}, {result_var}, {mask})")
            )

    def codegen_body(self):
        """
        Concat output code from index_code, loads, compute, stores,
        suffix into self.body.

        For pointwise kernels, this is called just once at the end.

        For reduction kernels, this generates a loop over the reduction
        axis.
        """
        if not (
            self.indexing_code
            or self.loads
            or self.stores
            or self.compute
            or self.suffix
        ):
            return

        if self.inside_reduction and not self.persistent_reduction:
            self.body.writeline("for roffset in range(0, rnumel, RBLOCK):")
            with self.body.indent():
                # last range tree is always reduction
                self.range_trees[-1].codegen_header(self.body)
                self.body.splice(self.indexing_code)
                self.body.splice(self.loads)
                self.body.splice(self.compute)
                self.body.splice(self.stores)

            # invalidate any caches that came from inside the reduction loop
            self.cse.invalidate(self.outside_loop_vars)
            self.range_trees[-1].cache_clear()
        else:
            self.body.splice(self.indexing_code)
            self.body.splice(self.loads)
            self.body.splice(self.compute)
            self.body.splice(self.stores)
        self.body.splice(self.suffix)
        self.indexing_code.clear()
        self.loads.clear()
        self.compute.clear()
        self.stores.clear()
        self.suffix.clear()

    def codegen_kernel_benchmark(self):
        result = IndentedBuffer()
        argdefs, call_args, signature = self.args.python_argdefs()

        result.writelines(["", "", "def get_args():"])
        with result.indent():
            name_cnt = itertools.count()
            var_names = []
            for arg_name in call_args:
                var_name = f"arg_{next(name_cnt)}"
                buf = V.graph.get_buffer(arg_name)
                if buf:
                    result.writeline(
                        f"{var_name} = rand_strided({tuple(buf.get_size())}, {tuple(buf.get_stride())}, device='{buf.get_device()}', dtype={buf.get_dtype()})"  # noqa: B950 line too long
                    )
                elif arg_name in V.graph.constants:
                    # note that random seed is put in V.graph.constants
                    const_tensor = V.graph.constants[arg_name]
                    result.writeline(
                        f"{var_name} = rand_strided({tuple(const_tensor.size())}, {tuple(const_tensor.stride())}, device='{const_tensor.device}', dtype={const_tensor.dtype})"  # noqa: B950 line too long
                    )
                else:
                    raise KeyError(
                        f"Don't find the buffer or const tensor for {arg_name}"
                    )
                var_names.append(var_name)
            result.writeline(f"return {', '.join(var_names)},")

        result.writelines(["\n", "\n", "def call(args):"])
        grid = []
        extra_args = []
        extra_args_str = None
        index = V.graph.scheduler.current_device.index
        with result.indent():
            result.writeline(f"with torch.cuda._DeviceGuard({index}):")
            with result.indent():
                result.writeline(
                    f"torch.cuda.set_device({index})"
                )  # no-op to ensure context
                for tree in self.range_trees:
                    expr = pexpr(tree.numel)
                    if tree.prefix != "r" or self.inside_reduction:
                        extra_args.append(expr)
                    if tree.prefix != "r":
                        grid.append(expr)

                stream_name = f"stream{index}"
                result.writeline(f"{stream_name} = get_cuda_stream({index})")
                extra_args_str = ", ".join(map(str, extra_args)) + ", "
                result.writeline(
                    f"KERNEL_NAME.run(*args, {extra_args_str}grid=grid({', '.join(grid)}), stream={stream_name})"
                )

        # benchmark all configs
        result.writelines(["\n", "\n", "def benchmark_all_configs(args):"])
        with result.indent():
            result.writeline(f"with torch.cuda._DeviceGuard({index}):")
            with result.indent():
                result.writeline(
                    f"torch.cuda.set_device({index})"
                )  # no-op to ensure context
                result.writeline(
                    f"return KERNEL_NAME.benchmark_all_configs(*args, {extra_args_str}grid=grid({', '.join(grid)}))"
                )

        ninplace_args = len(unique(self.args.inplace_buffers.values()))
        result.writelines(["\n", "\n", "if __name__ == '__main__':"])
        with result.indent():
            result.writeline("from torch._inductor.utils import get_num_bytes")
            result.writeline("from triton.testing import do_bench")
            result.writeline("")

            result.writeline("args = get_args()")
            result.writeline(
                "ms = do_bench(lambda: call(args), rep=40, fast_flush=True)"
            )
            result.writeline(
                f"num_gb = get_num_bytes(*args, num_in_out_args={ninplace_args}) / 1e9"
            )
            result.writeline("gb_per_s = num_gb / (ms / 1e3)")
            result.writeline(
                'print(f"{ms:.3f}ms    {num_gb:.3f}GB    {gb_per_s:.2f}GB/s")'
            )

        return result

    def codegen_kernel(self, name=None):
        from triton import next_power_of_2

        code = IndentedBuffer()

        size_hints = [
            next_power_of_2(V.graph.sizevars.size_hint(numel)) for numel in self.numels
        ]
        if self.persistent_reduction:
            assert self.inside_reduction
            heuristics = "persistent_reduction"
        elif self.inside_reduction:
            heuristics = "reduction"
        else:
            size_hints.pop()
            heuristics = "pointwise"

        if name is None:
            code.splice(
                f"""
                    import triton
                    import triton.language as tl
                    from torch._inductor.ir import ReductionHint
                    from torch._inductor.ir import TileHint
                    from torch._inductor.triton_heuristics import {heuristics}
                    from torch._inductor.utils import instance_descriptor
                    from torch._inductor import triton_helpers
                """
            )
            if config.benchmark_kernel:
                code.splice(
                    """
                        from torch._dynamo.testing import rand_strided
                        from torch._C import _cuda_getCurrentRawStream as get_cuda_stream
                        import torch
                        from torch._inductor.triton_heuristics import grid
                    """
                )

        argdefs, _, signature = self.args.python_argdefs()
        # maps actual expression to SizeArg if its in sizevars replacements
        for i, arg in enumerate(signature):
            if (
                isinstance(arg, SizeArg)
                and arg.expr in V.graph.sizevars.inv_precomputed_replacements
            ):
                signature[i] = SizeArg(
                    arg.name, V.graph.sizevars.inv_precomputed_replacements[arg.expr]
                )

        mutated_args = set()
        for mutation in self.mutations:
            if mutation in self.args.input_buffers:
                mutated_args.add(self.args.input_buffers[mutation])
            if mutation in self.args.inplace_buffers:
                mutated_args.add(self.args.inplace_buffers[mutation].inner_name)
            if mutation in self.args.output_buffers:
                mutated_args.add(self.args.output_buffers[mutation])
        mutated_args = sorted(mutated_args)

        triton_meta = {
            "signature": dict(enumerate(map(signature_of, signature))),
            "device": V.graph.scheduler.current_device.index,
            "constants": {},
            "mutated_arg_names": mutated_args,
        }

        for tree in self.range_trees:
            if tree.prefix != "r" or self.inside_reduction:
                sizearg = SizeArg(f"{tree.prefix}numel", tree.numel)
                signature.append(sizearg)
                triton_meta["signature"][len(argdefs)] = signature_of(sizearg)
                argdefs.append(f"{tree.prefix}numel")
                # constexpr version causes issues, see
                # https://github.com/pytorch/torchdynamo/pull/1362
                # triton_meta["constants"][len(argdefs)] = V.graph.sizevars.size_hint(
                #     tree.numel
                # )
                # argdefs.append(f"{tree.prefix}numel: tl.constexpr")
        triton_meta["configs"] = [config_of(signature)]

        for tree in self.range_trees:
            if tree.prefix != "r" or (
                self.inside_reduction and not self.persistent_reduction
            ):
                argdefs.append(f"{tree.prefix.upper()}BLOCK : tl.constexpr")

        if self.inside_reduction:
            reduction_hint = self.reduction_hint
            heuristics_line = f"""
                @{heuristics}(
                    size_hints={size_hints!r},
                    reduction_hint={reduction_hint},
                    filename=__file__,
                    meta={triton_meta!r}
                )
                @triton.jit
            """
        else:
            tile_hint = ""
            if len(size_hints) == 2:
                if len(signature) == 4:  # input, output and 2 args
                    tile_hint = "tile_hint=TileHint.SQUARE,"
                else:
                    tile_hint = "tile_hint=TileHint.DEFAULT,"
            heuristics_line = f"""
                @{heuristics}(size_hints={size_hints!r}, {tile_hint}filename=__file__, meta={triton_meta!r})
                @triton.jit
            """
        code.splice(heuristics_line)
        code.writeline(f"def {name or 'KERNEL_NAME'}({', '.join(argdefs)}):")
        self.codegen_body()
        with code.indent():
            self.codegen_static_numels(code)
            for old, new in self.args.aliases():
                code.writeline(f"{old} = {new}")
            code.splice(self.body)

        if config.benchmark_kernel:
            code.splice(self.codegen_kernel_benchmark())

        if name is not None:
            return code.getvalue()

        return code.getvalue()

    def codegen_static_numels(self, code):
        """
        We get a small speedup from hard coding numels if they are static.

        This code stomps on the passed-in values by writing an constant to the top of the kernel.

        In a kernel like:
        def KERNEL_NAME(in_ptr0, in_ptr1, out_ptr2, xnumel, rnumel, XBLOCK : tl.constexpr, RBLOCK : tl.constexpr):

        We would add
        xnumel = 4096
        rnumel = 768

        After the signature, before the kernel code, if we decided to make these static. As its hardcoded, it becomes
        a better signal to triton on how to unroll and do some static indexing. So, it's not so much that downstream
        knows that its a static numel, as that you just plop a constant into the kernel.
        """
        for tree in self.range_trees:
            if tree.prefix != "r" or self.inside_reduction:
                postfix = (
                    "# dynamic_shapes=False" if not dynamo_config.dynamic_shapes else ""
                )
                simplified_tree_numel = V.graph.sizevars.simplify(tree.numel)
                if isinstance(simplified_tree_numel, (sympy.Integer, int)):
                    code.writeline(
                        f"{tree.prefix}numel = {int(simplified_tree_numel)} {postfix}"
                    )

            if tree.prefix == "r" and self.persistent_reduction:
                simplified_tree_numel = V.graph.sizevars.simplify(tree.numel)
                if dynamo_config.dynamic_shapes:
                    if isinstance(simplified_tree_numel, (sympy.Integer, int)):
                        val = int(simplified_tree_numel)
                    else:
                        continue
                else:
                    val = int(simplified_tree_numel)
                val = next_power_of_2(val)
                code.writeline(f"RBLOCK: tl.constexpr = {val}")

    def indexing_size_str(self, i=None, x=None):
        sizes = ["None"] * (len(self.range_trees) - int(self.numels[-1] == 1))
        if i is not None:
            sizes[i] = ":"
        return f"[{', '.join(sizes)}]"

    def dense_size_str(self):
        sizes = []
        for tree in self.range_trees:
            if tree.prefix != "r" or self.inside_reduction:
                sizes.append(f"{tree.prefix.upper()}BLOCK")
            elif tree.prefix == "r" and tree.numel != 1:
                sizes.append("1")
        return f"[{', '.join(sizes)}]"

    def call_kernel(self, code, name: str):
        _, call_args, _ = self.args.python_argdefs()
        # dynamo wraps unspec variable as 0d CPU tensor, need convert to scalar
        for i in range(len(call_args)):
            if V.graph.is_unspec_arg(call_args[i]):
                call_args[i] = call_args[i] + ".item()"
        grid = []
        # TODO(jansel): if there are constants, we shouldn't bother passing them as args
        for tree in self.range_trees:
            if isinstance(tree.numel, (sympy.Integer, sympy.Symbol)):
                expr = pexpr(tree.numel)
            else:
                expr = f"{name}_{tree.prefix}numel"
                code.writeline(f"{expr} = {pexpr(tree.numel)}")
            if tree.prefix != "r" or self.inside_reduction:
                call_args.append(expr)
            if tree.prefix != "r":
                grid.append(expr)

        if V.graph.cpp_wrapper:
            V.graph.wrapper_code.generate_kernel_call(
                name, call_args, V.graph.scheduler.current_device.index
            )
        else:
            # TODO: refactor generate_kernel_call
            call_args_str = ", ".join(call_args)
            stream_name = code.write_get_cuda_stream(
                V.graph.scheduler.current_device.index
            )
            code.writeline(
                f"{name}.run({call_args_str}, grid=grid({', '.join(grid)}), stream={stream_name})"
            )

    def create_cse_var(self, *args, **kwargs):
        return TritonCSEVariable(*args, **kwargs)


class TritonScheduling:
    def __init__(self, scheduler):
        self.scheduler = scheduler

    def group_fn(self, sizes):
        return tuple(V.graph.sizevars.simplify(sympy_product(s)) for s in sizes)

    def can_fuse(self, node1, node2):
        """
        Hook called by Scheduler to determine if the Triton backend
        can fuse node1 and node2.  These nodes might already be
        FusedSchedulerNodes.
        """
        _, (numel1, rnumel1) = node1.group
        _, (numel2, rnumel2) = node2.group

        if node1.is_reduction() and node2.is_reduction():
            return numel1 == numel2 and rnumel1 == rnumel2

        if not node1.is_reduction() and not node2.is_reduction():
            if not (numel1 == numel2 and rnumel1 == rnumel2):
                return False

            if node1.is_template():
                return True  # skip checks for compatible tiling

            # check for a bad combined tiling
            tiling1 = self.select_tiling(node1.get_nodes(), numel1, rnumel1)
            tiling2 = self.select_tiling(node2.get_nodes(), numel1, rnumel1)
            tiling3 = self.select_tiling(
                node1.get_nodes() + node2.get_nodes(), numel1, rnumel1
            )
            if config.triton.tiling_prevents_pointwise_fusion:
                if len(tiling1) > 2:
                    if len(tiling2) > 2:
                        return tiling1 == tiling2 == tiling3
                    else:
                        return tiling1 == tiling3
                elif len(tiling2) > 2:
                    return tiling2 == tiling3

            return True

        if not node1.is_reduction() and node2.is_reduction():
            assert rnumel1 == 1 and rnumel2 != 1
            if numel1 == numel2 * rnumel2:
                if not all(
                    TritonKernel.is_compatible((numel2, rnumel2), n.get_ranges())
                    for n in node1.get_nodes()
                ):
                    return False
                if (
                    config.triton.tiling_prevents_reduction_fusion
                    and not node1.is_template()
                ):
                    return self.select_tiling(node1.get_nodes(), numel1) in (
                        (numel1, 1),
                        (numel2, rnumel2, 1),
                    )
                return True

            return numel1 == numel2

        assert node1.is_reduction() and not node2.is_reduction()
        # swap args to hit the case above
        return self.can_fuse_horizontal(node2, node1)

    can_fuse_vertical = can_fuse
    can_fuse_horizontal = can_fuse

    def codegen_nodes(self, nodes):
        """
        Given a set of pre-fused nodes, generate a Triton kernel.
        """
        _, (numel, rnumel) = max(nodes, key=lambda x: int(x.is_reduction())).group
        node_schedule = []
        current_loop_writes = set()
        is_current_reductions = set()
        done = set()

        def fits_in_main_body(n):
            _, (node_numel, node_rnumel) = n.group
            return (node_numel == numel and node_rnumel == rnumel) or (
                node_numel == numel * rnumel and node_rnumel == 1
            )

        def fits_outside_reduction(n):
            _, (node_numel, node_rnumel) = n.group
            return node_numel == numel and node_rnumel == 1 and rnumel != 1

        @contextlib.contextmanager
        def end_current_reduction_loop():
            if current_loop_writes:
                # flush out any other runnable nodes to reduce number of loops
                for other_node in nodes[index + 1 :]:
                    if (
                        node not in done
                        and fits_in_main_body(other_node)
                        and not (
                            current_loop_writes & other_node.recursive_predecessors
                        )
                    ):
                        done.add(node)
                        current_loop_writes.add(node.get_name())
                        is_current_reductions.add(node.is_reduction())
                        node_schedule.append(node)

            if node_schedule and node_schedule[-1] is EnableReduction:
                node_schedule.pop()
            else:
                node_schedule.append(DisableReduction)
            yield
            node_schedule.append(EnableReduction)
            current_loop_writes.clear()
            is_current_reductions.clear()

        for index, node in enumerate(nodes):
            if node in done:
                continue
            done.add(node)

            def requires_closing_previous_reduction(node, node_schedule):
                if rnumel == 1:
                    return False
                if not current_loop_writes & node.recursive_predecessors:
                    return False
                assert node_schedule and not isinstance(
                    node_schedule[-1], (EnableReduction, DisableReduction)
                )
                return True in is_current_reductions

            if fits_in_main_body(node):
                if requires_closing_previous_reduction(node, node_schedule):
                    with end_current_reduction_loop():
                        pass  # need to start a new reduction loop
                current_loop_writes.add(node.get_name())
                is_current_reductions.add(node.is_reduction())
                node_schedule.append(node)
            elif fits_outside_reduction(node):
                with end_current_reduction_loop():
                    node_schedule.append(node)
            else:
                raise NotImplementedError(
                    f"unexpected group: ({numel}, {rnumel}) != {node.group[1]}"
                )

        if schedule_log.isEnabledFor(logging.DEBUG):
            schedule_log.debug("Schedule:\n %s", node_schedule)
        return self.codegen_node_schedule(node_schedule, numel, rnumel)

    @staticmethod
    def reduction_hint(node):
        assert node.is_reduction()
        if all(
            dep.is_contiguous()
            for dep in itertools.chain(node.read_writes.reads, node.read_writes.writes)
        ):
            return ReductionHint.INNER
        else:
            return node.node.data.reduction_hint

    @staticmethod
    def can_use_32bit_indexing(numel: sympy.Expr, buffers: Iterable[ir.Buffer]) -> bool:
        int_max = torch.iinfo(torch.int32).max
        size_hint = V.graph.sizevars.size_hint
        if size_hint(numel) > int_max:
            return False

        buf_sizes = [buf.get_layout().storage_size() for buf in buffers]
        if any(size_hint(size) > int_max for size in buf_sizes):
            return False

        # Only install guards for 32-bit indexing as there is no correctness
        # issue with using 64-bit for everything
        V.graph.sizevars.guard_leq(numel, int_max)
        for size in buf_sizes:
            V.graph.sizevars.guard_leq(size, int_max)
        return True

    @staticmethod
    def select_index_dtype(node_schedule, numel, reduction_numel):
        # Gather all used buffer names
        buffer_names = set()
        for node in node_schedule:
            if not isinstance(node, scheduler.BaseSchedulerNode):
                continue

            buffer_names.update(node.get_names())
            buffer_names.update(node.used_buffer_names())

        # Get buffers objects
        def _get_buffer(name: str) -> ir.Buffer:
            if name in V.graph.name_to_buffer:
                return V.graph.name_to_buffer[name]
            elif name in V.graph.graph_inputs:
                return V.graph.graph_inputs[name]
            elif name in V.graph.constants:
                data = V.graph.constants[name]
                return ir.ConstantBuffer(
                    name,
                    ir.FixedLayout(
                        data.device, data.dtype, *V.graph.static_sizes_strides(data)
                    ),
                )
            raise RuntimeError(f"Failed to find buffer matching name {name}")

        buffers = [_get_buffer(name) for name in buffer_names]

        # In theory we can separately check xnumel and rnumel are <= int_max
        # but some indexers do use the full linear index so we need to be
        # conservative here.
        total_numel = numel * reduction_numel

        if TritonScheduling.can_use_32bit_indexing(total_numel, buffers):
            return "tl.int32"
        return "tl.int64"

    def codegen_node_schedule(self, node_schedule, numel, reduction_numel):
        tiled_groups = self.select_tiling(node_schedule, numel, reduction_numel)
        reductions = list(
            filter(
                lambda n: n not in (EnableReduction, DisableReduction)
                and n.is_reduction(),
                node_schedule,
            )
        )
        if len(reductions) > 0:
            hints = [self.reduction_hint(n) for n in reductions]
            if hints.count(hints[0]) == len(hints):
                reduction_hint_val = hints[0]
            else:
                reduction_hint_val = ReductionHint.DEFAULT
        else:
            reduction_hint_val = ReductionHint.DEFAULT

        mutations = set()
        for node in node_schedule:
            if hasattr(node, "get_mutations"):
                mutations.update(node.get_mutations())

        index_dtype = self.select_index_dtype(node_schedule, numel, reduction_numel)

        with TritonKernel(
            *tiled_groups,
            reduction_hint=reduction_hint_val,
            mutations=mutations,
            index_dtype=index_dtype,
        ) as kernel:
            stack = contextlib.ExitStack()
            for node in node_schedule:
                if node not in (EnableReduction, DisableReduction):
                    node.mark_run()
            for node in node_schedule:
                if node is DisableReduction:
                    stack.enter_context(kernel.disable_reduction())
                elif node is EnableReduction:
                    stack.close()
                else:
                    # TODO - mostly works but needs a couple fixes
                    if not dynamo_config.dynamic_shapes:
                        # TODO - use split ranges ?
                        indexing_dtype_strength_reduction(node._body)
                    index_vars = kernel.split_and_set_ranges(node.get_ranges())
                    node.codegen(index_vars)

        src_code = kernel.codegen_kernel()
        kernel_name = self.define_kernel(src_code, node_schedule)

        kernel.call_kernel(V.graph.wrapper_code, kernel_name)
        self.scheduler.free_buffers()

    def define_kernel(self, src_code, node_schedule):
        wrapper = V.graph.wrapper_code
        if src_code in wrapper.src_to_kernel:
            kernel_name = wrapper.src_to_kernel[src_code]
        else:
            fused_name = (
                get_fused_kernel_name(node_schedule)
                if config.triton.descriptive_names
                else ""
            )
            kernel_category = get_kernel_category_by_source_code(src_code)[:3]
            kernel_name = "_".join(
                ["triton", kernel_category, fused_name, wrapper.next_kernel_suffix()]
            )
            # use the original src_code as the key
            wrapper.src_to_kernel[src_code] = kernel_name
            subs_name = kernel_name if config.triton.unique_kernel_names else "triton_"
            src_code = src_code.replace("KERNEL_NAME", subs_name)

            # TODO(voz): Ostensibly, we should not need this. But there are cases where C++ codegen does
            # not use BracesBuffer, so we have no good indicator of a C++ buffer atm.
            src_code = src_code.replace("#pragma CMT", "#")

            basename, _, kernel_path = get_code_path(src_code, "py", extra="")
            wrapper.kernel_to_hash[kernel_name] = basename

            compile_wrapper = IndentedBuffer()
            compile_wrapper.writeline(f"async_compile.triton({subs_name!r}, '''")
            compile_wrapper.splice(src_code, strip=True)
            compile_wrapper.writeline("''')")

            metadata_comment = f"# kernel path: {kernel_path}"
            metadata_comment += "\n" + get_kernel_metadata(node_schedule)
            wrapper.define_kernel(
                kernel_name, compile_wrapper.getvalue(), metadata_comment
            )
        return kernel_name

    def codegen_template(self, template_node, epilogue_nodes):
        """
        Codegen a triton template
        """
        _, (numel, rnumel) = template_node.group
        assert rnumel == 1
        kernel, render = template_node.node.make_kernel_render(template_node.node)
        with kernel:
            for node in [template_node, *epilogue_nodes]:
                node.mark_run()
            render()  # warmup run to get the args right
            for node in epilogue_nodes:
                node.codegen(kernel.split_and_set_ranges(node.get_ranges()))

        src_code = render()
        kernel_name = self.define_kernel(src_code, [template_node, *epilogue_nodes])
        kernel.call_kernel(V.graph.wrapper_code, kernel_name)
        self.scheduler.free_buffers()

    def codegen_sync(self):
        V.graph.wrapper_code.writeline("torch.cuda.synchronize()")

    @staticmethod
    @functools.lru_cache(32)
    def candidate_tilings(node):
        ranges, reduction_ranges = node.get_ranges()
        if len(ranges) <= 1:
            return ()

        rw = node.pointwise_read_writes()
        assert len(rw.range_vars) == len(ranges)

        deps = [
            dep
            for dep in itertools.chain(rw.reads, rw.writes)
            if dep.name not in V.graph.removed_buffers
        ]
        write_names = {dep.name for dep in rw.writes}

        tilings = []

        for dep in deps:
            strides = V.graph.sizevars.stride_hints(dep.index, rw.range_vars)
            assert len(strides) == len(ranges)
            try:
                split = strides.index(1) + 1
                if split == len(ranges):
                    continue
                if all(s == 0 for s in strides[split:]):
                    # if this is a broadcasted tensor and all dimensions after split are broadcast,
                    # this is not a real split
                    continue

            except ValueError:
                continue
            tiled_groups = (
                V.graph.sizevars.simplify(sympy_product(ranges[:split])),
                V.graph.sizevars.simplify(sympy_product(ranges[split:])),
            )
            # score by number of elements
            score = V.graph.sizevars.size_hint(
                sympy_product(
                    size for size, stride in zip(ranges, strides) if stride != 0
                )
            )
            if dep.name in write_names:
                # ngimel said contiguous writes is more important than reads
                score *= 2
            if CandidateTiling.is_good_size(tiled_groups[0]):
                score *= 2
            if CandidateTiling.is_good_size(tiled_groups[1]):
                score *= 2

            if (
                V.graph.sizevars.size_hint(
                    score - sympy_product(itertools.chain(ranges, reduction_ranges))
                )
                >= 0
            ):
                tilings.append(CandidateTiling(tiled_groups, score, dep.name))
        return tilings

    @classmethod
    def select_tiling(cls, node_schedule, numel, reduction_numel=sympy.Integer(1)):
        """
        Heuristics to decide how to tile kernels.
        Currently, we tile based on stride-1 dimensions.

        Returns:
            `(tile1, tile2, reduction_numel)` s.t. `tile1 * tile2 == numel`

        """
        if reduction_numel != 1 or config.triton.max_tiles <= 1:
            # TODO(jansel): should we tile reductions?
            return (numel, reduction_numel)

        seen_names = set()
        candidate_tiles = collections.Counter()
        for node in EnableReduction.filter(node_schedule):
            for tiling in cls.candidate_tilings(node):
                if tiling.name in seen_names:
                    continue
                seen_names.add(tiling.name)
                candidate_tiles[tiling.tiling] += tiling.score

        ranked_tilings = [tiling for tiling, score in candidate_tiles.most_common()]

        if config.triton.max_tiles >= 3:
            # Consider adding a third dimension of tiling, but only
            # when a1 is a multiple of b1; otherwise, you have a lot
            # of stragglers which is annoying to generate code for.
            #
            # NB: More than three max tiles is not enabled by default.

            # Add one 3D tiling choice
            for i in range(1, len(ranked_tilings)):
                a0, a1 = ranked_tilings[0]
                b0, b1 = ranked_tilings[i]
                if V.graph.sizevars.size_hint(a1 - b1) == 0:
                    continue
                if V.graph.sizevars.size_hint(a1 - b1) < 0:
                    # swap so a0 is bigger
                    a0, a1 = ranked_tilings[i]
                    b0, b1 = ranked_tilings[0]
                assert V.graph.sizevars.size_hint(a1 - b1) > 0
                if V.graph.sizevars.statically_known_multiple_of(a1, b1):
                    tiling = (a0, ir.FloorDiv(a1, b1), b1)
                    ranked_tilings = [tiling] + ranked_tilings
                    break  # only 1 choice for now

        for tiled_groups in ranked_tilings:
            new_groups = (*tiled_groups, reduction_numel)
            if all(
                TritonKernel.is_compatible(new_groups, node.get_ranges())
                for node in node_schedule
                if isinstance(node, scheduler.SchedulerNode)
            ):
                return new_groups

        return (numel, reduction_numel)

    def flush(self):
        pass


@dataclasses.dataclass
class CandidateTiling:
    tiling: List[sympy.Expr]
    score: int  # higher is better
    name: str = None

    @staticmethod
    def is_good_size(s):
        """Somewhat arbitrary heuristic used to boost scores for some sizes"""
        s = V.graph.sizevars.size_hint(s)
        return s >= 32 and (s % 32 == 0)


class DisableReduction:
    """
    Marker to invoke `kernel.disable_reduction()`.  This closes a
    reduction loop and allows for pointwise ops to occur on the output
    of a reduction.
    """


class EnableReduction:
    """
    Marker to end a DisableReduction block.
    """

    @staticmethod
    def filter(node_schedule):
        """
        Get the nodes from node_schedule skipping those in a
        DisableReduction block.
        """
        disabled = False
        for node in node_schedule:
            if node in (EnableReduction, DisableReduction):
                # Don't tile stuff outside the main reduction loop
                disabled = node is DisableReduction
            elif disabled:
                pass
            else:
                yield node


class CantSplit(Exception):
    pass<|MERGE_RESOLUTION|>--- conflicted
+++ resolved
@@ -374,11 +374,11 @@
 
     @staticmethod
     def isinf(x):
-        return f"tl.math.isinf({x})"
+        return f"tl.math.isinf({x}).to(tl.int1)"
 
     @staticmethod
     def isnan(x):
-        return f"tl.math.isnan({x})"
+        return f"tl.math.isnan({x}).to(tl.int1)"
 
     @staticmethod
     def round(x):
@@ -1219,14 +1219,6 @@
         elif (src_dtype, reduction_type, value) not in self.cse.reduction_cache:
             self.cse.reduction_cache[(src_dtype, reduction_type, value)] = result_var
             accumulator = f"_{result_var}"
-<<<<<<< HEAD
-=======
-            # NOTE: We should be using tl.full here, but this also does type
-            # promotion e.g. bool to int32, which is sometimes necessary if
-            # similar promotion happened elsewhere in the pre-reduction
-            # operation. We should identify any such cases and fix them.
-            default_value = f" + {default}" if default != 0 else ""
->>>>>>> fad2f6ed
             self.body.writeline(
                 f"{accumulator} = tl.full({self.dense_size_str()}, {default}, {triton_acc_type(src_dtype)})"
             )
@@ -1268,7 +1260,14 @@
                 self.compute.writeline(
                     f"{accumulator} = tl.where({cond}, {updated}, {accumulator})"
                 )
-                self.suffix.writeline(f"{result_var} = {final_reduction(accumulator)}")
+
+                if src_dtype == torch.bool:
+                    # tl.reduce doesn't support tl.int1
+                    accumulator = f"{accumulator}.to(tl.int8)"
+                    result_type = triton_compute_type(dtype)
+                    self.suffix.writeline(f"{result_var} = {final_reduction(accumulator)}.to({result_type})")
+                else:
+                    self.suffix.writeline(f"{result_var} = {final_reduction(accumulator)}")
         else:
             var_name = self.cse.reduction_cache[(src_dtype, reduction_type, value)]
             self.suffix.writeline(f"{result_var} = {var_name}")
