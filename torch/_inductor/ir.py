--- conflicted
+++ resolved
@@ -4162,12 +4162,7 @@
                 SimplifyIndexing(CaptureIndexing(proxy_ops), self.body.var_ranges)
             )
         ):
-<<<<<<< HEAD
-            result = ops.unwrap(fn(*args))
-            tracer.create_proxy("output", "output", (result,), {})
-=======
             ops.output(fn(*args))
->>>>>>> 9b162231
         self.graph = tracer.graph
 
     def __call__(self):
