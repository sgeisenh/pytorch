--- conflicted
+++ resolved
@@ -2333,15 +2333,10 @@
                     msg = f"  {len(error_msgs) + 1}. {msg()}"
                     error_msgs.append(msg)
             if len(error_msgs) > 0:
-<<<<<<< HEAD
-                log.info("Warning only constraints violated %s", warn_msgs)
-                raise ConstraintViolationError(f"Constraints violated!\n{error_msgs}")
-=======
                 err = '\n'.join(error_msgs)
                 raise ConstraintViolationError(f"Constraints violated!\n{err}")
->>>>>>> 331724c8
             elif len(warn_msgs) > 0:
-                log.info("%s Warning only constraints violated", len(warn_msgs))
+                log.debug("%s Warning only constraints violated", len(warn_msgs))
 
         return exprs
 
