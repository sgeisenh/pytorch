--- conflicted
+++ resolved
@@ -381,202 +381,6 @@
         return super().__new__(cls, name, bases, namespace, **kwargs)  # type: ignore[call-overload]
 
 
-<<<<<<< HEAD
-def _simplify_obj_name(obj) -> str:
-    """
-    Simplify the display strings of objects for the purpose of rendering within DataPipe error messages.
-    """
-    if inspect.isfunction(obj):
-        return obj.__name__
-    else:
-        return repr(obj)
-
-
-def _generate_input_args_string(obj):
-    """
-    Generate a string for the input arguments of an object.
-    """
-    signature = inspect.signature(obj.__class__)
-    input_param_names = set()
-    for param_name, _ in signature.parameters.items():
-        input_param_names.add(param_name)
-    result = []
-    for name, obj in inspect.getmembers(obj):
-        if name in input_param_names:
-            result.append((name, _simplify_obj_name(obj)))
-    return ', '.join([f'{name}={value}' for name, value in result])
-
-
-def _generate_iterdatapipe_msg(datapipe):
-    return f"{datapipe.__class__.__name__}({_generate_input_args_string(datapipe)})"
-
-
-def _gen_invalid_iterdatapipe_msg(datapipe):
-    return ("This iterator has been invalidated because another iterator has been created"
-            f"from the same IterDataPipe: {_generate_iterdatapipe_msg(datapipe)}\n"
-            "This may be caused multiple references to the same IterDataPipe. We recommend "
-            "using `.fork()` if that is necessary.")
-
-
-_feedback_msg = ("\nFor feedback regarding this single iterator per IterDataPipe constraint, feel free "
-                 "to comment on this issue: https://github.com/pytorch/data/issues/45.")
-
-def _check_iterator_valid(datapipe, iterator_id, next_method_exists=False) -> None:
-    r"""
-    Given an instance of a DataPipe and an iterator ID, check if the IDs match, and if not, raises an exception.
-    In the case of ChildDataPipe, the ID gets compared to the one stored in `main_datapipe` as well.
-    """
-    if next_method_exists:
-        # This is the case where `IterDataPipe` has both `__iter__` and `__next__`.
-        # The `_valid_iterator_id` should either be never set (`None`), or set by at most one
-        # iterator (`0`). Otherwise, it means there are multiple iterators.
-        if datapipe._valid_iterator_id is not None and datapipe._valid_iterator_id != 0:
-            extra_msg = "\nNote that this exception is raised inside your IterDataPipe's a `__next__` method"
-            raise RuntimeError(_gen_invalid_iterdatapipe_msg(datapipe) + extra_msg + _feedback_msg)
-    elif hasattr(datapipe, "_is_child_datapipe") and datapipe._is_child_datapipe is True:
-        if hasattr(datapipe, "_check_valid_iterator_id"):
-            if not datapipe._check_valid_iterator_id(iterator_id):
-                raise RuntimeError("This iterator has been invalidated, because a new iterator has been created "
-                                   f"from one of the ChildDataPipes of "
-                                   f"{_generate_iterdatapipe_msg(datapipe.main_datapipe)}." + _feedback_msg)
-        else:
-            raise RuntimeError("ChildDataPipe must have method `_check_valid_iterator_id`.")
-    elif datapipe._valid_iterator_id != iterator_id:
-        raise RuntimeError(_gen_invalid_iterdatapipe_msg(datapipe) + _feedback_msg)
-
-
-def _set_datapipe_valid_iterator_id(datapipe):
-    r"""
-    Given a DataPipe, updates its valid iterator ID and reset the DataPipe.
-    """
-    if hasattr(datapipe, "_is_child_datapipe") and datapipe._is_child_datapipe is True:
-        if hasattr(datapipe, "_set_main_datapipe_valid_iterator_id"):
-            datapipe._set_main_datapipe_valid_iterator_id()  # reset() is called within this method when appropriate
-        else:
-            raise RuntimeError("ChildDataPipe must have method `_set_main_datapipe_valid_iterator_id`.")
-    else:
-        if datapipe._valid_iterator_id is None:
-            datapipe._valid_iterator_id = 0
-        else:
-            datapipe._valid_iterator_id += 1
-        datapipe.reset()
-    return datapipe._valid_iterator_id
-
-
-def hook_iterator(namespace, profile_name):
-    r"""
-    Hook that is applied to all `__iter__` of metaclass `_DataPipeMeta`. This is done for the purpose of
-    profiling and checking if an iterator is still valid.
-    """
-    def profiler_record_fn_context():
-        return torch.autograd.profiler.record_function(profile_name)
-
-    class IteratorDecorator:
-        """Wrap the iterator and modifying its `__next__` method"""
-        def __init__(self, iterator, source_dp, iterator_id):
-            self.iterator = iterator
-            self.source_dp = source_dp
-            self.iterator_id = iterator_id
-            self._profiler_enabled = torch.autograd._profiler_enabled()
-
-        def __iter__(self):
-            return self
-
-        def __next__(self):
-            # TODO: Add try-except to in-place reduce traceback from the Exception
-            # See: https://github.com/pytorch/data/issues/284
-            if self._profiler_enabled:
-                with profiler_record_fn_context():
-                    _check_iterator_valid(self.source_dp, self.iterator_id)
-                    return next(self.iterator)
-            else:  # Decided against using `contextlib.nullcontext` for performance reasons
-                _check_iterator_valid(self.source_dp, self.iterator_id)
-                return next(self.iterator)
-
-        def __getattr__(self, name):
-            return getattr(self.iterator, name)
-
-    func = namespace['__iter__']
-
-    # ``__iter__`` of IterDataPipe is a generator function
-    if inspect.isgeneratorfunction(func):
-        @functools.wraps(func)
-        def wrap_generator(*args, **kwargs):
-            gen = func(*args, **kwargs)
-            datapipe = args[0]
-            if datapipe._fast_forward_iterator:
-                print("Returning fast-forward iterator")
-                print("Iterator in wrap_generator", datapipe._fast_forward_iterator)
-                # print(list(datapipe._fast_forward_iterator))
-                while True:
-                    try:
-                        yield next(datapipe._fast_forward_iterator)
-                    except StopIteration:
-                        datapipe._fast_forward_iterator = None
-                        return
-            iterator_id = _set_datapipe_valid_iterator_id(datapipe)  # This ID is tied to each created iterator
-            _profiler_enabled = torch.autograd._profiler_enabled()
-            try:
-                if _profiler_enabled:
-                    with profiler_record_fn_context():
-                        response = gen.send(None)
-                else:
-                    response = gen.send(None)
-
-                while True:
-                    request = yield response
-                    # Pass through here every time `__next__` is called
-                    if _profiler_enabled:
-                        with profiler_record_fn_context():
-                            _check_iterator_valid(datapipe, iterator_id)
-                            response = gen.send(request)
-                    else:  # Decided against using `contextlib.nullcontext` for performance reasons
-                        _check_iterator_valid(datapipe, iterator_id)
-                        response = gen.send(request)
-            except StopIteration as e:
-                return e.value
-            except Exception as e:
-                # TODO: Simplify the traceback message to skip over `response = gen.send(None)`
-                #       Part of https://github.com/pytorch/data/issues/284
-                datapipe = args[0]
-                msg = "thrown by __iter__ of"
-                full_msg = f"{msg} {datapipe.__class__.__name__}({_generate_input_args_string(datapipe)})"
-                if len(e.args) >= 1 and msg not in e.args[0]:
-                    e.args = (e.args[0] + f'\nThis exception is {full_msg}',) + e.args[1:]
-                raise
-
-        namespace['__iter__'] = wrap_generator
-    else:  # ``__iter__`` of IterDataPipe is NOT a generator function
-        # IterDataPipe is an iterator with both ``__iter__`` and ``__next__``
-        # And ``__iter__`` may or may not return `self`
-        if '__next__' in namespace:  # If `__next__` exists, put a wrapper around it
-            next_func = namespace['__next__']
-
-            @functools.wraps(next_func)
-            def wrap_next(*args, **kwargs):
-                if torch.autograd._profiler_enabled():
-                    return next_func(*args, **kwargs)
-                else:
-                    return next_func(*args, **kwargs)
-
-            namespace['__next__'] = wrap_next
-
-            # Note that if the `__next__` and `__iter__` do something completely unrelated? It may cause issue but
-            # the user will be violating the iterator protocol
-
-        # Regardless if `__next__` exists or not, `__iter__` needs a wrapper to track the number of valid iterators
-        @functools.wraps(func)
-        def wrap_iter(*args, **kwargs):
-            iter_ret = func(*args, **kwargs)
-            datapipe = args[0]
-            iterator_id = _set_datapipe_valid_iterator_id(datapipe)  # This ID is tied to each created iterator
-            return IteratorDecorator(iter_ret, datapipe, iterator_id)
-
-        namespace['__iter__'] = wrap_iter
-
-
-=======
->>>>>>> 3bfab852
 def _dp_init_subclass(sub_cls, *args, **kwargs):
     # Add function for datapipe instance to reinforce the type
     sub_cls.reinforce_type = reinforce_type
