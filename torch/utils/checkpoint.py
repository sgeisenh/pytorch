--- conflicted
+++ resolved
@@ -1,11 +1,7 @@
 import torch
 import warnings
 import weakref
-<<<<<<< HEAD
-from typing import Any, Callable, Iterable, List, Tuple, Generator, Union
-=======
-from typing import Any, Callable, ContextManager, Iterable, List, Tuple
->>>>>>> 21013028
+from typing import Any, Callable, ContextManager, Iterable, List, Sequence, Tuple, Union
 import contextlib
 from torch.utils._python_dispatch import TorchDispatchMode
 from torch.utils._pytree import tree_map
@@ -13,12 +9,13 @@
 __all__ = [
     "checkpoint", "checkpoint_sequential", "CheckpointFunction",
     "check_backward_validity", "detach_variable", "get_device_states",
-    "set_device_states", "list_operators", "get_selective_checkpoint_modes"
+    "set_device_states", "list_operators", "get_selective_checkpoint_context_fn"
 ]
 
 def list_operators(function, *args, **kwargs):
     """
-    Utility to return the list of operators used inside ``function``
+    Utility to return the list of operators invoked by :attr:`function` that can
+    be used with :func:`get_selective_checkpoint_context_fn`
 
     Example::
 
@@ -40,34 +37,43 @@
         function(*args, **kwargs)
     return verbose_mode.operators
 
-def get_selective_checkpoint_contexts(policy: Union[List, Callable] = None):
+_selective_checkpoint_default_allow_list = [
+    torch.ops.aten.addmm.default,
+    torch.ops.aten.mm.default,
+]
+
+def get_selective_checkpoint_context_fn(
+    policy: Union[Sequence, Callable] = _selective_checkpoint_default_allow_list
+) -> Callable:
     """
     Utility to enable checkpointing to selectively decide what to store and
-    recompute based on a provided policy. This function will return
-    two contexts that should be passed to ``checkpoint`` as ``forward_context``
-    and ``recompute_context`` respectively.
-
-    There are two ways to specify ``policy``:
-
-    ``policy`` can be a list of ops if you simply wish to specify particular
-    operators that you would like ``checkpoint`` to store instead of recompute
-    e.g. compute-intensive operations like ``torch.ops.aten.mm.default``.
-
-    ``policy`` can also be a function of form (op, *args, **kwargs) -> bool,
-    which allows one to conditionally save depending on the particular inputs
-    passed to the function.
-
-    The op should be in the format `torch.ops.***`. You can use the
-    ``torch.utils.checkpoint.list_operators`` utility to check
-    which operators can be used with the policy list or function.
+    recompute based on a provided policy.
+
+    Given a :attr:`policy`, this function returns a Callable that should be passed
+    to :func:`checkpoint` as the ``context_fn`` argument.
+
+    :attr:`policy` can be either a Sequence or a Callable.
+
+    :attr:`policy` can be a list of operators for which you would like ``checkpoint``
+    to store the output of. instead of recompute. The op should be in the format
+    ``torch.ops.***``, e.g. ``torch.ops.aten.mm.default``. You can use the
+    ``torch.utils.checkpoint.list_operators`` utility to check which operators
+    can be used with the policy list or function.
+
+    ``policy`` can also be a Callable of form ``(op, *args, **kwargs) -> bool``.
+    that returns ``True`` when you would like ``checkpoint`` to store the
+    output for a particular invocation of an operator. The ops passed to this
+    function will be like the ones in ``torch.ops.***``.
 
     Args:
-        policy(Union[List[Op], Callable]): policy for deciding what to
-            store (instead of recompute).
+        policy(Union[Sequence[Op], Callable]): policy for deciding what to
+            store (instead of recompute). By default, the policy is a list
+            containing ``torch.ops.aten.addmm.default`` and
+            ``torch.ops.aten.mm.default`` (subject to change).
 
     Returns:
-        Two contexts that can be passed to checkpoint as ``forward_context``
-        and ``recompute_context`` respectively.
+        A callable that can be passed to ``checkpoint`` as the ``context_fn``
+        argument.
 
     Example::
 
@@ -76,73 +82,54 @@
         [<OpOverload(op='aten.clone', overload='default')>, <OpOverload(op='aten.sin', overload='default')>]
         >>> allow_list = [torch.ops.aten.clone]
         >>>
-        >>> caching_mode, cached_mode = get_selective_checkpoint_modes(policy_fn=allow_list)
-        >>> out = checkpoint(fn, use_reentrant=False, forward_context=caching_mode, \
-        ...                  recompute_context=cached_mode, *args, **kwargs)
+        >>> context_fn = get_selective_checkpoint_context_fn(policy_fn=allow_list)
+        >>> out = checkpoint(fn, use_reentrant=False, context_fn=context_fn, *args, **kwargs)
         >>>
         >>> def _relu_policy(func, *args, **kwargs):
         ...     return func == torch.ops.aten.relu.default
-        >>> caching_mode, cached_mode = get_selective_checkpoint_modes(policy_fn=_relu_policy)
-        >>> out = checkpoint(fn, use_reentrant=False, forward_context=caching_mode, \
-        ...                  recompute_context=cached_mode, *args, **kwargs)
+        >>> context_fn = get_selective_checkpoint_context_fn(policy_fn=_relu_policy)
+        >>> out = checkpoint(fn, use_reentrant=False, context_fn=context_fn, *args, **kwargs)
     """
+    if isinstance(policy, Sequence):
+        policy_fn = lambda func, *args, **kwargs: func in policy
+    elif callable(policy):
+        policy_fn = policy
+    else:
+        raise ValueError("Expected `policy` to a Callable or Sequence but got: ",
+                         type(policy))
+
     class CachingTorchDispatchMode(TorchDispatchMode):
-        def __init__(self, policy_fn, storage):
-            self.policy_fn = policy_fn
+        def __init__(self, storage):
             self.storage = storage
 
         def __torch_dispatch__(self, func, types, args=(), kwargs=None):
             if kwargs is None:
                 kwargs = {}
-            if self.policy_fn(func, *args, **kwargs):
+            if policy_fn(func, *args, **kwargs):
                 out = func(*args, **kwargs)
-                out_detached = tree_map(_detach, out)
+                out_detached = tree_map(lambda x: x.detach() if isinstance(x, torch.Tensor) else x, out)
                 self.storage.append(out_detached)
                 return out
             return func(*args, **kwargs)
 
     class CachedTorchDispatchMode(TorchDispatchMode):
-        def __init__(self, policy_fn, storage):
-            self.policy_fn = policy_fn
+        def __init__(self, storage):
             self.storage = storage
 
         def __torch_dispatch__(self, func, types, args=(), kwargs=None):
             if kwargs is None:
                 kwargs = {}
-            if self.policy_fn(func, *args, **kwargs):
-                out = self.storage.pop(0)
-                return out
+            if policy_fn(func, *args, **kwargs):
+                return self.storage.pop(0)
             return func(*args, **kwargs)
 
-    def _detach(x):
-        if isinstance(x, torch.Tensor):
-            return x.detach()
-        return x
-
-    def _get_default_policy(allow_list=None):
-        _default_allow_list = [
-            torch.ops.aten.addmm.default,
-            torch.ops.aten.mm.default,
-        ]
-        if allow_list is None:
-            allow_list = _default_allow_list
-
-        def _default_policy(func, *args, **kwargs):
-            return func in allow_list
-
-        return _default_policy
-
-    if policy_fn is None:
-        policy_fn = _get_default_policy()
-    elif isinstance(policy_fn, list):
-        policy_fn = _get_default_policy(policy_fn)
-    else:
-        assert callable(policy_fn), "policy_fn should be None, list or a callable"
-
-    temp_storage = []
-    caching_mode = CachingTorchDispatchMode(policy_fn, temp_storage)
-    cached_mode = CachedTorchDispatchMode(policy_fn, temp_storage)
-    return caching_mode, cached_mode
+    def context_fn():
+        storage = []
+        caching_mode = CachingTorchDispatchMode(storage)
+        cached_mode = CachedTorchDispatchMode(storage)
+        return caching_mode, cached_mode
+
+    return context_fn
 
 def detach_variable(inputs: Tuple[Any, ...]) -> Tuple[torch.Tensor, ...]:
     if isinstance(inputs, tuple):
