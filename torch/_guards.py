import contextlib

import dataclasses
import enum
import logging
import traceback
import unittest.mock
import weakref
from abc import ABC, abstractmethod
from contextlib import contextmanager
from typing import (
    Any,
    Callable,
    Dict,
    Generic,
    List,
    NamedTuple,
    Optional,
    Set,
    TypeVar,
)

import torch

log = logging.getLogger(__name__)

import sympy

"""
torch._guards is the definitional source of truth for general purpose guard structures.

An important thing to keep in mind here is the preservation of layering. There should be no dynamo notions,
and no guard installation notions here.
"""


class GuardSource(enum.Enum):
    LOCAL = 0
    GLOBAL = 1
    LOCAL_NN_MODULE = 2
    GLOBAL_NN_MODULE = 3
    CONSTANT = 4
    RANDOM_VALUE = 5
    SHAPE_ENV = 6
    LOCAL_FSDP_MODULE = 7
    GLOBAL_FSDP_MODULE = 8

    def select(self, locals_, globals_):
        # SHAPE_ENV counts as locals, because the guard expressions
        # created by shape env can reference f_locals
        #
        # RANDOM_VALUE counts as locals, because what we do is we run
        # Python RNG and assign it to a temporary, and then perform
        # guard tests on that temporary
        if self in (
            GuardSource.LOCAL,
            GuardSource.LOCAL_NN_MODULE,
            GuardSource.LOCAL_FSDP_MODULE,
            GuardSource.SHAPE_ENV,
            GuardSource.RANDOM_VALUE,
        ):
            return locals_
        if self in (
            GuardSource.GLOBAL,
            GuardSource.GLOBAL_NN_MODULE,
            GuardSource.GLOBAL_FSDP_MODULE,
        ):
            return globals_
        raise NotImplementedError(str(self))

    def is_fsdp_module(self) -> bool:
        return self in (GuardSource.GLOBAL_FSDP_MODULE, GuardSource.LOCAL_FSDP_MODULE)

    def is_nn_module(self) -> bool:
        return (
            self
            in (
                GuardSource.GLOBAL_NN_MODULE,
                GuardSource.LOCAL_NN_MODULE,
            )
            or self.is_fsdp_module()
        )

    def is_local(self):
        return self in (
            GuardSource.LOCAL,
            GuardSource.LOCAL_NN_MODULE,
            GuardSource.LOCAL_FSDP_MODULE,
        )


"""
Base class for a "GuardBuilder" role.

The GuardBuilderBase role is to represent a scope within which to build a guard. The name is a little
confusing, as its not a builder, but for the sake of avoiding a lot of renames and keeping the original reference
to torchdynamo's GuardBuilder.

Note: create_fn is invoked with a GuardBuilderBase and a Guard. A GuardBuilder is chosen based
on GuardSource's select function.

There is value in keeping this GuardBuilderBase empty to keep layering clean.
"""


class GuardBuilderBase:
    pass


class ShapeGuard(NamedTuple):
    expr: sympy.Expr
    # TODO: store this in slightly less formatted form
    stack: str


@dataclasses.dataclass
class Guard:
    # The name of a Guard specifies what exactly it is the guard is guarding
    # on.  The meaning of the name is dependent on the create_fn; you must
    # look at the use-site inside create_fn to know what name means.
    #
    # That being said, although you might think this is just a "name", name is
    # usually an arbitrary Python expression that will be evaluated with all
    # globals (and locals, if you create a LOCAL guard) to extract the Python
    # object that we want to perform guard tests on.  This evaluation
    # typically happens in GuardBuilder.eval.  In these cases, name is
    # typically produced by Source.name() (not to be confused with
    # GuardSource)--morally, we could have stored a Source here.
    #
    # Occasionally, name is not a valid Python expression; sometimes
    # it is meaningless.  Example create_fns that are like this include
    # GRAD_MODE and SHAPE_ENV.
    name: str
    source: GuardSource
    create_fn: Callable[[GuardBuilderBase, "Guard"], None]
    is_volatile: bool = False

    # Export only. These values are written to at time of guard check_fn creation.
    guard_types: Optional[List[str]] = None
    code_list: Optional[List[str]] = None
    obj_weakref: Optional[object] = None
    guarded_class_weakref: Optional[type] = None

    def __hash__(self):
        return hash((self.name, self.source, id(self.create_fn)))

    def sort_key(self):
        return (
            self.source.value if self.source else -1,
            len(self.name),
            self.name,
            self.create_fn.__code__.co_firstlineno,
        )

    def __lt__(self, other):
        return self.sort_key() < other.sort_key()

    @staticmethod
    def weakref_to_str(obj_weakref):
        """
        This is a workaround of a Python weakref bug.

        `obj_weakref` is instance returned by `weakref.ref`,
        `str(obj_weakref)` is buggy if the original obj overrides __getattr__, e.g:

            class MyConfig(dict):
                def __getattr__(self, x):
                    return self[x]

            obj = MyConfig(offset=5)
            obj_weakref = weakref.ref(obj)
            str(obj_weakref)  # raise error: KeyError: '__name__'
        """
        if isinstance(obj_weakref, weakref.ReferenceType):
            obj = obj_weakref()
            if obj is not None:
                return f"<weakref at {hex(id(obj_weakref))}; to '{obj.__class__.__name__}' at {hex(id(obj))}>"
            else:
                return f"<weakref at {hex(id(obj_weakref))}; dead>"
        else:
            return str(obj_weakref)

    def __str__(self):
        s = f"""
            {self.source.name.lower() if self.source else ""} {repr(self.name)} {self.create_fn.__name__}
            {{
                'guard_types': {self.guard_types},
                'code': {self.code_list},
                'obj_weakref': {self.weakref_to_str(self.obj_weakref)}
                'guarded_class': {self.guarded_class_weakref}
            }}
            """
        return s

    def create(self, local_builder: GuardBuilderBase, global_builder: GuardBuilderBase):
        return self.create_fn(self.source.select(local_builder, global_builder), self)

    def is_nn_module(self):
        return self.source.is_nn_module()

    def is_fsdp_module(self):
        return self.source.is_fsdp_module()

    def is_local(self):
        return self.source.is_local()

    def set_export_info(self, guard_type, guarded_class, code_list, obj_weakref):
        if not self.guard_types:
            self.guard_types = list()

        self.guard_types.append(guard_type)

        assert self.guarded_class_weakref in (
            guarded_class,
            None,
        ), "Guarded class id must be identical, or None"
        self.guarded_class_weakref = guarded_class

        if not self.code_list:
            self.code_list = code_list
        else:
            self.code_list.extend(code_list)

        assert self.obj_weakref in (
            obj_weakref,
            None,
        ), "Guarded object must be identical, or None"
        self.obj_weakref = obj_weakref


T = TypeVar("T")

"""
Parent structure for guard env expressions.
A GuardEnvExpr can have any subtype.
Note: All subtypes must be handled exhaustively in
torch._dynamo.guards._parse_guard_env_guards to avoid a RuntimeError.
"""


@dataclasses.dataclass
class GuardEnvExpr:
    pass


"""
A class representing a pair of duplicate inputs.
input_pos_a and input_pos_b are input positions we have deduped.
"""


@dataclasses.dataclass
class DuplicateInputs(GuardEnvExpr):
    input_source_a: "Source"
    input_source_b: "Source"

    def __post_init__(self):
        assert self.input_source_a != self.input_source_b


"""
Checkpointable is an interface for driving state snapshotting, left purposely vague for now.

copy_graphstate() -> T, a somewhat legacy name, is expected to emit a snapshot of any type that
can also be taken in at restore_graphstate(T) calls.

When to snapshot, is, at the moment, an implementation detail of upstream callers. Checkpointable
does not provide any garuantees around consistency, idempotency, or safety of calling its APIs, yet.

In the future, it will have a closer coupling to a generic Checkpoint management system.
"""


class Checkpointable(ABC, Generic[T]):
    @abstractmethod
    def copy_graphstate(self) -> T:
        ...

    @abstractmethod
    def restore_graphstate(self, state: T):
        ...


"""
The GuardCheckpointState - it is the T of Checkpointable[T] for GuardsContext
"""


class GuardsCheckpointState:
    dynamo_guards: Set[Guard] = set()

    def __init__(self, dynamo_guards):
        self.dynamo_guards = dynamo_guards

    """
    Produces a delta against another GuardsCheckpointState.

    Returns None if no delta is found, otherwise, return a set() of mismatched
    Guard type objects.
    """

    def diff(self, other):
        r = self.dynamo_guards.difference(other.dynamo_guards)
        if len(r) == 0:
            return None
        return r

    def __eq__(self, other):
        return self.diff(other) is None


class ModuleContextCheckpointState:
    nn_modules: Dict[str, torch.nn.Module] = {}

    def __init__(self, nn_modules):
        self.nn_modules = nn_modules

    """
    Produces a delta against another ModuleContextCheckpointState.

    Returns None if no delta is found, otherwise, return a set() of mismatched
    module key names.
    """

    def diff(self, other):
<<<<<<< HEAD
        r = self.nn_modules.keys().difference(other.nn_modules.keys())
=======
        r = set(self.nn_modules.keys()).difference(set(other.nn_modules.keys()))
>>>>>>> d66add68
        if len(r) == 0:
            return None
        return r

    def __eq__(self, other):
        return self.diff(other) is None


class ModuleContext(Checkpointable[ModuleContextCheckpointState]):
    def __init__(self):
        self.nn_modules: Dict[str, torch.nn.Module] = {}

    def copy_graphstate(self):
        return ModuleContextCheckpointState(dict(self.nn_modules))

    def restore_graphstate(self, state):
        assert isinstance(state, ModuleContextCheckpointState)
        self.nn_modules = state.nn_modules


"""
A GuardsContext is a checkpointable representation of all the guards in the current tracing
context. It's lifecycle is bound 1:1 to the tracing context, and it should never be instantiated
directly outside of it. For passing around internal state representations of this object,
prefer to extract them with copy_graphstate to produce a GuardsCheckpointState.
"""


class GuardsContext(Checkpointable[GuardsCheckpointState]):
    def __init__(self):
        self.dynamo_guards: Set[Guard] = set()
        self.aotautograd_guards: List[GuardEnvExpr] = []

    def copy_graphstate(self):
        return GuardsCheckpointState(set(self.dynamo_guards))

    def restore_graphstate(self, state):
        assert isinstance(state, GuardsCheckpointState)
        self.dynamo_guards = state.dynamo_guards


_CURRENT_TRACING_CONTEXT = None

"""
TracingContext is the source of truth for all currently accumulated information
needed to trace. Its lifecycle is kept 1:1 when using TorchDynamo, but other systems
are open to managing their own TracingContext with that in mind.

Currently, only guards live on the TracingContext, in the form of a GuardsContext.
However, future implementations will move FakeTensorMode (and its owned ShapeEnv), as well
as other structures into it.

The purpose of TracingContext is not to be a dumping ground, or god object, but rather to avoid
having to plumb complex subsystems across multiple verticals.

Ex: A common example is guard accumulation between dynamo, shape_env, aot_autograd, and inductor.
Accessing the current tracing context via
TracingContext.get() allows users to accumulate their own guards for processing, without needing to know how
to plumb objects back up to where frame interpretation happend.
"""


class TracingContext:
    """
    Provides the currently installed TracingContext, or None.

    Note that it is a staticmethod, and invocations outside of `with tracing()` (see below), are valid but
    will return None.
    """

    @staticmethod
    def get() -> Optional["TracingContext"]:
        return _CURRENT_TRACING_CONTEXT

    def __init__(self, fake_mode):
        self.guards_context = GuardsContext()
        self.module_context = ModuleContext()
        self.fake_mode = fake_mode
        self.frame_summary_stack = []
        self.loc_in_frame = None
        # this is only set after aot_autograd
        self.fw_metadata = None

    @staticmethod
    def extract_stack():
        self = TracingContext.get()
        if self is None:
            return traceback.StackSummary()
        stack = list(self.frame_summary_stack)
        if self.loc_in_frame is not None:
            stack.append(self.loc_in_frame)
        return traceback.StackSummary.from_list(stack)

    # Call this when you want to call into some code that isn't necessarily
    # associated with the current frame state
    @staticmethod
    @contextlib.contextmanager
    def clear_frame():
        tc = TracingContext.get()
        assert (
            tc is not None
        ), "Frame context manager must be called within an ongoing trace."
        with unittest.mock.patch.object(
            tc, "frame_summary_stack", []
        ), unittest.mock.patch.object(tc, "loc_in_frame", None):
            yield

    @staticmethod
    @contextlib.contextmanager
    def current_frame(frame_summary):
        tc = TracingContext.get()
        assert (
            tc is not None
        ), "Frame context manager must be called within an ongoing trace."
        tc.frame_summary_stack.append(frame_summary)
        try:
            yield
        finally:
            tc.frame_summary_stack.pop()

    @staticmethod
    def set_current_loc(filename, lineno, frame_name):
        tc = TracingContext.get()
        assert (
            tc is not None
        ), "Loc context manager must be called within an ongoing trace."
        tc.loc_in_frame = traceback.FrameSummary(filename, lineno, frame_name)


"""
This function installs the passed in tracing context as a dynamic scoped global variable.

Calls to TracingContext.get() while not under a `with tracing()` context will return None.
"""


@contextmanager
def tracing(context: TracingContext):
    global _CURRENT_TRACING_CONTEXT
    old_context = _CURRENT_TRACING_CONTEXT
    _CURRENT_TRACING_CONTEXT = context
    try:
        yield _CURRENT_TRACING_CONTEXT
    finally:
        _CURRENT_TRACING_CONTEXT = old_context


# Subclasses can be found in torch/_dynamo/source.py
@dataclasses.dataclass(frozen=True)
class Source:
    def reconstruct(self, codegen):
        raise NotImplementedError()

    def guard_source(self) -> GuardSource:
        raise NotImplementedError()

    def name(self) -> str:
        raise NotImplementedError()

    def make_guard(self, fn, is_volatile=False) -> Guard:
        if self.guard_source() is GuardSource.CONSTANT:
            raise NotImplementedError()
        return Guard(self.name(), self.guard_source(), fn, is_volatile)

    def is_nn_module(self) -> bool:
        return self.guard_source().is_nn_module()


def detect_fake_mode(inputs: Any = None):
    """
    Attempts to "detect" what the current fake mode is.  If there is one ambiently
    available from TracingContext, we preferentially use that.  Otherwise, we
    heuristically detect the fake mode via the following sources, in order of
    priority:

        - Currently active fake mode on stack
        - Fake mode associated with passed in tensors (inputs does not
          have to be flattened)
    """
    from torch._subclasses.fake_tensor import FakeTensor, FakeTensorMode
    from torch.utils._pytree import tree_flatten

    fake_modes = []

    context = TracingContext.get()
    if context is not None:
        fake_mode = context.fake_mode
        if fake_mode is not None:
            fake_modes.append((fake_mode, "tracing context", 0))

    from torch.utils._python_dispatch import _get_current_dispatch_mode_stack

    for i, m in enumerate(reversed(_get_current_dispatch_mode_stack())):
        if isinstance(m, FakeTensorMode):
            fake_modes.append((m, "active fake mode", i))

    flat_inputs, _ = tree_flatten(inputs)
    for i, flat_input in enumerate(flat_inputs):
        if isinstance(flat_input, FakeTensor):
            fake_modes.append((flat_input.fake_mode, "fake tensor input", i))

    if fake_modes:
        fake_mode, desc1, i1 = fake_modes[0]
        for m, desc2, i2 in fake_modes[1:]:
            assert (
                fake_mode is m
            ), f"fake mode ({fake_mode}) from {desc1} {i1} doesn't match mode ({m}) from {desc2} {i2}"
        return fake_mode
    else:
        return None<|MERGE_RESOLUTION|>--- conflicted
+++ resolved
@@ -323,11 +323,7 @@
     """
 
     def diff(self, other):
-<<<<<<< HEAD
-        r = self.nn_modules.keys().difference(other.nn_modules.keys())
-=======
         r = set(self.nn_modules.keys()).difference(set(other.nn_modules.keys()))
->>>>>>> d66add68
         if len(r) == 0:
             return None
         return r
