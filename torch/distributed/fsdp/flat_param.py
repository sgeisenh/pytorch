--- conflicted
+++ resolved
@@ -35,7 +35,7 @@
 from torch.distributed.utils import _alloc_storage, _free_storage, _p_assert
 
 from ._fsdp_extensions import _ext_post_unflatten_transform, _ext_pre_flatten_transform
-from ._utils import _no_dispatch_record_stream, _same_storage
+from ._utils import _no_dispatch_record_stream, _same_storage_as_data_ptr
 
 __all__ = [
     "FlatParameter",
@@ -1594,8 +1594,6 @@
         )
         return views
 
-<<<<<<< HEAD
-=======
     @no_type_check
     def _get_unflat_views_aligned(
         self,
@@ -1624,7 +1622,6 @@
         return optional_views
 
     @no_type_check
->>>>>>> 867b07b4
     def _use_unsharded_views(self, as_params: bool) -> None:
         """
         Unflattens the unsharded flat parameter by setting the original
@@ -1653,11 +1650,7 @@
                     # variable.
                     self._setattr_param(module, param_name, nn.Parameter(view))
                     continue
-<<<<<<< HEAD
-                param = self.flat_param._params[i]  # type: ignore[index]
-=======
                 param = self.flat_param._wp_params[i]
->>>>>>> 867b07b4
                 self._setattr_param(module, param_name, param)
                 param.data = view
             elif as_params:
@@ -1666,42 +1659,29 @@
                 param_var: Tensor = view
                 if self._use_orig_params:
                     if self._training_state == HandleTrainingState.FORWARD:
-                        assert self.flat_param._tensors is not None
                         # Save the `Tensor` for the pre-backward
                         self.flat_param._tensors[i] = view  # save for pre-backward
                     elif self._training_state == HandleTrainingState.BACKWARD_PRE:
                         # Use the saved `Tensor` variable from the forward to
                         # preserve the autograd graph so that the post-backward
                         # hook fires (e.g. for reentrant AC)
-                        assert self.flat_param._tensors is not None  # mypy
                         tensor = self.flat_param._tensors[i]
-                        _p_assert(
-                            tensor is not None,
-                            "Expects `Tensor` to have been saved in forward",
-                        )
-                        tensor.data = view  # type: ignore[union-attr]
-                        assert tensor is not None  # mypy
+                        tensor.data = view
                         param_var = tensor
                 self._setattr_tensor(module, param_name, param_var)
                 if (
                     self._use_orig_params
                     and self._training_state == HandleTrainingState.FORWARD
                 ):
-                    module._parameters[param_name] = param_var  # type: ignore[assignment]
+                    module._parameters[param_name] = param_var
         for i, (
             param_name,
             module,
             _,
             prim_param_name,
             prim_module,
-            prim_module_name,
+            _,
         ) in enumerate(self.flat_param._shared_param_infos):
-            if hasattr(module, param_name):
-                delattr(module, param_name)
-            _p_assert(
-                hasattr(prim_module, prim_param_name),
-                f"Module {prim_module_name} is missing parameter {prim_param_name}",
-            )
             prim_param: Union[Tensor, nn.Parameter] = getattr(
                 prim_module, prim_param_name
             )
@@ -1710,11 +1690,10 @@
                 f"as_params={as_params} type(prim_param)={type(prim_param)}",
             )
             if self._use_orig_params and as_params:
-                shared_param = self.flat_param._shared_params[i]  # type: ignore[index]
+                shared_param = self.flat_param._shared_params[i]
                 self._setattr_param(module, param_name, shared_param)
                 shared_param.data = prim_param
             elif as_params:
-                assert isinstance(prim_param, nn.Parameter)
                 self._setattr_param(module, param_name, prim_param)
             else:
                 self._setattr_tensor(module, param_name, prim_param)
@@ -1722,7 +1701,7 @@
                     self._use_orig_params
                     and self._training_state == HandleTrainingState.FORWARD
                 ):
-                    module._parameters[param_name] = prim_param  # type: ignore[assignment]
+                    module._parameters[param_name] = prim_param
 
     @no_type_check
     def _use_unsharded_grad_views(self) -> None:
@@ -1802,6 +1781,7 @@
         finally:
             self._use_unsharded_views(as_params=False)
 
+    @no_type_check
     @torch.no_grad()
     def _use_sharded_views(self) -> None:
         """
@@ -1821,13 +1801,6 @@
             self._use_unsharded_views(as_params=True)
             return
         self._check_sharded(self.flat_param)
-<<<<<<< HEAD
-        start, end = self.flat_param._shard_indices  # type: ignore[attr-defined]
-        offset = 0
-        assert self.flat_param._params is not None
-        for i, (param, (param_name, module, _)) in enumerate(
-            zip(self.flat_param._params, self.flat_param._param_infos)
-=======
         start, end = self.flat_param._shard_param_indices
         offset = 0
         # Construct once and reuse for all parameters not in the local shard
@@ -1839,31 +1812,23 @@
         )
         for i, (param, param_info) in enumerate(
             zip(self.flat_param._wp_params, self.flat_param._wp_param_infos)
->>>>>>> 867b07b4
         ):
             is_padding = param_info is _FLAT_PARAM_PADDING
             if not is_padding:
                 param_name, module, _ = param_info
                 self._setattr_param(module, param_name, param)
             in_sharded_flat_param = (
-                i >= start
-                and i <= end
-                and self.flat_param._shard_param_offsets  # type: ignore[attr-defined]
+                i >= start and i <= end and self.flat_param._shard_param_offsets
             )
             if in_sharded_flat_param:
-                param_start, param_end = self.flat_param._shard_param_offsets[i - start]  # type: ignore[attr-defined]
+                param_start, param_end = self.flat_param._shard_param_offsets[i - start]
                 numel_in_shard = param_end - param_start + 1
                 if not is_padding:
                     param.data = self.flat_param[offset : offset + numel_in_shard]
                 offset += numel_in_shard
             elif not is_padding:
                 # Allow the original data to be freed via garbage collection
-                param.data = torch.empty(
-                    0,
-                    dtype=self.flat_param.dtype,  # in case `flat_param` changed dtype
-                    device=self.flat_param.device,
-                    requires_grad=False,
-                )
+                param.data = size_0_empty_tensor
         assert self.flat_param._shared_params is not None
         for i, (
             param,
@@ -1875,10 +1840,9 @@
             prim_param = getattr(prim_module, prim_param_name)
             param.data = prim_param  # could be both empty and non-empty
         if self._training_state == HandleTrainingState.BACKWARD_POST:
-            assert self.flat_param._tensors is not None  # mypy
             # Clear the saved `Tensor`s since they are unneeded now
             for i in range(len(self.flat_param._tensors)):
-                self.flat_param._tensors[i] = None  # type: ignore[index]
+                self.flat_param._tensors[i] = None
 
     @no_type_check
     @torch.no_grad()
@@ -1947,6 +1911,7 @@
             else:
                 param.grad = None
 
+    @no_type_check
     @torch.no_grad()
     def _writeback_orig_params(self) -> bool:
         """
@@ -1964,17 +1929,9 @@
             # For `NO_SHARD`, we may still need to writeback
             return False
         flat_param = self.flat_param
-<<<<<<< HEAD
-        start, end = flat_param._shard_indices  # type: ignore[attr-defined]
-=======
         start, end = flat_param._shard_param_indices
->>>>>>> 867b07b4
         offset = 0
         wroteback = False
-<<<<<<< HEAD
-        for i, (param, (param_name, module, _)) in enumerate(
-            zip(flat_param._params, flat_param._param_infos)
-=======
         flat_param_data_ptr = flat_param.untyped_storage().data_ptr()
         # NOTE: Since this method is called in the pre-unshard, which is only
         # called during computation in the pre-forward or pre-backward, the
@@ -1992,12 +1949,9 @@
         )
         for i, (param, param_info) in enumerate(
             zip(flat_param._wp_params, flat_param._wp_param_infos)
->>>>>>> 867b07b4
         ):
             in_sharded_flat_param = (
-                i >= start
-                and i <= end
-                and self.flat_param._shard_param_offsets  # type: ignore[attr-defined]
+                i >= start and i <= end and self.flat_param._shard_param_offsets
             )
             is_padding = param_info is _FLAT_PARAM_PADDING
             if not is_padding:
@@ -2011,20 +1965,17 @@
                 numel_in_shard = param_end - param_start + 1
             if not in_sharded_flat_param:
                 continue
-<<<<<<< HEAD
-            param_start, param_end = flat_param._shard_param_offsets[i - start]  # type: ignore[attr-defined]
-            numel_in_shard = param_end - param_start + 1
-=======
             if is_padding:
                 offset += numel_in_shard
                 continue
->>>>>>> 867b07b4
 
             # Check for parameter writeback
             param_changed = getattr(module, param_name) is not param
             needs_param_writeback = (
                 param_changed  # changed parameter variable itself
-                or not _same_storage(param, flat_param)  # changed `.data`
+                or not _same_storage_as_data_ptr(
+                    param, flat_param_data_ptr
+                )  # changed `.data`
             )
             if param_changed:
                 # NOTE: The gradient is not preserved after a parameter change.
@@ -2038,10 +1989,6 @@
                 wroteback = True
 
             # Check for gradient writeback
-            # NOTE: Since this method is called in the pre-unshard, which is
-            # only called during computation in the pre-forward or
-            # pre-backward, the sharded gradient should be guaranteed to be in
-            # `.grad`, not in `._saved_grad_shard`.
             if param.grad is None and flat_param.grad is not None:
                 expected_shape = torch.Size([numel_in_shard])
                 self._writeback_tensor(
@@ -2051,13 +1998,11 @@
                 # For `NO_SHARD` + CPU offloading, `_cpu_grad` is always in
                 # memory and owns the gradient storage, so it will never
                 # require gradient writeback.
-                flat_param_grad = (
-                    flat_param.grad
-                    if self.uses_sharded_strategy or not self._offload_params
-                    else flat_param._cpu_grad  # type: ignore[attr-defined]
-                )
-                needs_grad_writeback = flat_param_grad is None or not _same_storage(
-                    param.grad, flat_param_grad
+                needs_grad_writeback = (
+                    flat_param_grad is None
+                    or not _same_storage_as_data_ptr(
+                        param.grad, flat_param_grad_data_ptr
+                    )
                 )
                 if needs_grad_writeback:
                     if flat_param_grad is None:
@@ -2067,6 +2012,10 @@
                         param.grad, flat_param_grad, i, expected_shape, offset, False
                     )
                     flat_param.grad = flat_param_grad
+                    flat_param_grad = flat_param.grad
+                    flat_param_grad_data_ptr = (
+                        flat_param_grad.untyped_storage().data_ptr()
+                    )
             offset += numel_in_shard
         # TODO: If we want to handle shared parameters, we need to re-generate
         # the shared parameter data structures in case sharedness changed.
