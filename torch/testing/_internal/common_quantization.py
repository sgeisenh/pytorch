r"""Importing this file includes common utility methods and base clases for
checking quantization api and properties of resulting modules.
"""

import torch
import torch.nn as nn
import torch.nn.functional as F
import torch.nn.intrinsic.quantized.dynamic as nniqd
import torch.ao.nn.quantized as nnq
import torch.ao.nn.quantized.dynamic as nnqd
from torch.nn.intrinsic import _FusedModule
import torch.distributed as dist
from torch.testing._internal.common_utils import TestCase, TEST_WITH_ROCM

from torch.ao.quantization import (
    QuantType,
    default_dynamic_qat_qconfig,
    default_embedding_qat_qconfig,
    default_symmetric_qnnpack_qat_qconfig,
)
from torch.quantization import QuantWrapper, QuantStub, DeQuantStub, \
    default_qconfig, default_dynamic_qconfig, default_per_channel_qconfig, QConfig, default_observer, default_weight_observer, \
    propagate_qconfig_, convert, get_default_qconfig, quantize_dynamic_jit, quantize_jit, float_qparams_weight_only_qconfig, \
    get_default_qat_qconfig, PerChannelMinMaxObserver, default_dynamic_quant_observer, quantize
from torch.quantization.quantization_mappings import (
    get_default_dynamic_quant_module_mappings,
    get_default_qconfig_propagation_list,
    get_default_qat_module_mappings,
)
from torch.testing._internal.common_quantized import (
    override_quantized_engine,
)
from torch.jit.mobile import _load_for_lite_interpreter

try:
    # graph mode quantization based on fx
    from torch.ao.quantization.quantize_fx import (
        prepare_fx,
        prepare_qat_fx,
        convert_fx,
        convert_to_reference_fx,
    )
    from torch.ao.ns.fx.ns_types import NSSingleResultValuesType, NSSubgraph
    from torch.fx.graph import Node
    from torch.fx import GraphModule
    HAS_FX = True
except ImportError:
    HAS_FX = False

import copy
import io
import functools
import time
import os

import unittest
import numpy as np
from torch.testing import FileCheck
from typing import Callable, Tuple, Dict, Any, Union, Type, Optional

class NodeSpec:
    ''' Used for checking GraphModule Node
    '''
    def __init__(self, op, target):
        '''
        op: call_function | call_module
        target:
          for call_function, target would be a function
          for call_module, target would be the type of PyTorch module
        '''
        self.op = op
        self.target = target

    @classmethod
    def call_function(cls, target):
        return NodeSpec('call_function', target)

    @classmethod
    def call_method(cls, target):
        return NodeSpec('call_method', target)

    @classmethod
    def call_module(cls, target):
        return NodeSpec('call_module', target)

    def __hash__(self):
        return hash((self.op, self.target))

    def __eq__(self, other):
        if not isinstance(other, NodeSpec):
            return NotImplemented

        return self.op == other.op and self.target == other.target

    def __repr__(self):
        return repr(self.op) + " " + repr(self.target)

def get_supported_device_types():
    return ['cpu', 'cuda'] if torch.cuda.is_available() and not TEST_WITH_ROCM else ['cpu']

def test_only_eval_fn(model, calib_data):
    r"""
    Default evaluation function takes a torch.utils.data.Dataset or a list of
    input Tensors and run the model on the dataset
    """
    for inp in calib_data:
        output = model(*inp)

_default_loss_fn = torch.nn.CrossEntropyLoss()
def test_only_train_fn(model, train_data, loss_fn=_default_loss_fn):
    r"""
    Default train function takes a torch.utils.data.Dataset and train the model
    on the dataset
    """
    optimizer = torch.optim.Adam(model.parameters(), lr=0.001)
    train_loss, correct, total = 0, 0, 0
    for i in range(10):
        model.train()

        for data, target in train_data:
            optimizer.zero_grad()
            output = model(data)
            loss = loss_fn(output, target)
            loss.backward()
            optimizer.step()
            train_loss += loss.item()
            _, predicted = torch.max(output, 1)
            total += target.size(0)
            correct += (predicted == target).sum().item()
    return train_loss, correct, total

class AverageMeter(object):
    """Computes and stores the average and current value"""
    def __init__(self, name, fmt=':f'):
        self.name = name
        self.fmt = fmt
        self.reset()

    def reset(self):
        self.val = 0
        self.avg = 0
        self.sum = 0
        self.count = 0

    def update(self, val, n=1):
        self.val = val
        self.sum += val * n
        self.count += n
        self.avg = self.sum / self.count

    def __str__(self):
        fmtstr = '{name} {val' + self.fmt + '} ({avg' + self.fmt + '})'
        return fmtstr.format(**self.__dict__)


def accuracy(output, target, topk=(1,)):
    """Computes the accuracy over the k top predictions for the specified values of k"""
    with torch.no_grad():
        maxk = max(topk)
        batch_size = target.size(0)

        _, pred = output.topk(maxk, 1, True, True)
        pred = pred.t()
        correct = pred.eq(target.view(1, -1).expand_as(pred))

        res = []
        for k in topk:
            correct_k = correct[:k].view(-1).float().sum(0, keepdim=True)
            res.append(correct_k.mul_(100.0 / batch_size))
        return res

def train_one_epoch(model, criterion, optimizer, data_loader, device, ntrain_batches):
    model.train()
    cnt = 0
    for image, target in data_loader:
        start_time = time.time()
        print('.', end='')
        cnt += 1
        image, target = image.to(device), target.to(device)
        output = model(image)
        loss = criterion(output, target)
        optimizer.zero_grad()
        loss.backward()
        optimizer.step()
        acc1, acc5 = accuracy(output, target, topk=(1, 5))
        if cnt >= ntrain_batches:
            return
    return

def ddp_setup(rank, world_size):
    os.environ['MASTER_ADDR'] = 'localhost'
    os.environ['MASTER_PORT'] = '12355'

    # initialize the process group
    dist.init_process_group("gloo", rank=rank, world_size=world_size)

def ddp_cleanup():
    dist.destroy_process_group()

def run_ddp(rank, world_size, prepared):
    ddp_setup(rank, world_size)
    prepared.cuda()
    prepared = torch.nn.parallel.DistributedDataParallel(prepared, device_ids=[rank])
    prepared.to(rank)
    model_with_ddp = prepared
    optimizer = torch.optim.SGD(model_with_ddp.parameters(), lr=0.0001)
    train_one_epoch(model_with_ddp, criterion, optimizer, dataset, rank, 1)
    ddp_cleanup()


def convert_dynamic(module):
    convert(module, get_default_dynamic_quant_module_mappings(), inplace=True)

def prepare_dynamic(model, qconfig_dict=None):
    propagate_qconfig_(model, qconfig_dict)

def _make_conv_test_input(
    batch_size, in_channels_per_group, input_feature_map_size,
    out_channels_per_group, groups, kernel_size, X_scale, X_zero_point, W_scale,
    W_zero_point, use_bias, use_channelwise,
):
    in_channels = in_channels_per_group * groups
    out_channels = out_channels_per_group * groups

    (X_value_min, X_value_max) = (0, 4)
    X_init = torch.randint(
        X_value_min, X_value_max,
        (batch_size, in_channels,) + input_feature_map_size)
    X = X_scale * (X_init - X_zero_point).float()
    X_q = torch.quantize_per_tensor(
        X, scale=X_scale, zero_point=X_zero_point, dtype=torch.quint8)

    W_scale = W_scale * out_channels
    W_zero_point = W_zero_point * out_channels
    # Resize W_scale and W_zero_points arrays equal to out_channels
    W_scale = W_scale[:out_channels]
    W_zero_point = W_zero_point[:out_channels]
    # For testing, we use small values for weights and for activations so that
    # no overflow occurs in vpmaddubsw instruction. If the overflow occurs in
    # qconv implementation and if there is no overflow.
    # In reference we can't exactly match the results with reference.
    # Please see the comment in qconv implementation file
    #   aten/src/ATen/native/quantized/cpu/qconv.cpp for more details.
    (W_value_min, W_value_max) = (-5, 5)
    # The operator expects them in the format
    # (out_channels, in_channels/groups,) + kernel_size
    W_init = torch.randint(
        W_value_min, W_value_max,
        (out_channels, in_channels_per_group,) + kernel_size)
    b_init = torch.randint(0, 10, (out_channels,))

    if use_channelwise:
        W_shape = (-1, 1) + (1,) * len(kernel_size)
        W_scales_tensor = torch.tensor(W_scale, dtype=torch.float)
        W_zero_points_tensor = torch.tensor(W_zero_point, dtype=torch.float)
        W = W_scales_tensor.reshape(*W_shape) * (
            W_init.float() - W_zero_points_tensor.reshape(*W_shape)).float()
        b = X_scale * W_scales_tensor * b_init.float()
        W_q = torch.quantize_per_channel(
            W, W_scales_tensor.double(), W_zero_points_tensor.long(), 0,
            dtype=torch.qint8)
    else:
        W = W_scale[0] * (W_init - W_zero_point[0]).float()
        b = X_scale * W_scale[0] * b_init.float()
        W_q = torch.quantize_per_tensor(
            W, scale=W_scale[0], zero_point=W_zero_point[0], dtype=torch.qint8)

    return (X, X_q, W, W_q, b if use_bias else None)

def skipIfNoFBGEMM(fn):
    reason = 'Quantized operations require FBGEMM. FBGEMM is only optimized for CPUs with instruction set support AVX2 or newer.'
    if isinstance(fn, type):
        if 'fbgemm' not in torch.backends.quantized.supported_engines:
            fn.__unittest_skip__ = True
            fn.__unittest_skip_why__ = reason
        return fn

    @functools.wraps(fn)
    def wrapper(*args, **kwargs):
        if 'fbgemm' not in torch.backends.quantized.supported_engines:
            raise unittest.SkipTest(reason)
        else:
            fn(*args, **kwargs)
    return wrapper

def skipIfNoQNNPACK(fn):
    reason = 'Quantized operations require QNNPACK.'
    if isinstance(fn, type):
        if 'qnnpack' not in torch.backends.quantized.supported_engines:
            fn.__unittest_skip__ = True
            fn.__unittest_skip_why__ = reason
        return fn

    @functools.wraps(fn)
    def wrapper(*args, **kwargs):
        if 'qnnpack' not in torch.backends.quantized.supported_engines:
            raise unittest.SkipTest(reason)
        else:
            fn(*args, **kwargs)
    return wrapper

    @functools.wraps(fn)
    def wrapper(*args, **kwargs):
        if not torch.onnx._CAFFE2_ATEN_FALLBACK:
            raise unittest.SkipTest(reason)
        else:
            fn(*args, **kwargs)
    return wrapper

def skipIfNoONEDNN(fn):
    reason = 'Quantized operations require ONEDNN.'
    if isinstance(fn, type):
        if 'onednn' not in torch.backends.quantized.supported_engines:
            fn.__unittest_skip__ = True
            fn.__unittest_skip_why__ = reason
        return fn

    @functools.wraps(fn)
    def wrapper(*args, **kwargs):
        if 'onednn' not in torch.backends.quantized.supported_engines:
            raise unittest.SkipTest(reason)
        else:
            fn(*args, **kwargs)
    return wrapper

try:
    import torchvision  # noqa: F401
    HAS_TORCHVISION = True
except ImportError:
    HAS_TORCHVISION = False
skip_if_no_torchvision = unittest.skipIf(not HAS_TORCHVISION, "no torchvision")

def get_script_module(model, tracing, data):
    return torch.jit.trace(model, data) if tracing else torch.jit.script(model)

def lengths_to_offsets(t, offset_type=np.int64, use_begin_offset=True):
    """
    Convert lengths to offsets for embedding_bag
    """
    tt = np.zeros((t.shape[0] + 1,), dtype=offset_type)
    tt[1:] = t
    tt = torch.from_numpy(np.cumsum(tt, dtype=offset_type))
    if use_begin_offset:
        return tt[:-1]
    return tt[1:]

# QuantizationTestCase used as a base class for testing quantization on modules
class QuantizationTestCase(TestCase):
    def setUp(self):
        super().setUp()
        self.calib_data = [[torch.rand(2, 5, dtype=torch.float)] for _ in range(2)]
        self.train_data = [[torch.rand(2, 5, dtype=torch.float), torch.randint(0, 1, (2,), dtype=torch.long)] for _ in range(2)]
        self.img_data_1d = [[torch.rand(2, 3, 10, dtype=torch.float)]
                            for _ in range(2)]
        self.img_data_2d = [[torch.rand(1, 3, 10, 10, dtype=torch.float)]
                            for _ in range(2)]
        self.img_data_3d = [[torch.rand(1, 3, 5, 5, 5, dtype=torch.float)]
                            for _ in range(2)]
        self.img_data_1d_train = [[torch.rand(2, 3, 10, dtype=torch.float),
                                   torch.randint(0, 1, (1,), dtype=torch.long)]
                                  for _ in range(2)]
        self.img_data_2d_train = [[torch.rand(1, 3, 10, 10, dtype=torch.float),
                                   torch.randint(0, 1, (1,), dtype=torch.long)]
                                  for _ in range(2)]
        self.img_data_3d_train = [[torch.rand(1, 3, 5, 5, 5, dtype=torch.float),
                                   torch.randint(0, 1, (1,), dtype=torch.long)]
                                  for _ in range(2)]

        self.img_data_dict = {1 : self.img_data_1d,
                              2 : self.img_data_2d,
                              3 : self.img_data_3d}

        # Quant types that produce statically quantized ops
        self.static_quant_types = [QuantType.STATIC, QuantType.QAT]
        # All quant types for (fx based) graph mode quantization
        self.all_quant_types = [QuantType.DYNAMIC, QuantType.STATIC, QuantType.QAT]

    def checkNoPrepModules(self, module):
        r"""Checks the module does not contain child
            modules for quantization prepration, e.g.
            quant, dequant and observer
        """
        self.assertFalse(hasattr(module, 'quant'))
        self.assertFalse(hasattr(module, 'dequant'))

    def checkNoQconfig(self, module):
        r"""Checks the module does not contain qconfig
        """
        self.assertFalse(hasattr(module, 'qconfig'))

        for child in module.children():
            self.checkNoQconfig(child)

    def checkHasPrepModules(self, module):
        r"""Checks the module contains child
            modules for quantization prepration, e.g.
            quant, dequant and observer
        """
        self.assertTrue(hasattr(module, 'module'))
        self.assertTrue(hasattr(module, 'quant'))
        self.assertTrue(hasattr(module, 'dequant'))

    def checkObservers(self, module, propagate_qconfig_list=None, prepare_custom_config_dict=None):
        r"""Checks the module or module's leaf descendants
            have observers in preperation for quantization
        """
        if propagate_qconfig_list is None:
            propagate_qconfig_list = get_default_qconfig_propagation_list()
        if prepare_custom_config_dict is None:
            prepare_custom_config_dict = {}
        float_to_observed_module_class_mapping = prepare_custom_config_dict.get("float_to_observed_custom_module_class", {})

        # check if a module is a leaf module, ignoring activation_post_process attribute
        def is_leaf_module(module):
            submodule_name_count = 0
            for name, _ in module.named_children():
                if name != 'activation_post_process':
                    submodule_name_count += 1
            return submodule_name_count == 0

        if hasattr(module, 'qconfig') and module.qconfig is not None and \
           ((is_leaf_module(module) and not isinstance(module, torch.nn.Sequential)
            and type(module) in propagate_qconfig_list) or
           type(module) in float_to_observed_module_class_mapping.keys()) and \
           not isinstance(module, torch.quantization.DeQuantStub):
            self.assertTrue(hasattr(module, 'activation_post_process'),
                            'module: ' + str(type(module)) + ' do not have observer')
        # we don't need to check observers for child modules of the
        # qat modules
        if type(module) not in get_default_qat_module_mappings().values() and \
           type(module) not in float_to_observed_module_class_mapping.values() and \
           not isinstance(module, _FusedModule):
            for child in module.children():
                if type(child) in [nn.Dropout]:
                    continue
                self.checkObservers(child, propagate_qconfig_list, prepare_custom_config_dict)

    def checkQuantDequant(self, mod):
        r"""Checks that mod has nn.Quantize and
            nn.DeQuantize submodules inserted
        """
        self.assertEqual(type(mod.quant), nnq.Quantize)
        self.assertEqual(type(mod.dequant), nnq.DeQuantize)

    def checkWrappedQuantizedLinear(self, mod):
        r"""Checks that mod has been swapped for an nnq.Linear
            module, the bias is qint32, and that the module
            has Quantize and DeQuantize submodules
        """
        self.assertEqual(type(mod.module), nnq.Linear)
        self.checkQuantDequant(mod)

    def checkQuantizedLinear(self, mod):
        self.assertEqual(type(mod), nnq.Linear)

    def checkDynamicQuantizedLinear(self, mod, dtype):
        r"""Checks that mod has been swapped for an nnqd.Linear
            module, the bias is float.
        """
        self.assertEqual(type(mod), nnqd.Linear)
        self.assertEqual(mod._packed_params.dtype, dtype)

    def checkDynamicQuantizedLinearRelu(self, mod, dtype):
        r"""Checks that mod has been swapped for an nnqd.Linear
            module, the bias is float.
        """
        self.assertEqual(type(mod), nniqd.LinearReLU)
        self.assertEqual(mod._packed_params.dtype, dtype)

    def check_eager_serialization(self, ref_model, loaded_model, x):
        # Check state dict serialization and torch.save APIs
        model_dict = ref_model.state_dict()
        b = io.BytesIO()
        torch.save(model_dict, b)
        b.seek(0)
        loaded_dict = torch.load(b)
        loaded_model.load_state_dict(loaded_dict)
        ref_out = ref_model(*x)
        load_out = loaded_model(*x)

        def check_outputs(ref_out, load_out):
            self.assertEqual(ref_out[0], load_out[0])
            if isinstance(ref_out[1], tuple):
                self.assertEqual(ref_out[1][0], load_out[1][0])
                self.assertEqual(ref_out[1][1], load_out[1][1])
            else:
                self.assertEqual(ref_out[1], load_out[1])

        check_outputs(ref_out, load_out)
        b = io.BytesIO()
        torch.save(ref_model, b)
        b.seek(0)
        loaded = torch.load(b)
        load_out = loaded(*x)
        check_outputs(ref_out, load_out)

    def check_weight_bias_api(self, ref_model, weight_keys, bias_keys):
        weight = ref_model.get_weight()
        bias = ref_model.get_bias()
        self.assertEqual(weight_keys ^ weight.keys(), set())
        self.assertEqual(bias_keys ^ bias.keys(), set())

    def checkDynamicQuantizedLSTM(self, mod, reference_module_type, dtype):
        r"""Checks that mod has been swapped for an nnqd.LSTM type
            module, the bias is float.
        """
        wt_dtype_map = {torch.qint8: 'quantized_dynamic', torch.float16: 'quantized_fp16'}
        self.assertEqual(type(mod), reference_module_type)
        for packed_params in mod._all_weight_values:
            self.assertEqual(packed_params.param.__getstate__()[0][0], wt_dtype_map[dtype])

    def checkLinear(self, mod):
        self.assertEqual(type(mod), torch.nn.Linear)

    def checkDynamicQuantizedModule(self, mod, reference_module_type, dtype):
        r"""Checks that mod has been swapped for an nnqd.Linear
            module, the bias is float.
        """
        wt_dtype_map = {torch.qint8: 'quantized_dynamic', torch.float16: 'quantized_fp16'}
        self.assertEqual(type(mod), reference_module_type)
        if hasattr(mod, '_all_weight_values'):
            for packed_params in mod._all_weight_values:
                self.assertEqual(packed_params.param.__getstate__()[0][0], wt_dtype_map[dtype])

    def checkScriptable(self, orig_mod, calib_data, check_save_load=False):
        scripted = torch.jit.script(orig_mod)
        self._checkScriptable(orig_mod, scripted, calib_data, check_save_load)

        # Use first calib_data entry as trace input
        traced = torch.jit.trace(orig_mod, calib_data[0])
        self._checkScriptable(orig_mod, traced, calib_data, check_save_load)

    # Call this twice: once for a scripted module and once for a traced module
    def _checkScriptable(self, orig_mod, script_mod, calib_data, check_save_load):
        self._checkModuleCorrectnessAgainstOrig(orig_mod, script_mod, calib_data)

        # Test save/load
        buffer = io.BytesIO()
        torch.jit.save(script_mod, buffer)

        buffer.seek(0)
        loaded_mod = torch.jit.load(buffer)
        # Pending __get_state_ and __set_state__ support
        # See tracking task https://github.com/pytorch/pytorch/issues/23984
        if check_save_load:
            self._checkModuleCorrectnessAgainstOrig(orig_mod, loaded_mod, calib_data)

    def _checkModuleCorrectnessAgainstOrig(self, orig_mod, test_mod, calib_data):
        for inp in calib_data:
            ref_output = orig_mod(*inp)
            scripted_output = test_mod(*inp)
            self.assertEqual(scripted_output, ref_output)


    def checkGraphModeOp(self, module, inputs, quantized_op, tracing=False, debug=False,
                         check=True, eval_mode=True, dynamic=False, qconfig=None):
        if debug:
            print('Testing:', str(module))
        qconfig_dict = {'': get_default_qconfig(torch.backends.quantized.engine)}

        if eval_mode:
            module = module.eval()
        if dynamic:
            qconfig_dict = {'': default_dynamic_qconfig if qconfig is None else qconfig}
        model = get_script_module(module, tracing, inputs[0]).eval()
        if debug:
            print('input graph:', model.graph)
        models = {}
        outputs = {}
        for debug in [True, False]:
            if dynamic:
                models[debug] = quantize_dynamic_jit(model, qconfig_dict, debug=debug)
                # make sure it runs
                outputs[debug] = models[debug](inputs)
            else:
                # module under test can contain in-place ops, and we depend on
                # input data staying constant for comparisons
                inputs_copy = copy.deepcopy(inputs)
                models[debug] = quantize_jit(
                    model, qconfig_dict, test_only_eval_fn, [inputs_copy], inplace=False,
                    debug=debug)
                # make sure it runs
                outputs[debug] = models[debug](*inputs[0])

        if debug:
            print('debug graph:', models[True].graph)
            print('non debug graph:', models[False].graph)

        if check:
            # debug and non-debug option should have the same numerics
            self.assertEqual(outputs[True], outputs[False])

            # non debug graph should produce quantized op
            FileCheck().check(quantized_op) \
                       .run(models[False].graph)

        return models[False]

    def checkGraphModuleNodes(
            self, graph_module,
            expected_node=None,
            expected_node_occurrence=None,
            expected_node_list=None):
        """ Check if GraphModule contains the target node
        Args:
            graph_module: the GraphModule instance we want to check
            expected_node, expected_node_occurrence, expected_node_list:
               see docs for checkGraphModeFxOp
        """
        nodes_in_graph = {}
        node_list = []
        modules = dict(graph_module.named_modules(remove_duplicate=False))
        for node in graph_module.graph.nodes:
            n = None
            if node.op == 'call_function' or node.op == 'call_method':
                n = NodeSpec(node.op, node.target)
            elif node.op == 'call_module':
                n = NodeSpec(node.op, type(modules[node.target]))

            if n is not None:
                node_list.append(n)
                if n in nodes_in_graph:
                    nodes_in_graph[n] += 1
                else:
                    nodes_in_graph[n] = 1

        if expected_node is not None:
            self.assertTrue(expected_node in nodes_in_graph, 'node:' + str(expected_node) +
                            ' not found in the graph module')

        if expected_node_occurrence is not None:
            for expected_node, occurrence in expected_node_occurrence.items():
                if occurrence != 0:
                    self.assertTrue(
                        expected_node in nodes_in_graph,
                        'Check failed for node:' + str(expected_node) +
                        ' not found')
                    self.assertTrue(
                        nodes_in_graph[expected_node] == occurrence,
                        'Check failed for node:' + str(expected_node) +
                        ' Expected occurrence:' + str(occurrence) +
                        ' Found occurrence:' + str(nodes_in_graph[expected_node]))
                else:
                    self.assertTrue(
                        expected_node not in nodes_in_graph,
                        'Check failed for node:' + str(expected_node) +
                        ' expected no occurrence but found')

        if expected_node_list is not None:
            cur_index = 0
            for n in node_list:
                if cur_index == len(expected_node_list):
                    return
                if n == expected_node_list[cur_index]:
                    cur_index += 1
            self.assertTrue(
                cur_index == len(expected_node_list),
                "Check failed for graph:" +
                self.printGraphModule(graph_module, print_str=False) +
                "Expected ordered list:" +
                str(expected_node_list))

    def printGraphModule(self, graph_module, print_str=True):
        modules = dict(graph_module.named_modules(remove_duplicate=False))
        node_infos = []
        for n in graph_module.graph.nodes:
            node_info = ' '.join(map(repr, [n.op, n.name, n.target, n.args, n.kwargs]))
            if n.op == 'call_module':
                node_info += ' module type: ' + repr(type(modules[n.target]))
            node_infos.append(node_info)
        str_to_print = '\n'.join(node_infos)
        if print_str:
            print(str_to_print)
        return str_to_print

    if HAS_FX:

        def assert_types_for_matched_subgraph_pairs(
            self,
            matched_subgraph_pairs: Dict[str, Tuple[NSSubgraph, NSSubgraph]],
            expected_types: Dict[str, Tuple[Tuple[Callable, Callable], Tuple[Callable, Callable]]],
            gm_a: GraphModule,
            gm_b: GraphModule,
        ) -> None:
            """
            Verifies that the types specified in expected_types match
            the underlying objects pointed to by the nodes in matched_subgraph_pairs.

            An example successful test case:

              matched_subgraph_pairs = {'x0': (graph_a_conv_0_node, graph_b_conv_0_node)}
              expected_types = {'x0': (nn.Conv2d, nnq.Conv2d)}

            The function tests for key equivalence, and verifies types with
            instance checks.
            """

            def _get_underlying_op_type(
                node: Node, gm: GraphModule
            ) -> Union[Callable, str]:
                if node.op == 'call_module':
                    mod = getattr(gm, node.target)
                    return type(mod)
                else:
                    assert node.op in ('call_function', 'call_method')
                    return node.target

            self.assertTrue(
                len(matched_subgraph_pairs) == len(expected_types),
                'Expected length of results to match, but got %d and %d' %
                (len(matched_subgraph_pairs), len(expected_types))
            )
            for k, v in expected_types.items():
                expected_types_a, expected_types_b = v
                exp_type_start_a, exp_type_end_a = expected_types_a
                exp_type_start_b, exp_type_end_b = expected_types_b
                subgraph_a, subgraph_b = matched_subgraph_pairs[k]

                act_type_start_a = _get_underlying_op_type(subgraph_a.start_node, gm_a)
                act_type_start_b = _get_underlying_op_type(subgraph_b.start_node, gm_b)
                act_type_end_a = _get_underlying_op_type(subgraph_a.end_node, gm_a)
                act_type_end_b = _get_underlying_op_type(subgraph_b.end_node, gm_b)
                types_match = (exp_type_start_a is act_type_start_a) and \
                    (exp_type_end_a is act_type_end_a) and \
                    (exp_type_start_b is act_type_start_b) and \
                    (exp_type_end_b is act_type_end_b)
                self.assertTrue(
                    types_match,
                    'Type mismatch at %s: expected %s, got %s' %
                    (k, (exp_type_start_a, exp_type_end_a, exp_type_start_b, exp_type_end_b),
                        (act_type_start_a, act_type_end_a, act_type_start_b, act_type_end_b))
                )

        def assert_ns_compare_dict_valid(
            self,
            act_compare_dict: Dict[str, Dict[str, Dict[str, Any]]],
        ) -> None:
            """
            Verifies that the act_compare_dict (output of Numeric Suite APIs) is valid:
            1. for each layer, results are recorded for two models
            2. number of seen tensors match
            3. shapes of each pair of seen tensors match
            """
            for layer_name, result_type_to_data in act_compare_dict.items():
                for result_type, layer_data in result_type_to_data.items():
                    self.assertTrue(
                        len(layer_data) == 2,
                        f"Layer {layer_name} does not have exactly two model results.")
                    model_name_0, model_name_1 = layer_data.keys()
                    for res_idx in range(len(layer_data[model_name_0])):
                        layer_data_0 = layer_data[model_name_0][res_idx]
                        layer_data_1 = layer_data[model_name_1][res_idx]
                        self.assertTrue(
                            layer_data_0['type'] == layer_data_0['type'],
                            f"Layer {layer_name}, {model_name_0} and {model_name_1} do not have the same type.")

                        self.assertTrue(
                            len(layer_data_0['values']) ==
                            len(layer_data_1['values']),
                            f"Layer {layer_name}, {model_name_0} and {model_name_1} do not have the same number of seen Tensors.")

                        # F.conv1d weight has rank 3, and toq.conv1d unpacked weight
                        # has rank 4. For now, skip the length check for conv1d only.
                        is_weight_functional_conv1d = (
                            result_type == NSSingleResultValuesType.WEIGHT.value and
                            (
                                'conv1d' in layer_data_0['prev_node_target_type'] or
                                'conv1d' in layer_data_1['prev_node_target_type']
                            )
                        )
                        if not is_weight_functional_conv1d:
                            for idx in range(len(layer_data_0['values'])):
                                values_0 = layer_data_0['values'][idx]
                                values_1 = layer_data_1['values'][idx]
                                if isinstance(values_0, torch.Tensor):
                                    self.assertTrue(
                                        values_0.shape == values_1.shape,
                                        f"Layer {layer_name}, {model_name_0} and {model_name_1} " +
                                        f"have a shape mismatch at idx {idx}.")
                                elif isinstance(values_0, list):
                                    values_0 = values_0[0]
                                    values_1 = values_1[0]
                                    self.assertTrue(
                                        values_0.shape == values_1.shape,
                                        f"Layer {layer_name}, {model_name_0} and {model_name_1} " +
                                        f"have a shape mismatch at idx {idx}.")
                                else:
                                    assert isinstance(values_0, tuple), \
                                        f"unhandled type {type(values_0)}"
                                    assert len(values_0) == 2
                                    assert len(values_0[1]) == 2
                                    assert values_0[0].shape == values_1[0].shape
                                    assert values_0[1][0].shape == values_1[1][0].shape
                                    assert values_0[1][1].shape == values_1[1][1].shape

                        # verify that ref_node_name is valid
                        ref_node_name_0 = layer_data_0['ref_node_name']
                        ref_node_name_1 = layer_data_1['ref_node_name']
                        prev_node_name_0 = layer_data_0['prev_node_name']
                        prev_node_name_1 = layer_data_1['prev_node_name']
                        if layer_data_0['type'] == NSSingleResultValuesType.NODE_OUTPUT.value:
                            self.assertTrue(ref_node_name_0 == prev_node_name_0)
                            self.assertTrue(ref_node_name_1 == prev_node_name_1)
                        elif layer_data_0['type'] == NSSingleResultValuesType.NODE_INPUT.value:
                            self.assertTrue(ref_node_name_0 != prev_node_name_0)
                            self.assertTrue(ref_node_name_1 != prev_node_name_1)

        def checkGraphModeFxOp(
                self,
                model,
                inputs,
                quant_type,
                expected_node=None,
                expected_node_occurrence=None,
                expected_node_list=None,
                is_reference=False,
                print_debug_info=False,
                custom_qconfig_dict=None,
                prepare_expected_node=None,
                prepare_expected_node_occurrence=None,
                prepare_expected_node_list=None,
                prepare_custom_config=None,
                backend_config=None):
            """ Quantizes model with graph mode quantization on fx and check if the
                quantized model contains the quantized_node

                Args:
                    model: floating point torch.nn.Module
                    inputs: one positional sample input arguments for model
                    expected_node: NodeSpec
                        e.g. NodeSpec.call_function(torch.quantize_per_tensor)
                    expected_node_occurrence: a dict from NodeSpec to
                        expected number of occurences (int)
                        e.g. {NodeSpec.call_function(torch.quantize_per_tensor) : 1,
                                NodeSpec.call_method('dequantize'): 1}
                    expected_node_list: a list of NodeSpec, used to check the order
                        of the occurrence of Node
                        e.g. [NodeSpec.call_function(torch.quantize_per_tensor),
                                NodeSpec.call_module(nnq.Conv2d),
                                NodeSpec.call_function(F.hardtanh_),
                                NodeSpec.call_method('dequantize')]
                    is_reference: if True, enables reference mode
                    print_debug_info: if True, prints debug info
                    custom_qconfig_dict: overrides default qconfig_dict
                    prepare_expected_node: same as expected_node, but for prepare
                    prepare_expected_node_occurrence: same as
                        expected_node_occurrence, but for prepare
                    prepare_expected_node_list: same as expected_node_list, but
                        for prepare

                Returns:
                    A dictionary with the following structure:
                   {
                       "prepared": ...,  # the prepared model
                       "quantized": ...,  # the quantized non-reference model
                       "quantized_reference": ...,  # the quantized reference model
                       "result": ...,  # the result for either quantized or
                                       # quantized_reference model depending on the
                                       # is_reference arguemnt
                   }
            """
            # TODO: make img_data a single example instead of a list
            if type(inputs) == list:
                inputs = inputs[0]

            if quant_type == QuantType.QAT:
                qconfig = get_default_qat_qconfig(torch.backends.quantized.engine)
                model.train()
            elif quant_type == QuantType.STATIC:
                qconfig = get_default_qconfig(torch.backends.quantized.engine)
                model.eval()
            else:
                qconfig = default_dynamic_qconfig
                model.eval()

            if quant_type == QuantType.QAT:
                prepare = prepare_qat_fx
            else:
                prepare = prepare_fx

            qconfig_dict = {"": qconfig}
            # overwrite qconfig_dict with custom_qconfig_dict
            if custom_qconfig_dict is not None:
                qconfig_dict = custom_qconfig_dict
            prepared = prepare(
                model, qconfig_dict,
                example_inputs=inputs,
                prepare_custom_config=prepare_custom_config,
                backend_config=backend_config)
            if not quant_type == QuantType.DYNAMIC:
                prepared(*inputs)

            if print_debug_info:
                print()
                print('quant type:\n', quant_type)
                print('original model:\n', model)
                print()
                print('prepared model:\n', prepared)

            self.checkGraphModuleNodes(
                prepared, prepare_expected_node,
                prepare_expected_node_occurrence, prepare_expected_node_list)

            prepared_copy = copy.deepcopy(prepared)
            qgraph = convert_fx(copy.deepcopy(prepared))
            qgraph_reference = convert_to_reference_fx(copy.deepcopy(prepared))
            result = qgraph(*inputs)
            result_reference = qgraph_reference(*inputs)
            qgraph_copy = copy.deepcopy(qgraph)
            qgraph_reference_copy = copy.deepcopy(qgraph_reference)

            qgraph_to_check = qgraph_reference if is_reference else qgraph
            if print_debug_info:
                print()
                print('quantized model:\n', qgraph_to_check)
                self.printGraphModule(qgraph_to_check)
                print()
            self.checkGraphModuleNodes(
                qgraph_to_check, expected_node, expected_node_occurrence, expected_node_list)
            return {"prepared": prepared_copy,
                    "quantized": qgraph_copy,
                    "quantized_reference": qgraph_reference_copy,
                    "quantized_output": result,
                    "quantized_reference_output": result_reference}


    def checkEmbeddingSerialization(self, qemb, num_embeddings, embedding_dim, indices, offsets,
                                    set_qconfig, is_emb_bag, dtype=torch.quint8):
        # Test serialization of dynamic EmbeddingBag module using state_dict
        if is_emb_bag:
            inputs = [indices, offsets]
        else:
            inputs = [indices]
        emb_dict = qemb.state_dict()
        b = io.BytesIO()
        torch.save(emb_dict, b)
        b.seek(0)
        loaded_dict = torch.load(b)
        embedding_unpack = torch.ops.quantized.embedding_bag_unpack
        # Check unpacked weight values explicitly
        for key in emb_dict:
            if isinstance(emb_dict[key], torch._C.ScriptObject):
                assert isinstance(loaded_dict[key], torch._C.ScriptObject)
                emb_weight = embedding_unpack(emb_dict[key])
                loaded_weight = embedding_unpack(loaded_dict[key])
                self.assertEqual(emb_weight, loaded_weight)

        # Check state dict serialization and torch.save APIs
        if is_emb_bag:
            loaded_qemb = nnq.EmbeddingBag(num_embeddings=num_embeddings, embedding_dim=embedding_dim,
                                           include_last_offset=True, mode='sum', dtype=dtype)
        else:
            loaded_qemb = nnq.Embedding(num_embeddings=num_embeddings, embedding_dim=embedding_dim, dtype=dtype)
        self.check_eager_serialization(qemb, loaded_qemb, inputs)

        loaded_qemb.load_state_dict(loaded_dict)
        self.assertEqual(embedding_unpack(qemb._packed_params._packed_weight),
                         embedding_unpack(loaded_qemb._packed_params._packed_weight))


        # Test JIT serialization
        self.checkScriptable(qemb, [inputs], check_save_load=True)

        # Test from_float call
        if is_emb_bag:
            float_embedding = torch.nn.EmbeddingBag(num_embeddings=num_embeddings, embedding_dim=embedding_dim,
                                                    include_last_offset=True, scale_grad_by_freq=False, mode='sum')
        else:
            float_embedding = torch.nn.Embedding(num_embeddings=num_embeddings, embedding_dim=embedding_dim)

        if set_qconfig:
            float_qparams_observer = PerChannelMinMaxObserver.with_args(dtype=dtype,
                                                                        qscheme=torch.per_channel_affine_float_qparams,
                                                                        ch_axis=0)
            float_embedding.qconfig = QConfig(activation=default_dynamic_quant_observer,
                                              weight=float_qparams_observer)

        prepare_dynamic(float_embedding)

        float_embedding(*inputs)
        if is_emb_bag:
            q_embeddingbag = nnq.EmbeddingBag.from_float(float_embedding)
            expected_name = "QuantizedEmbeddingBag"
        else:
            q_embeddingbag = nnq.Embedding.from_float(float_embedding)
            expected_name = "QuantizedEmbedding"

        q_embeddingbag(*inputs)

        self.assertTrue(expected_name in str(q_embeddingbag))

class QuantizationLiteTestCase(QuantizationTestCase):

    def setUp(self):
        super().setUp()

    def _create_quantized_model(self, model_class: Type[torch.nn.Module], **kwargs):
        # Creates quantized model for testing mobile script modules
        qengine = "qnnpack"
        with override_quantized_engine(qengine):
            qconfig = torch.quantization.get_default_qconfig(qengine)
            model = model_class(**kwargs)
            model = quantize(model, test_only_eval_fn, [self.calib_data])

        return model

    def _compare_script_and_mobile(self,
                                   model: torch.nn.Module,
                                   input: torch.Tensor):
        # Compares the numerical outputs for script and lite modules
        qengine = "qnnpack"
        with override_quantized_engine(qengine):
            script_module = torch.jit.script(model)
            script_module_result = script_module(input)

            max_retry = 5
            for retry in range(1, max_retry + 1):
                # retries `max_retry` times; breaks iff succeeds else throws exception
                try:
                    buffer = io.BytesIO(script_module._save_to_buffer_for_lite_interpreter())
                    buffer.seek(0)
                    mobile_module = _load_for_lite_interpreter(buffer)

                    mobile_module_result = mobile_module(input)

                    torch.testing.assert_close(script_module_result, mobile_module_result)
                    mobile_module_forward_result = mobile_module.forward(input)
                    torch.testing.assert_close(script_module_result, mobile_module_forward_result)

                    mobile_module_run_method_result = mobile_module.run_method("forward", input)
                    torch.testing.assert_close(script_module_result, mobile_module_run_method_result)
                except AssertionError as e:
                    if retry == max_retry:
                        raise e
                    else:
                        continue
                break


# Below are a series of toy models to use in testing quantization

class SingleLayerLinearModel(torch.nn.Module):
    def __init__(self):
        super().__init__()
        self.fc1 = torch.nn.Linear(5, 5).to(dtype=torch.float)

    def forward(self, x):
        x = self.fc1(x)
        return x

    def get_example_inputs(self) -> Tuple[Any, ...]:
        return (torch.rand(1, 5),)

class AnnotatedSingleLayerLinearModel(torch.nn.Module):
    def __init__(self, qengine='fbgemm'):
        super().__init__()
        self.qconfig = torch.quantization.get_default_qconfig(qengine)
        self.fc1 = QuantWrapper(torch.nn.Linear(5, 5).to(dtype=torch.float))

    def forward(self, x):
        x = self.fc1(x)
        return x

    def get_example_inputs(self) -> Tuple[Any, ...]:
        return (torch.rand(1, 5),)

class SingleLayerLinearDynamicModel(torch.nn.Module):
    def __init__(self, qengine='fbgemm'):
        super().__init__()
        self.qconfig = torch.quantization.get_default_qconfig(qengine)
        self.fc1 = torch.nn.Linear(5, 5).to(dtype=torch.float)

    def forward(self, x):
        x = self.fc1(x)
        return x

    def get_example_inputs(self) -> Tuple[Any, ...]:
        return (torch.rand(1, 5),)

class LinearAddModel(nn.Module):
    def __init__(self):
        super().__init__()
        self.fc1 = torch.nn.Linear(5, 8).to(dtype=torch.float)
        self.fc2 = torch.nn.Linear(8, 5).to(dtype=torch.float)

    def forward(self, x):
        x = self.fc1(x)
        x = torch.add(x, 5)
        x = self.fc2(x)
        return x

    def get_example_inputs(self) -> Tuple[Any, ...]:
        return (torch.rand(1, 5),)

class RNNDynamicModel(torch.nn.Module):
    def __init__(self, mod_type):
        super().__init__()
        self.qconfig = default_dynamic_qconfig
        if mod_type == 'GRU':
            self.mod = torch.nn.GRU(2, 2).to(dtype=torch.float)
        if mod_type == 'LSTM':
            self.mod = torch.nn.LSTM(2, 2).to(dtype=torch.float)

    def forward(self, x):
        x = self.mod(x)
        return x

class RNNCellDynamicModel(torch.nn.Module):
    def __init__(self, mod_type):
        super().__init__()
        self.qconfig = default_dynamic_qconfig
        if mod_type == 'GRUCell':
            self.mod = torch.nn.GRUCell(2, 2).to(dtype=torch.float)
        if mod_type == 'LSTMCell':
            self.mod = torch.nn.LSTMCell(2, 2).to(dtype=torch.float)
        if mod_type == 'RNNReLU':
            self.mod = torch.nn.RNNCell(2, 2, nonlinearity='relu').to(dtype=torch.float)
        if mod_type == 'RNNTanh':
            self.mod = torch.nn.RNNCell(2, 2, nonlinearity='tanh').to(dtype=torch.float)

    def forward(self, x):
        x = self.mod(x)
        return x

class LSTMwithHiddenDynamicModel(torch.nn.Module):
    def __init__(self, qengine='fbgemm'):
        super().__init__()
        self.qconfig = torch.quantization.get_default_qconfig(qengine)
        self.lstm = torch.nn.LSTM(2, 2).to(dtype=torch.float)

    def forward(self, x, hid):
        x, hid = self.lstm(x, hid)
        return x, hid

class ConvModel(torch.nn.Module):
    def __init__(self):
        super().__init__()
        self.conv = torch.nn.Conv2d(3, 5, 3, bias=False).to(dtype=torch.float)

    def forward(self, x):
        x = self.conv(x)
        return x

    def get_example_inputs(self) -> Tuple[Any, ...]:
        return (torch.rand(1, 3, 5, 5),)

class ConvTransposeModel(torch.nn.Module):
    def __init__(self):
        super().__init__()
        self.conv = torch.nn.ConvTranspose2d(3, 5, 3, bias=False).to(dtype=torch.float)

    def forward(self, x):
        x = self.conv(x)
        return x

    def get_example_inputs(self) -> Tuple[Any, ...]:
        return (torch.rand(1, 3, 5, 5),)

class AnnotatedConvModel(torch.nn.Module):
    def __init__(self, qengine):
        super().__init__()
        self.qconfig = torch.quantization.get_default_qconfig(qengine)
        self.conv = torch.nn.Conv2d(3, 5, 3, bias=False).to(dtype=torch.float)
        self.quant = QuantStub()
        self.dequant = DeQuantStub()

    def forward(self, x):
        x = self.quant(x)
        x = self.conv(x)
        x = self.dequant(x)
        return x

    def get_example_inputs(self) -> Tuple[Any, ...]:
        return (torch.rand(1, 3, 5, 5),)

class AnnotatedConvTransposeModel(torch.nn.Module):
    def __init__(self, qengine):
        super().__init__()
        self.qconfig = torch.quantization.get_default_qconfig(qengine)
        self.conv = torch.nn.ConvTranspose2d(3, 5, 3, bias=False).to(dtype=torch.float)
        self.quant = QuantStub()
        self.dequant = DeQuantStub()

    def forward(self, x):
        x = self.quant(x)
        x = self.conv(x)
        x = self.dequant(x)
        return x

    def get_example_inputs(self) -> Tuple[Any, ...]:
        return (torch.rand(1, 3, 5, 5),)

class ConvBnModel(torch.nn.Module):
    def __init__(self):
        super().__init__()
        self.conv = torch.nn.Conv2d(3, 5, 3, bias=False).to(dtype=torch.float)
        self.bn = torch.nn.BatchNorm2d(5).to(dtype=torch.float)

    def forward(self, x):
        x = self.conv(x)
        x = self.bn(x)
        return x

    def get_example_inputs(self) -> Tuple[Any, ...]:
        return (torch.rand(1, 3, 5, 5),)

class AnnotatedConvBnModel(torch.nn.Module):
    def __init__(self):
        super().__init__()
        self.qconfig = default_qconfig
        self.conv = torch.nn.Conv2d(3, 5, 3, bias=False).to(dtype=torch.float)
        self.bn = torch.nn.BatchNorm2d(5).to(dtype=torch.float)
        self.quant = QuantStub()
        self.dequant = DeQuantStub()

    def forward(self, x):
        x = self.quant(x)
        x = self.conv(x)
        x = self.bn(x)
        x = self.dequant(x)
        return x

    def get_example_inputs(self) -> Tuple[Any, ...]:
        return (torch.rand(1, 3, 5, 5),)

class ConvBnReLUModel(torch.nn.Module):
    def __init__(self):
        super().__init__()
        self.conv = torch.nn.Conv2d(3, 5, 3, bias=False).to(dtype=torch.float)
        self.bn = torch.nn.BatchNorm2d(5).to(dtype=torch.float)
        self.relu = nn.ReLU(inplace=True)

    def forward(self, x):
        x = self.conv(x)
        x = self.bn(x)
        x = self.relu(x)
        return x

    def get_example_inputs(self) -> Tuple[Any, ...]:
        return (torch.rand(1, 3, 5, 5),)

class AnnotatedConvBnReLUModel(torch.nn.Module):
    def __init__(self, qengine='fbgemm'):
        super(AnnotatedConvBnReLUModel, self).__init__()
        self.qconfig = torch.quantization.get_default_qconfig(qengine)
        self.conv = torch.nn.Conv2d(3, 5, 3, bias=False).to(dtype=torch.float)
        self.bn = torch.nn.BatchNorm2d(5).to(dtype=torch.float)
        self.relu = nn.ReLU(inplace=True)
        self.quant = QuantStub()
        self.dequant = DeQuantStub()

    def forward(self, x):
        x = self.quant(x)
        x = self.conv(x)
        x = self.bn(x)
        x = self.relu(x)
        x = self.dequant(x)
        return x

    def fuse_model(self):
        # TODO: remove this check and define two fuse_modules function on this module
        if self.training:
            torch.quantization.fuse_modules_qat(self, [['conv', 'bn', 'relu']], inplace=True)
        else:
            torch.quantization.fuse_modules(self, [['conv', 'bn', 'relu']], inplace=True)

    def get_example_inputs(self) -> Tuple[Any, ...]:
        return (torch.rand(1, 3, 5, 5),)

class TwoLayerConvModel(torch.nn.Module):
    def __init__(self):
        super().__init__()
        self.conv1 = torch.nn.Conv2d(3, 5, 3, bias=False).to(dtype=torch.float)
        self.conv2 = torch.nn.Conv2d(5, 5, 1, bias=False).to(dtype=torch.float)

    def forward(self, x):
        x = self.conv1(x)
        x = self.conv2(x)
        return x

    def get_example_inputs(self) -> Tuple[Any, ...]:
        return (torch.rand(1, 3, 5, 5),)

class TwoLayerLinearModel(torch.nn.Module):
    def __init__(self):
        super().__init__()
        self.fc1 = torch.nn.Linear(5, 8).to(dtype=torch.float)
        self.fc2 = torch.nn.Linear(8, 5).to(dtype=torch.float)

    def forward(self, x):
        x = self.fc1(x)
        x = self.fc2(x)
        return x

    def get_example_inputs(self) -> Tuple[Any, ...]:
        return (torch.rand(1, 5),)

class LinearModelWithSubmodule(nn.Module):
    def __init__(self):
        super(LinearModelWithSubmodule, self).__init__()
        self.subm = TwoLayerLinearModel()
        self.fc = nn.Linear(5, 5)

    def forward(self, x):
        x = self.subm(x)
        x = self.fc(x)
        return x

    def get_example_inputs(self) -> Tuple[Any, ...]:
        return self.subm.get_example_inputs()

class AnnotatedTwoLayerLinearModel(torch.nn.Module):
    def __init__(self):
        super().__init__()
        self.fc1 = torch.nn.Linear(5, 8).to(dtype=torch.float)
        self.fc2 = QuantWrapper(torch.nn.Linear(8, 5).to(dtype=torch.float))
        self.fc2.qconfig = torch.quantization.get_default_qconfig("fbgemm")

    def forward(self, x):
        x = self.fc1(x)
        x = self.fc2(x)
        return x

    def get_example_inputs(self) -> Tuple[Any, ...]:
        return (torch.rand(1, 5),)

class ActivationsTestModel(torch.nn.Module):
    def __init__(self):
        super().__init__()
        self.qconfig = torch.quantization.get_default_qconfig("fbgemm")
        self.quant = torch.quantization.QuantStub()
        self.hardswish = torch.nn.Hardswish().to(dtype=torch.float)
        self.elu = torch.nn.ELU().to(dtype=torch.float)
        self.dequant = torch.quantization.DeQuantStub()

    def forward(self, x):
        x = self.quant(x)
        x = self.hardswish(x)
        x = self.elu(x)
        x = self.dequant(x)
        return x

class LinearReluModel(torch.nn.Module):
    def __init__(self):
        super().__init__()
        self.fc = torch.nn.Linear(5, 5).to(dtype=torch.float)
        self.relu = torch.nn.ReLU()

    def forward(self, x):
        x = self.relu(self.fc(x))
        return x

    def get_example_inputs(self) -> Tuple[Any, ...]:
        return (torch.rand(1, 5),)


class LinearReluLinearModel(torch.nn.Module):
    def __init__(self):
        super().__init__()
        self.fc1 = torch.nn.Linear(5, 8).to(dtype=torch.float)
        self.relu = torch.nn.ReLU()
        self.fc2 = torch.nn.Linear(8, 5).to(dtype=torch.float)

    def forward(self, x):
        x = self.fc1(x)
        x = self.relu(x)
        x = self.fc2(x)
        return x

    def get_example_inputs(self) -> Tuple[Any, ...]:
        return (torch.rand(1, 5),)

class LinearReluAddModel(torch.nn.Module):
    def __init__(self):
        super().__init__()
        self.fc1 = torch.nn.Linear(5, 5).to(dtype=torch.float)
        self.relu = torch.nn.ReLU()
        self.fc2 = torch.nn.Linear(5, 5).to(dtype=torch.float)

    def forward(self, x):
        x = self.fc1(x)
        x = self.relu(x)
        x = torch.add(x, 5)
        x = self.fc2(x)
        self.relu = torch.nn.ReLU()
        return x

    def get_example_inputs(self) -> Tuple[Any, ...]:
        return (torch.rand(1, 5),)

class LinearBnLeakyReluModel(torch.nn.Module):
    def __init__(self, with_bn=True):
        super().__init__()
        self.linear = nn.Linear(5, 5)
        self.bn1d = nn.BatchNorm1d(5)
        self.leaky_relu = nn.LeakyReLU(0.01)
        self.with_bn = with_bn

    def forward(self, x):
        x = self.linear(x)
        if self.with_bn:
            x = self.bn1d(x)
        x = self.leaky_relu(x)
        return x

    def get_example_inputs(self) -> Tuple[Any, ...]:
        return (torch.rand(1, 5),)

<<<<<<< HEAD
class ConvBnAddReluModel(torch.nn.Module):
    def __init__(self,
                 with_bn=True,
                 with_relu=True,
                 left_conv=True,
                 two_conv=True,
                 use_torch_add=True):
        super().__init__()
        self.conv = nn.Conv2d(5, 5, (2, 2))
        self.conv2 = nn.Conv2d(5, 5, (2, 2))
        self.bn = nn.BatchNorm2d(5)
        self.relu = nn.ReLU()
        self.with_bn = with_bn
        self.with_relu = with_relu
        self.two_conv = two_conv
        self.left_conv = left_conv
        self.use_torch_add = use_torch_add

    def forward(self, x1, x2):
        if self.two_conv:
            if self.use_torch_add:
                if self.with_bn:
                    x = torch.add(self.bn(self.conv(x1)), self.conv2(x1))
                else:
                    x = torch.add(self.conv(x1), self.conv2(x1))
            else:
                if self.with_bn:
                    x = self.bn(self.conv(x1)) + self.conv2(x1)
                else:
                    x = self.conv(x1) + self.conv2(x1)
        else:
            if self.use_torch_add:
                if self.left_conv:
                    if self.with_bn:
                        x = torch.add(self.bn(self.conv(x1)), x2)
                    else:
                        x = torch.add(self.conv(x1), x2)
                else:
                    if self.with_bn:
                        x = torch.add(x2, self.bn(self.conv(x1)))
                    else:
                        x = torch.add(x2, self.conv(x1))
            else:
                if self.left_conv:
                    if self.with_bn:
                        x = self.bn(self.conv(x1)) + x2
                    else:
                        x = self.conv(x1) + x2
                else:
                    if self.with_bn:
                        x = x2 + self.bn(self.conv(x1))
                    else:
                        x = x2 + self.conv(x1)
        if self.with_relu:
            x = self.relu(x)
        return x

    def get_example_inputs(self) -> Tuple[Any, ...]:
        return (torch.rand(1, 5, 3, 3), torch.rand(1, 5, 2, 2))
=======
class LinearTanhModel(torch.nn.Module):
    def __init__(self):
        super().__init__()
        self.linear = nn.Linear(5, 5)
        self.tanh = nn.Tanh()

    def forward(self, x):
        x = self.linear(x)
        x = self.tanh(x)
        return x

    def get_example_inputs(self) -> Tuple[Any, ...]:
        return (torch.rand(1, 5),)
>>>>>>> 70bf58d2

# TODO: self.fc should be self.conv
class ConvReluModel(torch.nn.Module):
    def __init__(self):
        super().__init__()
        self.fc = torch.nn.Conv2d(3, 5, 3).to(dtype=torch.float)
        self.relu = torch.nn.ReLU()

    def forward(self, x):
        x = self.relu(self.fc(x))
        return x

    def get_example_inputs(self) -> Tuple[Any, ...]:
        return (torch.rand(1, 3, 5, 5),)

# TODO: self.fc should be self.conv
class ConvReluConvModel(torch.nn.Module):
    def __init__(self):
        super().__init__()
        self.fc1 = torch.nn.Conv2d(3, 5, 3).to(dtype=torch.float)
        self.relu = torch.nn.ReLU()
        self.fc2 = torch.nn.Conv2d(5, 5, 1).to(dtype=torch.float)

    def forward(self, x):
        x = self.fc1(x)
        x = self.relu(x)
        x = self.fc2(x)
        return x

    def get_example_inputs(self) -> Tuple[Any, ...]:
        return (torch.rand(1, 3, 5, 5),)

# TODO: self.fc should be self.conv
class ConvReluAddModel(torch.nn.Module):
    def __init__(self):
        super().__init__()
        self.fc1 = torch.nn.Conv2d(3, 5, 3).to(dtype=torch.float)
        self.relu = torch.nn.ReLU()
        self.fc2 = torch.nn.Conv2d(5, 5, 1).to(dtype=torch.float)

    def forward(self, x):
        x = self.fc1(x)
        x = self.relu(x)
        x = torch.add(x, 5)
        x = self.fc2(x)
        self.relu = torch.nn.ReLU()
        return x

    def get_example_inputs(self) -> Tuple[Any, ...]:
        return (torch.rand(1, 3, 5, 5),)

class NormalizationTestModel(torch.nn.Module):
    def __init__(self):
        super().__init__()
        self.quant = torch.quantization.QuantStub()
        self.fc1 = torch.nn.Linear(5, 8).to(dtype=torch.float)
        self.layer_norm = torch.nn.LayerNorm((8))
        self.group_norm = torch.nn.GroupNorm(2, 8)
        self.instance_norm1d = torch.nn.InstanceNorm1d(8)
        self.instance_norm2d = torch.nn.InstanceNorm2d(8)
        self.instance_norm3d = torch.nn.InstanceNorm3d(8)

    def forward(self, x):
        x = self.quant(x)
        x = self.fc1(x)
        x = self.layer_norm(x)
        x = self.group_norm(x.unsqueeze(-1).repeat(1, 1, 3))
        x = self.instance_norm1d(x)
        x = self.instance_norm2d(x.unsqueeze(-1))
        x = self.instance_norm3d(x.unsqueeze(-1))
        return x

class NestedModel(torch.nn.Module):
    def __init__(self):
        super().__init__()
        self.sub1 = LinearReluModel()
        self.sub2 = TwoLayerLinearModel()
        self.fc3 = torch.nn.Linear(5, 5).to(dtype=torch.float)

    def forward(self, x):
        x = self.sub1(x)
        x = self.sub2(x)
        x = self.fc3(x)
        return x

class AnnotatedNestedModel(torch.nn.Module):
    def __init__(self, qengine):
        super().__init__()
        self.sub1 = LinearReluModel()
        self.sub2 = TwoLayerLinearModel()
        self.fc3 = QuantWrapper(torch.nn.Linear(5, 5).to(dtype=torch.float))
        self.fc3.qconfig = default_qconfig
        self.sub2.fc1 = QuantWrapper(self.sub2.fc1)
        if qengine == 'fbgemm':
            self.sub2.fc1.qconfig = default_per_channel_qconfig
        else:
            self.sub2.fc1.qconfig = default_qconfig

    def forward(self, x):
        x = self.sub1(x)
        x = self.sub2(x)
        x = self.fc3(x)
        return x

class AnnotatedSubNestedModel(torch.nn.Module):
    def __init__(self):
        super().__init__()
        self.sub1 = LinearReluModel()
        self.sub2 = QuantWrapper(TwoLayerLinearModel())
        self.fc3 = QuantWrapper(torch.nn.Linear(5, 5).to(dtype=torch.float))
        self.fc3.qconfig = default_qconfig
        self.sub2.qconfig = default_qconfig

    def forward(self, x):
        x = self.sub1(x)
        x = self.sub2(x)
        x = self.fc3(x)
        return x

class AnnotatedCustomConfigNestedModel(torch.nn.Module):
    def __init__(self):
        super().__init__()
        self.sub1 = LinearReluModel()
        self.sub2 = TwoLayerLinearModel()
        self.fc3 = QuantWrapper(torch.nn.Linear(5, 5).to(dtype=torch.float))
        self.fc3.qconfig = default_qconfig
        self.sub2.qconfig = default_qconfig

        custom_options = {
            'dtype': torch.quint8,
            'qscheme': torch.per_tensor_affine
        }
        custom_qconfig = QConfig(activation=default_observer.with_args(**custom_options),
                                 weight=default_weight_observer)
        self.sub2.fc1.qconfig = custom_qconfig

        self.sub2.fc1 = QuantWrapper(self.sub2.fc1)
        self.sub2.fc2 = QuantWrapper(self.sub2.fc2)

    def forward(self, x):
        x = self.sub1(x)
        x = self.sub2(x)
        x = self.fc3(x)
        return x

class QuantSubModel(torch.nn.Module):
    def __init__(self):
        super().__init__()
        self.sub1 = LinearReluModel()
        self.sub2 = QuantWrapper(TwoLayerLinearModel())
        self.sub2.qconfig = default_qconfig
        self.fc3 = torch.nn.Linear(5, 5).to(dtype=torch.float)
        self.fc3.qconfig = default_qconfig

    def forward(self, x):
        x = self.sub1(x)
        x = self.sub2(x)
        x = self.fc3(x)
        return x

class InnerModule(torch.nn.Module):
    def __init__(self):
        super().__init__()
        self.fc1 = torch.nn.Linear(5, 8).to(dtype=torch.float)
        self.relu1 = torch.nn.ReLU()
        self.fc2 = torch.nn.Linear(8, 5).to(dtype=torch.float)
        self.relu2 = torch.nn.ReLU()

    def forward(self, x):
        return self.relu2(self.fc2(self.relu1(self.fc1(x))))

    def fuse_modules(self):
        fusable_layers = []
        named_children = list(self.named_children())
        for idx, (current_name, layer) in enumerate(named_children):
            if isinstance(layer, torch.nn.Linear):
                if idx >= len(named_children) - 1:
                    break
                if isinstance(named_children[idx + 1][1], torch.nn.ReLU):
                    fusable_layers.append([current_name,
                                           named_children[idx + 1][0]])
        # TODO: remove this check and define two fuse_modules function on this module
        if self.training:
            torch.ao.quantization.fuse_modules_qat(self, fusable_layers, inplace=True)
        else:
            torch.ao.quantization.fuse_modules(self, fusable_layers, inplace=True)

class FunctionalLinear(torch.nn.Module):
    def __init__(self):
        super().__init__()
        self.weight = torch.rand((5, 5))
        self.bias = torch.zeros(5)

    def forward(self, x):
        return F.linear(x, self.weight, self.bias)

    def get_example_inputs(self) -> Tuple[Any, ...]:
        return (torch.rand(1, 5),)

class SingleLayerFunctionalLinearModel(torch.nn.Module):
    def __init__(self):
        super().__init__()
        self.linear1 = FunctionalLinear()

    def forward(self, x):
        x = self.linear1(x)
        return x

    def get_example_inputs(self) -> Tuple[Any, ...]:
        return self.linear1.get_example_inputs()

class TwoLayerFunctionalLinearModel(torch.nn.Module):
    def __init__(self):
        super().__init__()
        self.linear1 = FunctionalLinear()
        self.linear2 = FunctionalLinear()

    def forward(self, x):
        x = self.linear1(x)
        x = self.linear2(x)
        return x

    def get_example_inputs(self) -> Tuple[Any, ...]:
        return self.linear1.get_example_inputs()

class FunctionalLinearAddModel(torch.nn.Module):
    def __init__(self):
        super().__init__()
        self.linear1 = FunctionalLinear()
        self.linear2 = FunctionalLinear()

    def forward(self, x):
        x = self.linear1(x)
        x = torch.add(x, 5)
        x = self.linear2(x)
        return x

    def get_example_inputs(self) -> Tuple[Any, ...]:
        return self.linear1.get_example_inputs()

class FunctionalLinearReluModel(nn.Module):
    def __init__(self):
        super().__init__()
        self.linear = FunctionalLinear()

    def forward(self, x):
        x = self.linear(x)
        x = F.relu(x)
        return x

    def get_example_inputs(self) -> Tuple[Any, ...]:
        return self.linear.get_example_inputs()

class FunctionalLinearReluLinearModel(nn.Module):
    def __init__(self):
        super().__init__()
        self.linear1 = FunctionalLinear()
        self.relu = nn.ReLU()
        self.linear2 = FunctionalLinear()

    def forward(self, x):
        x = self.linear1(x)
        x = self.relu(x)
        x = self.linear2(x)
        return x

    def get_example_inputs(self) -> Tuple[Any, ...]:
        return self.linear1.get_example_inputs()

class FunctionalConv2d(torch.nn.Module):
    def __init__(self):
        super().__init__()
        self.weight = torch.rand(3, 3, 3, 3)
        self.bias = torch.rand(3)
        self.stride = (1, 1)
        self.padding = (0, 0)
        self.dilation = (1, 1)
        self.groups = 1

    def forward(self, x):
        return F.conv2d(x, self.weight, self.bias, self.stride, self.padding, self.dilation, self.groups)

    def get_example_inputs(self) -> Tuple[Any, ...]:
        return (torch.rand(1, 3, 5, 5),)

class SingleLayerFunctionalConvModel(torch.nn.Module):
    def __init__(self):
        super().__init__()
        self.conv1 = FunctionalConv2d()

    def forward(self, x):
        x = self.conv1(x)
        return x

    def get_example_inputs(self) -> Tuple[Any, ...]:
        return self.conv1.get_example_inputs()

class TwoLayerFunctionalConvModel(torch.nn.Module):
    def __init__(self):
        super().__init__()
        self.conv1 = FunctionalConv2d()
        self.conv2 = FunctionalConv2d()

    def forward(self, x):
        x = self.conv1(x)
        x = self.conv2(x)
        return x

    def get_example_inputs(self) -> Tuple[Any, ...]:
        return self.conv1.get_example_inputs()

class FunctionalConvReluModel(nn.Module):
    def __init__(self):
        super().__init__()
        self.conv = FunctionalConv2d()

    def forward(self, x):
        x = self.conv(x)
        x = F.relu(x)
        return x

    def get_example_inputs(self) -> Tuple[Any, ...]:
        return self.conv.get_example_inputs()

class FunctionalConvReluConvModel(nn.Module):
    def __init__(self):
        super().__init__()
        self.conv1 = FunctionalConv2d()
        self.relu = nn.ReLU()
        self.conv2 = FunctionalConv2d()

    def forward(self, x):
        x = self.conv1(x)
        x = self.relu(x)
        x = self.conv2(x)
        return x

    def get_example_inputs(self) -> Tuple[Any, ...]:
        return self.conv1.get_example_inputs()

class SkipQuantModel(torch.nn.Module):
    r"""We can skip quantization by explicitly
    setting qconfig of a submodule to None
    """
    def __init__(self):
        super().__init__()
        self.sub = InnerModule()
        self.fc = torch.nn.Linear(5, 5).to(dtype=torch.float)

    def forward(self, x):
        return self.fc(self.sub(x))

    def fuse_modules(self):
        self.sub.fuse_modules()

class AnnotatedSkipQuantModel(torch.nn.Module):
    r"""We can skip quantization by explicitly
    setting qconfig of a submodule to None
    """
    def __init__(self, qengine):
        super().__init__()
        self.qconfig = torch.quantization.get_default_qconfig(qengine)
        self.sub = QuantWrapper(InnerModule())
        self.fc = torch.nn.Linear(5, 5).to(dtype=torch.float)
        # don't quantize this fc
        self.fc.qconfig = None

    def forward(self, x):
        return self.fc(self.sub(x))

    def fuse_modules(self):
        self.sub.module.fuse_modules()

class QuantStubModel(torch.nn.Module):
    r"""A Module with manually inserted `QuantStub` and `DeQuantStub`
    """
    def __init__(self):
        super().__init__()
        self.qconfig = torch.quantization.get_default_qconfig("qnnpack")
        self.quant = QuantStub()
        self.dequant = DeQuantStub()
        self.fc = torch.nn.Linear(5, 5).to(dtype=torch.float)

    def forward(self, x):
        x = self.quant(x)
        x = self.fc(x)
        return self.dequant(x)

class ManualLinearQATModel(torch.nn.Module):
    r"""A Module with manually inserted `QuantStub` and `DeQuantStub`
    """
    def __init__(self, qengine):
        super().__init__()
        self.qconfig = torch.quantization.get_default_qat_qconfig(qengine)
        self.quant = QuantStub()
        self.dequant = DeQuantStub()
        self.fc1 = torch.nn.Linear(5, 1).to(dtype=torch.float)
        self.fc2 = torch.nn.Linear(1, 10).to(dtype=torch.float)

    def forward(self, x):
        x = self.quant(x)
        x = self.fc1(x)
        x = self.fc2(x)
        return self.dequant(x)

class ManualDropoutQATModel(torch.nn.Module):
    r"""A Module with manually inserted `QuantStub` and `DeQuantStub`
    """
    def __init__(self, qengine):
        super().__init__()
        self.qconfig = torch.quantization.get_default_qat_qconfig(qengine)
        self.quant = QuantStub()
        self.dequant = DeQuantStub()
        self.fc1 = torch.nn.Linear(5, 1).to(dtype=torch.float)
        self.dropout = torch.nn.Dropout(0.5)

    def forward(self, x):
        x = self.quant(x)
        x = self.fc1(x)
        x = self.dropout(x)
        return self.dequant(x)

class ManualLinearDynamicQATModel(torch.nn.Module):
    r"""A Module that uses a dynamic QAT by default.
    """
    def __init__(self, qconfig=None):
        super().__init__()
        self.qconfig = qconfig or default_dynamic_qat_qconfig
        self.fc1 = torch.nn.Linear(5, 1).to(dtype=torch.float)
        self.fc2 = torch.nn.Linear(1, 10).to(dtype=torch.float)

    def forward(self, x):
        x = self.fc1(x)
        x = self.fc2(x)
        return x

class ManualConvLinearQATModel(torch.nn.Module):
    r"""A module with manually inserted `QuantStub` and `DeQuantStub`
    and contains both linear and conv modules
    """
    def __init__(self, qconfig=None):
        super().__init__()
        self.qconfig = qconfig if qconfig else torch.quantization.get_default_qat_qconfig("qnnpack")
        self.quant = QuantStub()
        self.dequant = DeQuantStub()
        self.conv = torch.nn.Conv2d(3, 1, kernel_size=3).to(dtype=torch.float)
        self.fc1 = torch.nn.Linear(64, 10).to(dtype=torch.float)
        self.fc2 = torch.nn.Linear(10, 10).to(dtype=torch.float)

    def forward(self, x):
        x = self.quant(x)
        x = self.conv(x)
        x = x.view(-1, 64).contiguous()
        x = self.fc1(x)
        x = self.fc2(x)
        return self.dequant(x)

class ManualConvLinearSymmQATModel(ManualConvLinearQATModel):
    r"""Same as ManualConvLinearQATModule but with Symmetric Quantization.
    Supported only with qnnpack.
    """
    def __init__(self):
        super().__init__(default_symmetric_qnnpack_qat_qconfig)

class ManualEmbeddingBagLinear(nn.Module):
    def __init__(self):
        super(ManualEmbeddingBagLinear, self).__init__()
        self.emb = nn.EmbeddingBag(num_embeddings=10, embedding_dim=12, mode='sum')
        self.emb.qconfig = default_embedding_qat_qconfig
        self.quant = QuantStub()
        self.dequant = DeQuantStub()
        self.linear = nn.Linear(12, 1).to(dtype=torch.float)
        self.qconfig = get_default_qat_qconfig("qnnpack")

    def forward(self, input: torch.Tensor, offsets: Optional[torch.Tensor] = None,
                per_sample_weights: Optional[torch.Tensor] = None):
        x = self.emb(input, offsets, per_sample_weights)
        x = self.quant(x)
        x = self.linear(x)
        return self.dequant(x)

class DeFusedEmbeddingBagLinear(nn.Module):
    r"""A module to simulate QAT embedding bag with a linear layer,
    this module uses a separate embedding and bagging op, similar
    to that which is described in the EmbeddingBag documentation.

    https://pytorch.org/docs/stable/generated/torch.nn.EmbeddingBag.html
    """
    def __init__(self) -> None:
        super().__init__()
        self.emb = nn.Embedding(num_embeddings=10, embedding_dim=12)
        self.emb.qconfig = default_embedding_qat_qconfig
        self.bagging_op = torch.sum
        self.quant = QuantStub()
        self.dequant = DeQuantStub()
        self.linear = nn.Linear(12, 1).to(dtype=torch.float)
        self.qconfig = get_default_qat_qconfig("qnnpack")

    def forward(self, input: torch.Tensor) -> torch.Tensor:
        x = self.bagging_op(self.emb(input), dim=1)
        x = self.quant(x)
        x = self.linear(x)
        return self.dequant(x)

class SubModelForFusion(nn.Module):
    def __init__(self):
        super().__init__()
        self.conv = nn.Conv2d(2, 2, 1, bias=None).to(dtype=torch.float)
        self.bn = nn.BatchNorm2d(2).to(dtype=torch.float)

    def forward(self, x):
        x = self.conv(x)
        x = self.bn(x)
        return x


class SubModelWithoutFusion(nn.Module):
    def __init__(self):
        super().__init__()
        self.conv = nn.Conv2d(2, 2, 1, bias=None).to(dtype=torch.float)
        self.relu = nn.ReLU(inplace=False).to(dtype=torch.float)

    def forward(self, x):
        return self.relu(self.conv(x))

class ModelForFusion(nn.Module):
    def __init__(self, qconfig):
        super().__init__()
        self.conv1 = nn.Conv2d(3, 2, 1, bias=None).to(dtype=torch.float)
        self.bn1 = nn.BatchNorm2d(2).to(dtype=torch.float)
        self.relu1 = nn.ReLU(inplace=True).to(dtype=torch.float)
        self.sub1 = SubModelForFusion()
        self.sub2 = SubModelWithoutFusion()
        self.fc = nn.Linear(36, 10).to(dtype=torch.float)
        self.quant = QuantStub()
        self.dequant = DeQuantStub()
        self.qconfig = qconfig
        self.conv2 = nn.Conv3d(3, 2, (1, 1, 1), bias=None).to(dtype=torch.float)
        self.relu2 = nn.ReLU(inplace=False).to(dtype=torch.float)
        self.bn2 = nn.BatchNorm3d(2).to(dtype=torch.float)
        self.relu3 = nn.ReLU(inplace=True).to(dtype=torch.float)
        self.conv3 = nn.Conv1d(3, 3, 2).to(dtype=torch.float)
        self.bn3 = nn.BatchNorm1d(3).to(dtype=torch.float)
        self.relu4 = nn.ReLU(inplace=True).to(dtype=torch.float)
        # don't quantize sub2
        self.sub2.qconfig = None
        self.fc.qconfig = None

    def forward(self, x):
        x = x.squeeze(2)
        x = self.quant(x)
        x = self.conv3(x)
        x = self.bn3(x)
        x = self.relu4(x)
        x = x.unsqueeze(2)
        y = x.unsqueeze(2)
        x = self.conv1(x)
        x = self.bn1(x)
        x = self.relu1(x)
        x = self.sub1(x)
        x = self.dequant(x)
        x = self.sub2(x)
        x = x.reshape(-1, 36).contiguous()
        x = self.fc(x)
        y = self.conv2(y)
        y = self.relu2(y)
        y = self.bn2(y)
        y = self.relu3(y)
        y = self.dequant(y)
        return x

class ConvBNReLU(nn.Sequential):
    def __init__(self):
        super().__init__(
            nn.Conv2d(3, 3, 1, 1, bias=False),
            nn.BatchNorm2d(3),
            nn.ReLU(inplace=False)
        )

class ModelWithSequentialFusion(nn.Module):
    def __init__(self):
        super().__init__()
        self.conv1 = nn.Conv2d(3, 3, 1)
        self.relu1 = nn.ReLU(inplace=False)
        layers = []
        for i in range(3):
            layers.append(ConvBNReLU())
        self.features = nn.Sequential(*layers)
        head = [nn.Linear(300, 10), nn.ReLU(inplace=False)]
        self.classifier = nn.Sequential(*head)
        self.seq = nn.Sequential()
        self.quant = QuantStub()
        self.dequant = DeQuantStub()

    def forward(self, x):
        x = self.quant(x)
        x = self.conv1(x)
        x = self.relu1(x)
        x = self.features(x)
        x = torch.reshape(x, (-1, 3 * 10 * 10))
        x = self.classifier(x)
        x = self.seq(x)
        x = self.dequant(x)
        return x

class ModelForFusionWithBias(nn.Module):
    def __init__(self):
        super().__init__()
        self.conv1 = nn.Conv2d(3, 2, 5, bias=True).to(dtype=torch.float)
        self.bn1 = nn.BatchNorm2d(2).to(dtype=torch.float)
        self.relu1 = nn.ReLU(inplace=True).to(dtype=torch.float)
        self.conv2 = nn.Conv2d(2, 2, 1, bias=True).to(dtype=torch.float)
        self.bn2 = nn.BatchNorm2d(2).to(dtype=torch.float)
        self.quant = QuantStub()
        self.dequant = DeQuantStub()

    def forward(self, x):
        x = self.quant(x)
        x = self.conv1(x)
        x = self.bn1(x)
        x = self.relu1(x)
        x = self.conv2(x)
        x = self.bn2(x)
        x = self.dequant(x)
        return x

class ModelForLinearBNFusion(nn.Module):
    def __init__(self):
        super().__init__()
        self.fc = nn.Linear(20, 10)
        self.bn = nn.BatchNorm1d(10)
        nn.init.uniform_(self.bn.weight)
        nn.init.uniform_(self.bn.bias)

    def forward(self, x):
        return self.bn(self.fc(x))

class DummyObserver(torch.nn.Module):
    def calculate_qparams(self):
        return 1.0, 0

    def forward(self, x):
        return x


class ModelForConvTransposeBNFusion(nn.Module):
    def __init__(self):
        super().__init__()
        self.conv1 = nn.ConvTranspose1d(3, 3, 1)
        self.bn1 = nn.BatchNorm1d(3)
        self.conv2 = nn.ConvTranspose2d(3, 3, 1)
        self.bn2 = nn.BatchNorm2d(3)
        self.conv3 = nn.ConvTranspose3d(3, 3, 1)
        self.bn3 = nn.BatchNorm3d(3)

    def forward(self, x):
        x = self.conv1(x)
        x = self.bn1(x)
        x = x.unsqueeze(2)
        x = self.conv2(x)
        x = self.bn2(x)
        x = x.unsqueeze(2)
        x = self.conv3(x)
        x = self.bn3(x)
        return x


class ModelWithFunctionals(torch.nn.Module):
    def __init__(self):
        super().__init__()
        self.mycat = nnq.FloatFunctional()
        self.myadd = nnq.FloatFunctional()
        self.myadd_relu = nnq.FloatFunctional()
        # Tracing doesnt work yet for c10 ops with scalar inputs
        # https://github.com/pytorch/pytorch/issues/27097
        # self.my_scalar_add = nnq.FloatFunctional()
        # self.my_scalar_mul = nnq.FloatFunctional()

    def forward(self, x):
        y = self.mycat.cat([x, x, x])
        z = self.myadd.add(y, y)
        w = self.myadd_relu.add_relu(z, z)
        # Tracing doesnt work yet for c10 ops with scalar inputs
        # https://github.com/pytorch/pytorch/issues/27097
        # w = self.my_scalar_add.add_scalar(w, -0.5)
        # w = self.my_scalar_mul.mul_scalar(w, 0.5)
        return w


class ResNetBase(torch.nn.Module):
    def __init__(self):
        super().__init__()
        norm_layer = nn.BatchNorm2d
        inplanes = 3
        self.conv1 = nn.Conv2d(inplanes, inplanes, (1, 1), bias=False)
        self.bn1 = norm_layer(inplanes)
        self.relu1 = nn.ReLU()
        self.relu2 = nn.ReLU()
        self.downsample = torch.nn.Identity()
        self.myop = nn.quantized.FloatFunctional()
        self.avgpool = nn.AdaptiveAvgPool2d((1, 1))
        self.fc = torch.nn.Linear(inplanes, 1)

    def forward(self, x):
        out = self.conv1(x)
        out = self.bn1(out)
        out = self.relu1(out)
        identity = self.downsample(x)
        out = self.myop.add(out, identity)
        out = self.relu2(out)
        out = self.avgpool(out)
        out = torch.flatten(out, 1)
        out = self.fc(out)
        return out

    def fuse_model(self):
        # TODO: remove this check and define two fuse_model function on this module
        if self.training:
            torch.ao.quantization.fuse_modules_qat(self, [['conv1', 'bn1', 'relu1']], inplace=True)
        else:
            torch.ao.quantization.fuse_modules(self, [['conv1', 'bn1', 'relu1']], inplace=True)

class ModelMultipleOps(torch.nn.Module):
    def __init__(self):
        super().__init__()
        norm_layer = nn.BatchNorm2d
        inplanes = 3
        self.conv1 = nn.Conv2d(inplanes, inplanes, (1, 1), bias=False)
        self.conv2 = nn.Conv2d(inplanes, inplanes, (1, 1), bias=False)
        self.bn1 = norm_layer(inplanes)
        self.relu1 = nn.ReLU()
        self.relu2 = nn.ReLU()
        self.downsample = torch.nn.Identity()
        self.skip_add = nn.quantized.FloatFunctional()
        self.cat = nn.quantized.FloatFunctional()
        self.avgpool = nn.AdaptiveAvgPool2d((4, 4))
        self.fc = nn.Linear(12, 6)

    def forward(self, x):
        out = self.conv1(x)
        out = self.bn1(out)
        out = self.relu1(out)
        identity = self.downsample(x)
        out = self.skip_add.add(out, identity)
        out = self.relu2(out)
        out = self.avgpool(out)
        out = self.conv2(out)
        out = torch.nn.functional.max_pool2d(out, 2, 2)
        out = self.cat.cat([out, out])
        out = out.reshape(-1, 3 * 2 * 2)
        out = self.fc(out)
        return out

# Model to ensure consistency of fake quant with true quant
# Average pooling and mean operations are not modelled
# accurately with fake-quant so this model does not
# contain those operations
class ModelMultipleOpsNoAvgPool(torch.nn.Module):
    def __init__(self):
        super().__init__()
        norm_layer = nn.BatchNorm2d
        inplanes = 3
        self.conv1 = nn.Conv2d(inplanes, inplanes, (1, 1), bias=False)
        self.conv2 = nn.Conv2d(inplanes, inplanes, (1, 1), bias=False)
        self.bn1 = norm_layer(inplanes)
        self.relu1 = nn.ReLU()
        self.relu2 = nn.ReLU()
        self.skip_add = nn.quantized.FloatFunctional()
        self.cat = nn.quantized.FloatFunctional()
        self.maxpool = nn.MaxPool2d((4, 4))
        self.fc = nn.Linear(12, 6)

    def forward(self, x):
        out = self.conv1(x)
        out = self.bn1(out)
        out = self.relu1(out)
        skip = self.conv2(x)
        out = self.skip_add.add(out, skip)
        out = self.relu2(out)
        out = self.maxpool(out)
        out = self.conv2(out)
        out = torch.nn.functional.max_pool2d(out, 2, 2)
        out = self.cat.cat([out, out])
        out = out.reshape(-1, 3 * 2 * 2)
        out = self.fc(out)
        return out

class EmbeddingBagModule(torch.nn.Module):
    def __init__(self):
        super().__init__()
        self.emb = torch.nn.EmbeddingBag(num_embeddings=10, embedding_dim=12,
                                         include_last_offset=True, scale_grad_by_freq=False, mode='sum')

    def forward(self, indices, offsets, per_sample_weights):
        return self.emb(indices, offsets, per_sample_weights)

class EmbeddingModule(torch.nn.Module):
    def __init__(self):
        super().__init__()
        self.emb = torch.nn.Embedding(num_embeddings=10, embedding_dim=12)

    def forward(self, indices):
        return self.emb(indices)

class EmbeddingWithStaticLinear(torch.nn.Module):
    def __init__(self):
        super().__init__()
        self.emb = torch.nn.EmbeddingBag(num_embeddings=10, embedding_dim=12)
        self.fc = torch.nn.Linear(4, 2)
        self.emb.qconfig = float_qparams_weight_only_qconfig
        self.qconfig = default_qconfig
        self.quant = QuantStub()
        self.dequant = DeQuantStub()

    def forward(self, indices, offsets, linear_in):
        emb = self.emb(indices, offsets)
        q_x = self.quant(linear_in)
        fc = self.fc(q_x)
        fc = self.dequant(fc)
        features = torch.cat([fc] + [emb], dim=1)
        return features

class DenseTopMLP(nn.Module):

    def __init__(self, dense_dim, dense_out, embedding_dim, top_out_in, top_out_out) -> None:
        super(DenseTopMLP, self).__init__()

        self.dense_mlp = nn.Sequential(
            nn.Linear(dense_dim, dense_out),
        )
        self.top_mlp = nn.Sequential(
            nn.Linear(dense_out + embedding_dim, top_out_in),
            nn.Linear(top_out_in, top_out_out),
        )

    def forward(
        self,
        sparse_feature: torch.Tensor,
        dense: torch.Tensor,
    ) -> torch.Tensor:
        dense_feature = self.dense_mlp(dense)
        features = torch.cat([dense_feature] + [sparse_feature], dim=1)

        out = self.top_mlp(features)
        return out

# thin wrapper around embedding bag, because tracing inside nn.Embedding
# bag is not supported at the moment and this is top level
class EmbBagWrapper(nn.Module):
    def __init__(self, num_embeddings, embedding_dim):
        super().__init__()
        self.emb_bag = nn.EmbeddingBag(num_embeddings, embedding_dim, mode='sum')

    def forward(self, indices, offsets):
        return self.emb_bag(indices, offsets)

class SparseNNModel(nn.Module):
    _NUM_EMBEDDINGS = 10
    _EMBEDDING_DIM = 5
    _DENSE_DIM = 4
    _DENSE_OUTPUT = 2
    _TOP_OUT_IN = 2
    _TOP_OUT_OUT = 2
    _TOP_MLP_DIM = 1

    def __init__(self) -> None:
        super(SparseNNModel, self).__init__()

        self.model_sparse = EmbBagWrapper(self._NUM_EMBEDDINGS, self._EMBEDDING_DIM)
        self.dense_top = DenseTopMLP(
            self._DENSE_DIM, self._DENSE_OUTPUT, self._EMBEDDING_DIM, self._TOP_OUT_IN,
            self._TOP_OUT_OUT)

    def forward(
        self,
        sparse_indices: torch.Tensor,
        sparse_offsets: torch.Tensor,
        dense: torch.Tensor,
    ) -> torch.Tensor:

        sparse_feature = self.model_sparse(sparse_indices, sparse_offsets)
        out = self.dense_top(sparse_feature, dense)

        return out<|MERGE_RESOLUTION|>--- conflicted
+++ resolved
@@ -1406,7 +1406,20 @@
     def get_example_inputs(self) -> Tuple[Any, ...]:
         return (torch.rand(1, 5),)
 
-<<<<<<< HEAD
+class LinearTanhModel(torch.nn.Module):
+    def __init__(self):
+        super().__init__()
+        self.linear = nn.Linear(5, 5)
+        self.tanh = nn.Tanh()
+
+    def forward(self, x):
+        x = self.linear(x)
+        x = self.tanh(x)
+        return x
+
+    def get_example_inputs(self) -> Tuple[Any, ...]:
+        return (torch.rand(1, 5),)
+
 class ConvBnAddReluModel(torch.nn.Module):
     def __init__(self,
                  with_bn=True,
@@ -1466,21 +1479,6 @@
 
     def get_example_inputs(self) -> Tuple[Any, ...]:
         return (torch.rand(1, 5, 3, 3), torch.rand(1, 5, 2, 2))
-=======
-class LinearTanhModel(torch.nn.Module):
-    def __init__(self):
-        super().__init__()
-        self.linear = nn.Linear(5, 5)
-        self.tanh = nn.Tanh()
-
-    def forward(self, x):
-        x = self.linear(x)
-        x = self.tanh(x)
-        return x
-
-    def get_example_inputs(self) -> Tuple[Any, ...]:
-        return (torch.rand(1, 5),)
->>>>>>> 70bf58d2
 
 # TODO: self.fc should be self.conv
 class ConvReluModel(torch.nn.Module):
