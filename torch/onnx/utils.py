"""Functions to export models into the ONNX IR format.

These models can be loaded with the ONNX library and then
converted to models which run on other deep learning frameworks.
"""
from __future__ import annotations

import contextlib
import copy
import inspect
import io
import re
import textwrap
import typing
import warnings
from typing import (
    Any,
    Callable,
    cast,
    Collection,
    Dict,
    List,
    Mapping,
    Optional,
    Sequence,
    Set,
    Tuple,
    Type,
    Union,
)

import torch
import torch._C._onnx as _C_onnx
import torch.jit._trace
import torch.serialization
from torch import _C
from torch.onnx import (  # noqa: F401
    _constants,
    _exporter_states,
    errors,
    symbolic_caffe2,
    symbolic_helper,
)
from torch.onnx._globals import GLOBALS
from torch.onnx._internal import (
    _beartype,
    diagnostics,
    jit_utils,
    onnx_proto_utils,
    registration,
)

__all__ = [
    "is_in_onnx_export",
    "select_model_mode_for_export",
    "disable_apex_o2_state_dict_hook",
    "setup_onnx_logging",
    "exporter_context",
    "export",
    "warn_on_static_input_change",
    "unpack_quantized_tensor",
    "export_to_pretty_string",
    "unconvertible_ops",
    "register_custom_op_symbolic",
    "unregister_custom_op_symbolic",
]


def is_in_onnx_export() -> bool:
    """Returns whether it is in the middle of ONNX export."""
    return GLOBALS.in_onnx_export


# TODO(justinchuby): Remove dependency to this global variable from constant_fold.cpp
# Skip check due to cannot import IValue from torch._C
_params_dict = {}  # type: ignore[var-annotated]


@contextlib.contextmanager
@_beartype.beartype
def select_model_mode_for_export(model, mode: _C_onnx.TrainingMode):
    r"""A context manager to temporarily set the training mode of ``model``
    to ``mode``, resetting it when we exit the with-block.

    Args:
        model: Same type and meaning as ``model`` arg to :func:`export`.
        mode: Same type and meaning as ``training`` arg to :func:`export`.
    """
    if not isinstance(mode, _C_onnx.TrainingMode):
        raise TypeError(
            f"'mode' should be a torch.onnx.TrainingMode enum, but got '{type(mode)}'."
        )
    originally_training: bool = False

    if hasattr(model, "training"):
        originally_training = model.training

        # ONNX opset 12 has better support for training amenable models, with updated
        # versions of the dropout and batch_norm operators
        if mode == _C_onnx.TrainingMode.TRAINING or (
            mode == _C_onnx.TrainingMode.PRESERVE and originally_training
        ):
            GLOBALS.export_training = True
            if GLOBALS.export_onnx_opset_version < 12:
                warnings.warn(
                    "You are exporting the model in training mode with onnx opset "
                    f"version {GLOBALS.export_onnx_opset_version}. "
                    "Opset versions lower than opset 12 will not be able to export "
                    "nodes such as Dropout and BatchNorm correctly."
                )
        else:
            GLOBALS.export_training = False

        GLOBALS.training_mode = mode
        if mode == _C_onnx.TrainingMode.TRAINING:
            model.train(True)
        elif mode == _C_onnx.TrainingMode.EVAL:
            model.train(False)
        # else mode == _C_onnx.TrainingMode.PRESERVE, do nothing

    try:
        yield
    finally:
        if hasattr(model, "training") and not mode == _C_onnx.TrainingMode.PRESERVE:
            model.train(originally_training)


@contextlib.contextmanager
@_beartype.beartype
def disable_apex_o2_state_dict_hook(
    model: Union[torch.nn.Module, torch.jit.ScriptFunction]
):
    # Apex O2 hook state_dict to return fp16 weights as fp32.
    # Exporter cannot identify them as same tensors.
    # Since this hook is only used by optimizer, it is safe to
    # remove this hook while exporting.
    if not isinstance(model, torch.jit.ScriptFunction):
        model_hooks = {}  # type: ignore[var-annotated]
        for module in model.modules():
            for key, hook in module._state_dict_hooks.items():
                if type(hook).__name__ == "O2StateDictHook":
                    if module not in model_hooks:
                        model_hooks[module] = {}
                    model_hooks[module][key] = hook
            if module in model_hooks:
                for key in model_hooks[module]:
                    module._state_dict_hooks.pop(key)
        try:
            yield
        finally:
            # Add the hooks back
            for module, m_map in model_hooks.items():
                for key, hook in m_map.items():
                    module._state_dict_hooks[key] = hook
    else:
        try:
            yield
        finally:
            pass


@contextlib.contextmanager
@_beartype.beartype
def setup_onnx_logging(verbose: bool):
    is_originally_enabled = torch.onnx.is_onnx_log_enabled()
    if is_originally_enabled or verbose:
        torch.onnx.enable_log()
    try:
        yield
    finally:
        if not is_originally_enabled:
            torch.onnx.disable_log()


@contextlib.contextmanager
@_beartype.beartype
def exporter_context(model, mode: _C_onnx.TrainingMode, verbose: bool):
    with select_model_mode_for_export(
        model, mode
    ) as mode_ctx, disable_apex_o2_state_dict_hook(
        model
    ) as apex_ctx, setup_onnx_logging(
        verbose
    ) as log_ctx, diagnostics.create_export_diagnostic_context() as diagnostic_ctx:
        yield (mode_ctx, apex_ctx, log_ctx, diagnostic_ctx)


@_beartype.beartype
def export(
    model: Union[torch.nn.Module, torch.jit.ScriptModule, torch.jit.ScriptFunction],
    args: Union[Tuple[Any, ...], torch.Tensor],
    f: Union[str, io.BytesIO],
    export_params: bool = True,
    verbose: bool = False,
    training: _C_onnx.TrainingMode = _C_onnx.TrainingMode.EVAL,
    input_names: Optional[Sequence[str]] = None,
    output_names: Optional[Sequence[str]] = None,
    operator_export_type: _C_onnx.OperatorExportTypes = _C_onnx.OperatorExportTypes.ONNX,
    opset_version: Optional[int] = None,
    do_constant_folding: bool = True,
    dynamic_axes: Optional[
        Union[Mapping[str, Mapping[int, str]], Mapping[str, Sequence[int]]]
    ] = None,
    keep_initializers_as_inputs: Optional[bool] = None,
    custom_opsets: Optional[Mapping[str, int]] = None,
    export_modules_as_functions: Union[bool, Collection[Type[torch.nn.Module]]] = False,
) -> None:
    r"""Exports a model into ONNX format.

    If ``model`` is not a :class:`torch.jit.ScriptModule` nor a
    :class:`torch.jit.ScriptFunction`, this runs
    ``model`` once in order to convert it to a TorchScript graph to be exported
    (the equivalent of :func:`torch.jit.trace`). Thus this has the same limited support
    for dynamic control flow as :func:`torch.jit.trace`.

    Args:
        model (:class:`torch.nn.Module`, :class:`torch.jit.ScriptModule` or :class:`torch.jit.ScriptFunction`):
            the model to be exported.
        args (tuple or torch.Tensor):

            args can be structured either as:

            1. ONLY A TUPLE OF ARGUMENTS::

                args = (x, y, z)

            The tuple should contain model inputs such that ``model(*args)`` is a valid
            invocation of the model. Any non-Tensor arguments will be hard-coded into the
            exported model; any Tensor arguments will become inputs of the exported model,
            in the order they occur in the tuple.

            2. A TENSOR::

                args = torch.Tensor([1])

            This is equivalent to a 1-ary tuple of that Tensor.

            3. A TUPLE OF ARGUMENTS ENDING WITH A DICTIONARY OF NAMED ARGUMENTS::

                args = (
                    x,
                    {
                        "y": input_y,
                        "z": input_z
                    }
                )

            All but the last element of the tuple will be passed as non-keyword arguments,
            and named arguments will be set from the last element. If a named argument is
            not present in the dictionary, it is assigned the default value, or None if a
            default value is not provided.

            .. note::
                If a dictionary is the last element of the args tuple, it will be
                interpreted as containing named arguments. In order to pass a dict as the
                last non-keyword arg, provide an empty dict as the last element of the args
                tuple. For example, instead of::

                    torch.onnx.export(
                        model,
                        (
                            x,
                            # WRONG: will be interpreted as named arguments
                            {y: z}
                        ),
                        "test.onnx.pb"
                    )

                Write::

                    torch.onnx.export(
                        model,
                        (
                            x,
                            {y: z},
                            {}
                        ),
                        "test.onnx.pb"
                    )

        f: a file-like object (such that ``f.fileno()`` returns a file descriptor)
            or a string containing a file name.  A binary protocol buffer will be written
            to this file.
        export_params (bool, default True): if True, all parameters will
            be exported. Set this to False if you want to export an untrained model.
            In this case, the exported model will first take all of its parameters
            as arguments, with the ordering as specified by ``model.state_dict().values()``
        verbose (bool, default False): if True, prints a description of the
            model being exported to stdout. In addition, the final ONNX graph will include the
            field ``doc_string``` from the exported model which mentions the source code locations
            for ``model``. If True, ONNX exporter logging will be turned on.
        training (enum, default TrainingMode.EVAL):
            * ``TrainingMode.EVAL``: export the model in inference mode.
            * ``TrainingMode.PRESERVE``: export the model in inference mode if model.training is
                False and in training mode if model.training is True.
            * ``TrainingMode.TRAINING``: export the model in training mode. Disables optimizations
                which might interfere with training.
        input_names (list of str, default empty list): names to assign to the
            input nodes of the graph, in order.
        output_names (list of str, default empty list): names to assign to the
            output nodes of the graph, in order.
        operator_export_type (enum, default OperatorExportTypes.ONNX):

            * ``OperatorExportTypes.ONNX``: Export all ops as regular ONNX ops
                (in the default opset domain).
            * ``OperatorExportTypes.ONNX_FALLTHROUGH``: Try to convert all ops
                to standard ONNX ops in the default opset domain. If unable to do so
                (e.g. because support has not been added to convert a particular torch op to ONNX),
                fall back to exporting the op into a custom opset domain without conversion. Applies
                to `custom ops <https://pytorch.org/tutorials/advanced/torch_script_custom_ops.html>`_
                as well as ATen ops. For the exported model to be usable, the runtime must support
                these non-standard ops.
            * ``OperatorExportTypes.ONNX_ATEN``: All ATen ops (in the TorchScript namespace "aten")
                are exported as ATen ops (in opset domain "org.pytorch.aten").
                `ATen <https://pytorch.org/cppdocs/#aten>`_ is PyTorch's built-in tensor library, so
                this instructs the runtime to use PyTorch's implementation of these ops.

                .. warning::

                    Models exported this way are probably runnable only by Caffe2.

                    This may be useful if the numeric differences in implementations of operators are
                    causing large differences in behavior between PyTorch and Caffe2 (which is more
                    common on untrained models).

            * ``OperatorExportTypes.ONNX_ATEN_FALLBACK``: Try to export each ATen op
                (in the TorchScript namespace "aten") as a regular ONNX op. If we are unable to do so
                (e.g. because support has not been added to convert a particular torch op to ONNX),
                fall back to exporting an ATen op. See documentation on OperatorExportTypes.ONNX_ATEN for
                context.
                For example::

                    graph(%0 : Float):
                    %3 : int = prim::Constant[value=0]()
                    # conversion unsupported
                    %4 : Float = aten::triu(%0, %3)
                    # conversion supported
                    %5 : Float = aten::mul(%4, %0)
                    return (%5)

                Assuming ``aten::triu`` is not supported in ONNX, this will be exported as::

                    graph(%0 : Float):
                    %1 : Long() = onnx::Constant[value={0}]()
                    # not converted
                    %2 : Float = aten::ATen[operator="triu"](%0, %1)
                    # converted
                    %3 : Float = onnx::Mul(%2, %0)
                    return (%3)

                If PyTorch was built with Caffe2 (i.e. with ``BUILD_CAFFE2=1``), then
                Caffe2-specific behavior will be enabled, including special support
                for ops are produced by the modules described in
                `Quantization <https://pytorch.org/docs/stable/quantization.html>`_.

                .. warning::

                    Models exported this way are probably runnable only by Caffe2.

        opset_version (int, default 14): The version of the
            `default (ai.onnx) opset <https://github.com/onnx/onnx/blob/master/docs/Operators.md>`_
            to target. Must be >= 7 and <= 16.
        do_constant_folding (bool, default True): Apply the constant-folding optimization.
            Constant-folding will replace some of the ops that have all constant inputs
            with pre-computed constant nodes.
        dynamic_axes (dict[string, dict[int, string]] or dict[string, list(int)], default empty dict):

            By default the exported model will have the shapes of all input and output tensors
            set to exactly match those given in ``args``. To specify axes of tensors as
            dynamic (i.e. known only at run-time), set ``dynamic_axes`` to a dict with schema:

            * KEY (str): an input or output name. Each name must also be provided in ``input_names`` or
                ``output_names``.
            * VALUE (dict or list): If a dict, keys are axis indices and values are axis names. If a
                list, each element is an axis index.

            For example::

                class SumModule(torch.nn.Module):
                    def forward(self, x):
                        return torch.sum(x, dim=1)

                torch.onnx.export(
                    SumModule(),
                    (torch.ones(2, 2),),
                    "onnx.pb",
                    input_names=["x"],
                    output_names=["sum"]
                )

            Produces::

                input {
                  name: "x"
                  ...
                      shape {
                        dim {
                          dim_value: 2  # axis 0
                        }
                        dim {
                          dim_value: 2  # axis 1
                ...
                output {
                  name: "sum"
                  ...
                      shape {
                        dim {
                          dim_value: 2  # axis 0
                ...

            While::

                torch.onnx.export(
                    SumModule(),
                    (torch.ones(2, 2),),
                    "onnx.pb",
                    input_names=["x"],
                    output_names=["sum"],
                    dynamic_axes={
                        # dict value: manually named axes
                        "x": {0: "my_custom_axis_name"},
                        # list value: automatic names
                        "sum": [0],
                    }
                )

            Produces::

                input {
                  name: "x"
                  ...
                      shape {
                        dim {
                          dim_param: "my_custom_axis_name"  # axis 0
                        }
                        dim {
                          dim_value: 2  # axis 1
                ...
                output {
                  name: "sum"
                  ...
                      shape {
                        dim {
                          dim_param: "sum_dynamic_axes_1"  # axis 0
                ...

        keep_initializers_as_inputs (bool, default None): If True, all the
            initializers (typically corresponding to parameters) in the
            exported graph will also be added as inputs to the graph. If False,
            then initializers are not added as inputs to the graph, and only
            the non-parameter inputs are added as inputs.
            This may allow for better optimizations (e.g. constant folding) by
            backends/runtimes.

            If ``opset_version < 9``, initializers MUST be part of graph
            inputs and this argument will be ignored and the behavior will be
            equivalent to setting this argument to True.

            If None, then the behavior is chosen automatically as follows:

            * If ``operator_export_type=OperatorExportTypes.ONNX``, the behavior is equivalent
                to setting this argument to False.
            * Else, the behavior is equivalent to setting this argument to True.

        custom_opsets (dict[str, int], default empty dict): A dict with schema:

            * KEY (str): opset domain name
            * VALUE (int): opset version

            If a custom opset is referenced by ``model`` but not mentioned in this dictionary,
            the opset version is set to 1. Only custom opset domain name and version should be
            indicated through this argument.

        export_modules_as_functions (bool or set of type of nn.Module, default False): Flag to enable
            exporting all ``nn.Module`` forward calls as local functions in ONNX. Or a set to indicate the
            particular types of modules to export as local functions in ONNX.
            This feature requires ``opset_version`` >= 15, otherwise the export will fail. This is because
            ``opset_version`` < 15 implies IR version < 8, which means no local function support.
            Module variables will be exported as function attributes. There are two categories of function
            attributes.

            1. Annotated attributes: class variables that have type annotations via
            `PEP 526-style <https://www.python.org/dev/peps/pep-0526/#class-and-instance-variable-annotations>`_
            will be exported as attributes.
            Annotated attributes are not used inside the subgraph of ONNX local function because
            they are not created by PyTorch JIT tracing, but they may be used by consumers
            to determine whether or not to replace the function with a particular fused kernel.

            2. Inferred attributes: variables that are used by operators inside the module. Attribute names
            will have prefix "inferred::". This is to differentiate from predefined attributes retrieved from
            python module annotations. Inferred attributes are used inside the subgraph of ONNX local function.

            * ``False`` (default): export ``nn.Module`` forward calls as fine grained nodes.
            * ``True``: export all ``nn.Module`` forward calls as local function nodes.
            * Set of type of nn.Module: export ``nn.Module`` forward calls as local function nodes,
                only if the type of the ``nn.Module`` is found in the set.

    Raises:
        :class:`torch.onnx.errors.CheckerError`: If the ONNX checker detects an invalid ONNX graph.
        :class:`torch.onnx.errors.UnsupportedOperatorError`: If the ONNX graph cannot be exported because it
            uses an operator that is not supported by the exporter.
        :class:`torch.onnx.errors.OnnxExporterError`: Other errors that can occur during export.
            All errors are subclasses of :class:`errors.OnnxExporterError`.
    """

    _export(
        model,
        args,
        f,
        export_params,
        verbose,
        training,
        input_names,
        output_names,
        operator_export_type=operator_export_type,
        opset_version=opset_version,
        do_constant_folding=do_constant_folding,
        dynamic_axes=dynamic_axes,
        keep_initializers_as_inputs=keep_initializers_as_inputs,
        custom_opsets=custom_opsets,
        export_modules_as_functions=export_modules_as_functions,
    )


@_beartype.beartype
def _is_constant_tensor_list(node):
    if node.kind() != "prim::Constant":
        return False
    output_type = node.output().type()
    if output_type.isSubtypeOf(_C.ListType.ofTensors()):
        return True
    if output_type.isSubtypeOf(_C.ListType(_C.OptionalType.ofTensor())):
        return True


# ONNX can't handle constants that are lists of tensors, which can
# get generated in constant prop. So we split them back into prim::ListConstructs


@_beartype.beartype
def _split_tensor_list_constants(g, block):
    for node in block.nodes():
        for subblock in node.blocks():
            _split_tensor_list_constants(g, subblock)
        if _is_constant_tensor_list(node):
            inputs = []
            for val in node.output().toIValue():
                input = g.insertConstant(val)
                input.node().moveBefore(node)
                input.node().copyMetadata(node)
                inputs.append(input)

            lc = (
                g.create("prim::ListConstruct", inputs)
                .insertBefore(node)
                .output()
                .setType(_C.ListType.ofTensors())
            )
            lc.node().copyMetadata(node)
            node.output().replaceAllUsesWith(lc)


@_beartype.beartype
def _optimize_graph(
    graph: _C.Graph,
    operator_export_type: _C_onnx.OperatorExportTypes,
    _disable_torch_constant_prop: bool = False,
    fixed_batch_size: bool = False,
    params_dict=None,
    dynamic_axes=None,
    input_names=None,
    module=None,
):
    if params_dict is None:
        params_dict = {}

    # Inline everything
    _C._jit_pass_inline(graph)

    # Remove fork/wait nodes
    _C._jit_pass_inline_fork_wait(graph)
    _C._jit_pass_lint(graph)
    _C._jit_pass_onnx_autograd_function_process(graph)
    _C._jit_pass_lower_all_tuples(graph)

    # we now record some ops like ones/zeros
    # into a trace where we previously recorded constants.
    # use constant prop to maintain our current level of onnx support
    # without implementing symbolics for all of them
    if _disable_torch_constant_prop is False:
        _C._jit_pass_constant_propagation(graph)

    _split_tensor_list_constants(graph, graph)
    # run dce to eliminate dead parts of the graph that might have been
    # left behind by things like symbolic_override
    _C._jit_pass_dce(graph)
    _C._jit_pass_lint(graph)

    # CSE should improve perf when Autocast is used with disabled cache
    # Autocast is disabled due to a limitation on tracer as described at https://github.com/pytorch/pytorch/issues/84092
    # Must run before _C._jit_pass_erase_number_types to prevent type substitution
    if _C._jit_pass_cse(graph):
        _C._jit_pass_onnx_lint(graph)

    _C._jit_pass_canonicalize_graph_fuser_ops(graph)
    _C._jit_pass_lint(graph)
    _C._jit_pass_peephole(graph, True)
    _C._jit_pass_fuse_addmm(graph)
    _C._jit_pass_lint(graph)

    _C._jit_pass_peephole(graph, True)
    _C._jit_pass_lower_all_tuples(graph)
    # in _jit_pass_onnx, symbolic functions are called for each node for conversion.
    # However, there are nodes that cannot be converted without additional context.
    # For example, the number of outputs from split (and whether it is static or dynamic) is unknown
    # until the point where it is unpacked by listUnpack node.
    # This pass does a preprocess, and prepares the nodes such that enough context can be received
    # by the symbolic function.
    _C._jit_pass_onnx_remove_inplace_ops_for_onnx(graph, module)
    _C._jit_pass_onnx_preprocess(graph)

    # onnx does not support tuples, so try to remove them
    _C._jit_pass_lint(graph)

    # onnx only supports tensors, but 1 / 2 = 0.5 and tensor(1) / tensor(2) = 0
    _C._jit_pass_prepare_division_for_onnx(graph)

    _C._jit_pass_onnx_remove_print(graph)
    _C._jit_pass_onnx_preprocess_caffe2(graph)

    symbolic_helper._quantized_ops.clear()
    # Unpack quantized weights for conv and linear ops and insert into graph.
    _C._jit_pass_onnx_unpack_quantized_weights(
        graph, params_dict, symbolic_helper.is_caffe2_aten_fallback()
    )
    if symbolic_helper.is_caffe2_aten_fallback():
        # Insert permutes before and after each conv op to ensure correct order.
        _C._jit_pass_onnx_quantization_insert_permutes(graph, params_dict)

        # Find consecutive permutes that are no-ops and remove them.
        _C._jit_pass_custom_pattern_based_rewrite_graph(
            textwrap.dedent(
                """\
                graph(%Pi):
                    %Pq = quantized::nhwc2nchw(%Pi)
                    %Pr = quantized::nchw2nhwc(%Pq)
                    return (%Pr)"""
            ),
            textwrap.dedent(
                """\
                graph(%Ri):
                    return (%Ri)"""
            ),
            graph,
        )

    # onnx only supports tensors, so we turn all out number types into tensors
    _C._jit_pass_erase_number_types(graph)
    if GLOBALS.onnx_shape_inference:
        input_names = [] if input_names is None else input_names
        dynamic_axes = {} if dynamic_axes is None else dynamic_axes
        _C._jit_pass_onnx_set_dynamic_input_shape(graph, dynamic_axes, input_names)
    _C._jit_pass_onnx_lint(graph)

    graph = _C._jit_pass_onnx(graph, operator_export_type)
    _C._jit_pass_onnx_lint(graph)
    _C._jit_pass_lint(graph)

    _C._jit_pass_onnx_scalar_type_analysis(
        graph, True, GLOBALS.export_onnx_opset_version
    )
    _C._jit_pass_lint(graph)

    _C._jit_pass_onnx_peephole(
        graph, GLOBALS.export_onnx_opset_version, fixed_batch_size
    )
    _C._jit_pass_lint(graph)

    # graph is not a valid jit graph anymore because types have been replaced
    # (e.g. int with Tensor), so it now contains operators that don't actually
    # exist. We can't run normal dead code elimination because it'd fail trying
    # to look up if an operator has side effects, but we can run a dead code
    # elimination variant that doesn't need to look up if an op has side effects.
    _C._jit_pass_dce_allow_deleting_nodes_with_side_effects(graph)
    _C._jit_pass_lint(graph)
    graph = _C._jit_pass_canonicalize(graph)
    _C._jit_pass_lint(graph)
    if GLOBALS.onnx_shape_inference:
        _C._jit_pass_onnx_graph_shape_type_inference(
            graph, params_dict, GLOBALS.export_onnx_opset_version
        )
    return graph


@_beartype.beartype
def warn_on_static_input_change(input_states):
    """Warns that changes to input dictionaries and strings won't take effect in the traced ONNX graph.

    We accept dictionaries and strings as ONNX inputs, but they should be only for
    configuration use. we detect here if these inputs are modified, and if so we warn
    the user that the changes won't take effect in the traced ONNX graph.
    """
    for input, traced_input in zip(input_states[0], input_states[1]):
        if isinstance(input, dict):
            if list(input.keys()) != list(traced_input.keys()):
                warning = (
                    "We detected that you are modifying a dictionary that is an input to your "
                    "model. "
                    "Note that dictionaries are allowed as inputs in ONNX but they should be "
                    "handled with care. "
                    "Usages of dictionaries is not recommended, and should not be used except "
                    "for configuration use. "
                    "Also note that the order and values of the keys must remain the same. "
                )
                warnings.warn(warning)
        elif isinstance(input, str):
            if input != traced_input:
                warning = (
                    "The model seems to have string inputs/outputs. "
                    "Note that strings will not appear as inputs/outputs of the ONNX graph. "
                )
                warnings.warn(warning)


@_beartype.beartype
def _resolve_args_by_export_type(arg_name, arg_value, operator_export_type):
    """Resolves the arguments that are ignored when export_type != operator_export_type.ONNX."""
    if (
        operator_export_type is not operator_export_type.ONNX
        and _C_onnx._CAFFE2_ATEN_FALLBACK
    ):
        if arg_value is True:
            warnings.warn(
                f"'{arg_name}' can be set to True only when 'operator_export_type' is "
                "`ONNX`. Since 'operator_export_type' is not set to 'ONNX', "
                f"'{arg_name}' argument will be ignored."
            )
        arg_value = False
    return arg_value


@_beartype.beartype
def _decide_keep_init_as_input(
    keep_initializers_as_inputs: Optional[bool],
    operator_export_type: _C_onnx.OperatorExportTypes,
    opset_version: int,
):
    """Decides whether the initializers in the graph should be listed as ONNX graph inputs.

    This method encapsulates the logic to decide whether the initializers in the graph
    should be listed as ONNX graph inputs (i.e., whether to choose ONNX IR v3 or v4).
    If keep_initializers_as_inputs is not specified (None), then we decide whether to keep
    initializers as graph inputs (val_keep_init_as_ip) based on export type. If export type
    is ONNX, then do not keep initializers as input (val_keep_init_as_ip=False). For all other
    export types keep initializers as input (val_keep_init_as_ip=True).
    If keep_initializers_as_inputs is specified, then respect it. Unless opset version <= 8,
    in which case it must be ignored because for opset version <= 8, all initializers MUST be
    part of graph input (only ONNX IR v3 is allowed), i.e. val_keep_init_as_ip=True.

    Special handling is needed for opset version 8 or lower, because irrespective
    of user input for keep_initializers_as_inputs, the graph must follow ONNX IR v3
    semantics, i.e. all initializers must be listed as ONNX graph input.
    """

    if opset_version < 9:
        if keep_initializers_as_inputs is False:
            warnings.warn(
                "Setting 'keep_initializers_as_inputs=False' for opset version"
                "8 or lower would lead to an invalid ONNX graph. Therefore, "
                "'keep_initializers_as_inputs=False' is ignored during export."
                "Exported model will have initializers as graph inputs (compliant "
                " to ONNX IR v3)."
            )
        return True  # i.e. True == initializers are part of graph input (ONNX IR v3)
    val_keep_init_as_ip = (
        True if keep_initializers_as_inputs is None else keep_initializers_as_inputs
    )
    if (
        keep_initializers_as_inputs is None
        and operator_export_type is _C_onnx.OperatorExportTypes.ONNX
    ):
        val_keep_init_as_ip = False
    return val_keep_init_as_ip


@_beartype.beartype
def _decide_add_node_names(add_node_names, operator_export_type):
    return _resolve_args_by_export_type(
        "add_node_names", add_node_names, operator_export_type
    )


@_beartype.beartype
def _decide_constant_folding(do_constant_folding, operator_export_type, training):
    do_constant_folding = _resolve_args_by_export_type(
        "do_constant_folding", do_constant_folding, operator_export_type
    )
    if do_constant_folding and (
        training is not None and training is not _C_onnx.TrainingMode.EVAL
    ):
        warnings.warn(
            "It is recommended that constant folding be turned off ('do_constant_folding=False') "
            "when exporting the model in training-amenable mode, i.e. with 'training=TrainingMode.TRAIN' "
            "or 'training=TrainingMode.PRESERVE' (when model is in training mode). Otherwise, some "
            "learnable model parameters may not translate correctly in the exported ONNX model "
            "because constant folding mutates model parameters. Please consider "
            "turning off constant folding or setting the training=TrainingMode.EVAL."
        )
    return do_constant_folding


@_beartype.beartype
def _signature(model) -> inspect.Signature:
    should_be_callable = getattr(model, "forward", model)
    if callable(should_be_callable):
        return inspect.signature(should_be_callable)
    raise ValueError("model has no forward method and is not callable")


@_beartype.beartype
def _decide_input_format(model, args):
    try:
        sig = _signature(model)
    except ValueError as e:
        warnings.warn(f"{e}, skipping _decide_input_format")
        return args
    try:
        ordered_list_keys = list(sig.parameters.keys())
        if ordered_list_keys[0] == "self":
            ordered_list_keys = ordered_list_keys[1:]
        args_dict: Dict = {}
        if isinstance(args, list):
            args_list = args
        elif isinstance(args, tuple):
            args_list = list(args)
        else:
            args_list = [args]
        if isinstance(args_list[-1], dict):
            args_dict = args_list[-1]
            args_list = args_list[:-1]
        n_nonkeyword = len(args_list)
        for optional_arg in ordered_list_keys[n_nonkeyword:]:
            if optional_arg in args_dict:
                args_list.append(args_dict[optional_arg])
            # Check if this arg has a default value
            else:
                param = sig.parameters[optional_arg]
                if param.default != param.empty:
                    args_list.append(param.default)
        args = args_list if isinstance(args, list) else tuple(args_list)
    # Cases of models with no input args
    except IndexError:
        warnings.warn("No input args, skipping _decide_input_format")
    except Exception as e:
        warnings.warn(f"Skipping _decide_input_format\n {e.args[0]}")

    return args


@_beartype.beartype
def _trace(func, args, operator_export_type, return_outs=False):
    # Special case for common case of passing a single Tensor
    if isinstance(args, torch.Tensor):
        args = (args,)

    trace_graph, torch_out, inputs_states = torch.jit._get_trace_graph(
        func,
        args,
        strict=False,
        _force_outplace=False,
        _return_inputs_states=True,
    )
    warn_on_static_input_change(inputs_states)

    trace_graph = _optimize_graph(trace_graph, operator_export_type, params_dict={})
    if return_outs:
        return trace_graph, torch_out
    return trace_graph


@_beartype.beartype
def _trace_and_get_graph_from_model(model, args):
    # A basic sanity check: make sure the state_dict keys are the same
    # before and after running the model.  Fail fast!
    orig_state_dict_keys = torch.jit._unique_state_dict(model).keys()

    # Disable Autocast cache because it replaces kernel's weight and bias
    # by (undesired) constants.
    # No perf impact for when there are reused weights since https://github.com/pytorch/pytorch/pull/85665
    # TODO: https://github.com/pytorch/pytorch/issues/84092
    prev_autocast_cache_enabled = torch.is_autocast_cache_enabled()
    torch.set_autocast_cache_enabled(False)
    trace_graph, torch_out, inputs_states = torch.jit._get_trace_graph(
        model,
        args,
        strict=False,
        _force_outplace=False,
        _return_inputs_states=True,
    )
    torch.set_autocast_cache_enabled(prev_autocast_cache_enabled)

    warn_on_static_input_change(inputs_states)

    if orig_state_dict_keys != torch.jit._unique_state_dict(model).keys():
        raise RuntimeError(
            "state_dict changed after running the tracer; "
            "something weird is happening in your model!"
        )

    return trace_graph, torch_out


@_beartype.beartype
def _get_param_count_list(method_graph, args_params):
    param_count_list = []
    for input_, arg_params_ in zip(method_graph.inputs(), args_params):
        if "PackedParams" in str(input_.type()):
            in_vars, _ = torch.jit._flatten(arg_params_)
            param_count_list.append(len(in_vars))
        else:
            param_count_list.append(arg_params_ is not None)

    return param_count_list


@_beartype.beartype
def _check_flatten_did_not_remove(original, jit_flattened):
    """torch.jit._flatten removes None. Check if it did so in this case."""

    @_beartype.beartype
    def flatten(x):
        if isinstance(x, (list, tuple)):
            for inner in x:
                yield from flatten(inner)
        elif isinstance(x, dict):
            for inner in x.values():
                yield from flatten(inner)
        else:
            yield x

    flattened_with_none = list(flatten(original))
    num_none = len(flattened_with_none) - len(jit_flattened)
    assert num_none >= 0
    if num_none:
        raise ValueError(
            f"args contained {num_none} None's after flattening. "
            "When exporting a ScriptModule or ScriptFunction, no args may "
            "be None because that breaks type propagation."
        )


def _create_jit_graph(
    model: Union[torch.nn.Module, torch.jit.ScriptFunction], args: Sequence[Any]
) -> Tuple[_C.Graph, List[_C.IValue], Optional[Any], Optional[_C.ScriptModule]]:
    if isinstance(model, (torch.jit.ScriptFunction, torch.jit.ScriptModule)):
        flattened_args = tuple(torch.jit._flatten(tuple(args))[0])
        _check_flatten_did_not_remove(args, flattened_args)
        torch_out = None

        if isinstance(model, torch.jit.ScriptModule):
            try:
                graph = model.forward.graph
            except AttributeError as e:
                raise RuntimeError("'forward' method must be a script method") from e
            _C._jit_pass_onnx_function_substitution(graph)
            freezed_module = _C._freeze_module(
                cast(_C.ScriptModule, model._c), preserveParameters=True
            )
            module, params = _C._jit_onnx_list_model_parameters(freezed_module)
            method_graph = module._get_method("forward").graph
            args_params = tuple(args) + tuple(params)
            param_count_list = _get_param_count_list(method_graph, args_params)
            in_vars, _ = torch.jit._flatten(args_params)
            graph = _C._propagate_and_assign_input_shapes(
                method_graph, tuple(in_vars), param_count_list, False, False
            )
            return graph, params, torch_out, module

        # torch.jit.ScriptFunction
        params = []
        graph = model.graph
        _C._jit_pass_onnx_function_substitution(graph)
        param_count_list = _get_param_count_list(graph, args)
        graph = _C._propagate_and_assign_input_shapes(
            graph, flattened_args, param_count_list, False, False
        )
        return graph, params, torch_out, None

    graph, torch_out = _trace_and_get_graph_from_model(model, args)
    _C._jit_pass_onnx_lint(graph)
    state_dict = torch.jit._unique_state_dict(model)
    params = list(state_dict.values())
    graph_inputs = list(graph.inputs())
    user_input_num = len(graph_inputs) - len(state_dict)
    param_names = list(state_dict.keys())
    for i, inp in enumerate(graph_inputs):
        if i >= user_input_num:
            inp.setDebugName(param_names[i - user_input_num])
    _C._jit_pass_onnx_function_substitution(graph)
    return graph, params, torch_out, None


@_beartype.beartype
def _get_named_param_dict(graph, params):
    input_and_param_names = [val.debugName() for val in graph.inputs()]
    param_names = input_and_param_names[len(input_and_param_names) - len(params) :]
    _params_dict = dict(zip(param_names, params))
    return _params_dict


@_beartype.beartype
def _get_example_outputs(model, args):
    input_args = copy.deepcopy(args)
    input_kwargs = {}
    if input_args and isinstance(input_args[-1], dict):
        input_kwargs = input_args[-1]
        input_args = input_args[:-1]

    example_outputs = model(*input_args, **input_kwargs)
    if isinstance(example_outputs, list):
        example_outputs = [example_outputs]
    elif not isinstance(example_outputs, tuple):
        example_outputs = (example_outputs,)

    return example_outputs


_qtype_vtype_map = {
    torch.quint8: torch.uint8,
    torch.qint8: torch.int8,
    torch.qint32: torch.int32,
    torch.quint4x2: torch.int8,
}


@_beartype.beartype
def unpack_quantized_tensor(value, cast_onnx_accepted=True):
    if isinstance(value, torch.Tensor) and value.dtype in _qtype_vtype_map:
        q_value_dequantize = value.dequantize()
        q_scale = (
            torch.tensor(value.q_scale(), dtype=torch.double)
            if cast_onnx_accepted
            else torch.tensor(value.q_scale(), dtype=torch.float32)
        )
        q_zero_point = (
            torch.tensor(value.q_zero_point(), dtype=torch.int64)
            if cast_onnx_accepted
            else torch.tensor(value.q_zero_point(), dtype=_qtype_vtype_map[value.dtype])
        )
        q_value = q_value_dequantize / q_scale + q_zero_point
        q_value = q_value.to(dtype=_qtype_vtype_map[value.dtype])
        return q_value, q_scale, q_zero_point
    else:
        return (value,)


@_beartype.beartype
def _pre_trace_quant_model(model, args):
    r"""Returns `torch.jit.trace(model, args)` if model is quantized. Otherwise do nothing and return
    original model.

    This is due to https://github.com/pytorch/pytorch/issues/75761.
    """
    if any(
        hasattr(m, "_packed_params") for m in getattr(model, "modules", lambda: [])()
    ) or any(getattr(arg, "is_quantized", False) for arg in args):
        return torch.jit.trace(model, args)
    return model


@_beartype.beartype
def _model_to_graph(
    model,
    args,
    verbose=False,
    input_names=None,
    output_names=None,
    operator_export_type=_C_onnx.OperatorExportTypes.ONNX,
    do_constant_folding=True,
    _disable_torch_constant_prop=False,
    fixed_batch_size=False,
    training=_C_onnx.TrainingMode.EVAL,
    dynamic_axes=None,
) -> Tuple[
    _C.Graph,
    Dict[str, torch.Tensor],
    Optional[
        Union[
            torch.Tensor,
            Tuple[torch.Tensor, ...],
            List[torch.Tensor],
            Dict[str, torch.Tensor],
            Any,  # Can be nested tuples etc.
        ]
    ],
]:
    """Converts model into an ONNX graph.

    Returns:
        graph: A TorchScript IR Graph with ONNX nodes.
        params_dict: Dict from input param name to param value.
        torch_out: The output tensors resulting from the trace of ``model``.
            If ``model`` is a :class:`torch.jit.ScriptModule` or :class:`torch.jit.ScriptFunction`,
            this will be None, since we are not doing any tracing.
    """
    # TODO: can we simplify this to always return a tuple of Tensor or None?

    # Special case for common case of passing a single Tensor
    if isinstance(args, (torch.Tensor, int, float, bool)):
        args = (args,)

    model = _pre_trace_quant_model(model, args)
    graph, params, torch_out, module = _create_jit_graph(model, args)
    params_dict = _get_named_param_dict(graph, params)

    try:
        graph = _optimize_graph(
            graph,
            operator_export_type,
            _disable_torch_constant_prop=_disable_torch_constant_prop,
            fixed_batch_size=fixed_batch_size,
            params_dict=params_dict,
            dynamic_axes=dynamic_axes,
            input_names=input_names,
            module=module,
        )
    except Exception as e:
        torch.onnx.log("Torch IR graph at exception: ", graph)
        raise

    is_script = isinstance(model, (torch.jit.ScriptFunction, torch.jit.ScriptModule))
    if is_script:
        example_outputs = _get_example_outputs(model, args)
        example_outputs_final = ()
        for example_output in example_outputs:
            example_outputs_final += unpack_quantized_tensor(example_output)
        out_vars, desc = torch.jit._flatten(example_outputs_final)
        _C._jit_pass_onnx_assign_output_shape(
            graph, out_vars, desc, GLOBALS.onnx_shape_inference, is_script
        )

    # NB: ONNX requires complete information about output types, which might be
    # erased by some optimizations, so we need to set it explicitly again.
    else:
        if not isinstance(torch_out, (list, tuple)):
            output_wrapped = [torch_out]
        else:
            output_wrapped = torch_out  # type: ignore[assignment]

        output_tensors, out_desc = torch.jit._flatten(tuple(output_wrapped))
        # assign_output_shape pass is not compatible with quantized outputs.
        # Quantized outputs are flattened to 3 values in ONNX, while packed as
        # single value in PyTorch.
        if not any(getattr(out, "is_quantized", False) for out in output_tensors):
            _C._jit_pass_onnx_assign_output_shape(
                graph,
                output_tensors,
                out_desc,
                GLOBALS.onnx_shape_inference,
                is_script,
            )

    _set_input_and_output_names(graph, input_names, output_names)
    params_dict = _get_named_param_dict(graph, params)

    if training is None or training == _C_onnx.TrainingMode.EVAL:
        params_dict = _C._jit_pass_onnx_eval_peephole(graph, params_dict)

    if (
        do_constant_folding
        and GLOBALS.export_onnx_opset_version
        >= _constants.ONNX_CONSTANT_FOLDING_MIN_OPSET
    ):
        params_dict = _C._jit_pass_onnx_constant_fold(
            graph, params_dict, GLOBALS.export_onnx_opset_version
        )
        _C._jit_pass_dce_allow_deleting_nodes_with_side_effects(graph)

    if GLOBALS.onnx_shape_inference:
        _C._jit_pass_onnx_graph_shape_type_inference(
            graph, params_dict, GLOBALS.export_onnx_opset_version
        )

    params_dict = _C._jit_pass_onnx_eliminate_unused_items(graph, params_dict)

    # For ONNX opset < 9, constants only have three data types: float16, float, double.
    # In this pass transform constants of other data types to float/double + cast operator.
    if GLOBALS.export_onnx_opset_version < 9:
        _C._jit_pass_onnx_cast_all_constant_to_floating(graph)

    params_dict = _C._jit_pass_filter_non_tensor_arguments(params_dict)
    _C._jit_decay_packed_param_input_types(graph)

    # If output names lack a proper name and are identified only by their unique
    # give them a legible name for debugging purposes
    _apply_friendly_debug_names(graph, params_dict)

    return graph, params_dict, torch_out


@_beartype.beartype
def export_to_pretty_string(
    model,
    args,
    export_params=True,
    verbose=False,
    training=_C_onnx.TrainingMode.EVAL,
    input_names=None,
    output_names=None,
    operator_export_type=_C_onnx.OperatorExportTypes.ONNX,
    export_type=None,
    google_printer=False,
    opset_version=None,
    keep_initializers_as_inputs=None,
    custom_opsets=None,
    add_node_names=True,
    do_constant_folding=True,
    dynamic_axes=None,
):
    r"""
    Similar to :func:`export`, but returns a text representation of the ONNX
    model. Only differences in args listed below. All other args are the same
    as :func:`export`.

    Args:
        add_node_names (bool, default True): Whether or not to set
            NodeProto.name. This makes no difference unless
            ``google_printer=True``.
        google_printer (bool, default False): If False, will return a custom,
            compact representation of the model. If True will return the
            protobuf's `Message::DebugString()`, which is more verbose.

    Returns:
        A UTF-8 str containing a human-readable representation of the ONNX model.
    """
    if opset_version is None:
        opset_version = _constants.ONNX_DEFAULT_OPSET
    if custom_opsets is None:
        custom_opsets = {}
    GLOBALS.export_onnx_opset_version = opset_version
    GLOBALS.operator_export_type = operator_export_type

    with exporter_context(model, training, verbose):
        val_keep_init_as_ip = _decide_keep_init_as_input(
            keep_initializers_as_inputs, operator_export_type, opset_version
        )
        val_add_node_names = _decide_add_node_names(
            add_node_names, operator_export_type
        )
        val_do_constant_folding = _decide_constant_folding(
            do_constant_folding, operator_export_type, training
        )
        args = _decide_input_format(model, args)
        graph, params_dict, torch_out = _model_to_graph(
            model,
            args,
            verbose,
            input_names,
            output_names,
            operator_export_type,
            val_do_constant_folding,
            training=training,
            dynamic_axes=dynamic_axes,
        )

        return graph._pretty_print_onnx(  # type: ignore[attr-defined]
            params_dict,
            opset_version,
            False,
            operator_export_type,
            google_printer,
            val_keep_init_as_ip,
            custom_opsets,
            val_add_node_names,
        )


@_beartype.beartype
def unconvertible_ops(
    model,
    args,
    training: _C_onnx.TrainingMode = _C_onnx.TrainingMode.EVAL,
    opset_version: Optional[int] = None,
) -> Tuple[_C.Graph, List[str]]:
    """Returns an approximated list of all ops that are yet supported by :mod:`torch.onnx`.

    The list is approximated because some ops may be removed during the conversion
    process and don't need to be converted. Some other ops may have partial support
    that will fail conversion with particular inputs. Please open a Github Issue
    for op support requests.

    Args:
        model: Same as the `model` parameter in :func:`torch.onnx.export`.
        args: Same as the `args` parameter in :func:`torch.onnx.export`.
        training: Same as the `training` parameter in :func:`torch.onnx.export`.
        opset_version: Same as the `opset_version` parameter in :func:`torch.onnx.export`.

    Returns:
        The JIT graph and a list of unconvertible ops in the format of "domain::op".
    """

    opset_version = opset_version or _constants.ONNX_DEFAULT_OPSET
    GLOBALS.export_onnx_opset_version = opset_version

    try:
        with exporter_context(model, training, verbose=False):
            # Create a mostly clean JIT graph that contains the plain aten and
            # other ops we can check with the symbolic registry.
            # NOTE: We don't want to actually convert any ops to ONNX or run any
            # symbolic functions because there is a higher chance that a pass
            # fails or an unconvertible op messes up the graph during ONNX conversion.
            # This way we can always generate a list just by looking at the names
            # of the ops in the graph.
            args = _decide_input_format(model, args)
            model = _pre_trace_quant_model(model, args)
            graph, _, _, module = _create_jit_graph(model, args)
            _C._jit_pass_inline(graph)
            _C._jit_pass_onnx_remove_inplace_ops_for_onnx(graph, module)
            _C._jit_pass_erase_number_types(graph)
            _C._jit_pass_dce_allow_deleting_nodes_with_side_effects(graph)
    except Exception as e:
        raise errors.OnnxExporterError(
            "Failed to discover unconvertible ops because of errors during the JIT graph "
            "generation process."
        ) from e

    unsupported_ops = []
    for node in graph.nodes():
        domain_op = node.kind()
        if domain_op.startswith("onnx::") or domain_op.startswith("prim::"):
            # We consider onnx and prim ops as supported ops, even though some "prim"
            # ops are not implemented as symbolic functions, because they may be
            # eliminated in the conversion passes. Users may still see errors caused
            # by prim ops even though they don't show up in the list.
            continue
        if not registration.registry.is_registered_op(domain_op, opset_version):
            # We consider all registered ops supported, even though some of them are
            # only partially supported, because there is not yet a good way to check
            # if an op is fully supported.
            # TODO(justinchuby): Create a way to check if an op is fully supported.
            unsupported_ops.append(domain_op)
    return graph, unsupported_ops


@_beartype.beartype
def _setup_trace_module_map(
    model: Union[torch.nn.Module, torch.jit.ScriptModule],
    export_modules_as_functions: Union[bool, Collection[Type[torch.nn.Module]]],
) -> Set[str]:
    def __register_attribute_hook():
        attr_name = "_onnx_attrs"

        def _track_module_attributes_forward_pre_hook(module, input):
            setattr(module, attr_name, _get_module_attributes(module))

        def _track_module_attributes_forward_hook(module, input, output):
            tracing_state = _C._get_tracing_state()
            if not tracing_state:
                return

            graph = tracing_state.graph()
            onnx_attrs = {}
            if hasattr(module, attr_name):
                onnx_attrs = getattr(module, attr_name)
                delattr(module, attr_name)

            _C._jit_pass_onnx_track_scope_attributes(graph, onnx_attrs)

        for m in model.modules():
            m.register_forward_hook(_track_module_attributes_forward_hook)
            m.register_forward_pre_hook(_track_module_attributes_forward_pre_hook)

    def _unqualified_variable_name(qualified_name: str) -> str:
        """
        Parse qualified variable name and return the unqualified version.

        Pure numeric atoms are considered inadequate, so this function will look past them,
        and start from the first non-numeric atom.

        Example:
            >>> _unqualified_variable_name('__main__.Foo.bar')
            'bar'
            >>> _unqualified_variable_name('__main__.Foo.bar.0')
            'bar.0'
        """
        name_atoms = qualified_name.split(".")
        for i, atom in reversed(list(enumerate(name_atoms))):
            if not atom.isnumeric():
                return ".".join(name_atoms[i:])
        return qualified_name

    trace_module_map = {
        _m: torch._C._jit_onnx_create_full_scope_name(
            torch.typename(type(_m)), _unqualified_variable_name(_n)
        )
        for _n, _m in model.named_modules()
    }
    torch.jit._trace._trace_module_map = trace_module_map
    if isinstance(export_modules_as_functions, bool) and export_modules_as_functions:
        module_typenames = {torch.typename(type(module)) for module in trace_module_map}
    elif isinstance(export_modules_as_functions, set) and export_modules_as_functions:

        def _find_typename(v):
            if isinstance(v, type):
                return torch.typename(v)
            else:
                raise RuntimeError(
                    "Only type of the `nn.Module` should be "
                    "passed in the set for argument `export_modules_as_functions`. "
                    "Got `%s`." % (type(v).__name__)
                )

        module_typenames = {_find_typename(v) for v in export_modules_as_functions}
    else:
        module_typenames = set()

    if module_typenames:
        __register_attribute_hook()

    return module_typenames


@_beartype.beartype
def _reset_trace_module_map():
    torch.jit._trace._trace_module_map = None
    _C._jit_pass_onnx_clear_scope_records()


@_beartype.beartype
def _get_module_attributes(module):

    annotations = typing.get_type_hints(type(module))
    base_m_annotations = typing.get_type_hints(torch.nn.Module)
    [annotations.pop(k, None) for k in base_m_annotations]
    return {k: getattr(module, k) for k in annotations}


@_beartype.beartype
def _export(
    model,
    args,
    f,
    export_params=True,
    verbose=False,
    training=_C_onnx.TrainingMode.EVAL,
    input_names=None,
    output_names=None,
    operator_export_type=_C_onnx.OperatorExportTypes.ONNX,
    export_type=None,
    opset_version=None,
    do_constant_folding=True,
    dynamic_axes=None,
    keep_initializers_as_inputs=None,
    fixed_batch_size=False,
    custom_opsets=None,
    add_node_names=True,
    onnx_shape_inference=True,
    export_modules_as_functions=False,
):
    assert GLOBALS.in_onnx_export is False

    if export_type is None:
        export_type = _exporter_states.ExportTypes.PROTOBUF_FILE

    if isinstance(model, torch.nn.DataParallel):
        raise ValueError(
            "torch.nn.DataParallel is not supported by ONNX "
            "exporter, please use 'attribute' module to "
            "unwrap model from torch.nn.DataParallel. Try "
            "torch.onnx.export(model.module, ...)"
        )

    GLOBALS.onnx_shape_inference = onnx_shape_inference

    if opset_version is None:
        opset_version = _constants.ONNX_DEFAULT_OPSET

    if export_modules_as_functions and opset_version < 15:
        raise ValueError(
            "`export_modules_as_functions` is not supported for `opset_version` < 15."
            "This is because `opset_version` < 15 implies IR version < 8, which means "
            "no local function support. "
        )
    if not operator_export_type:
        if _C_onnx._CAFFE2_ATEN_FALLBACK:
            operator_export_type = _C_onnx.OperatorExportTypes.ONNX_ATEN_FALLBACK
        else:
            operator_export_type = _C_onnx.OperatorExportTypes.ONNX

    # By default, training=TrainingMode.EVAL,
    # which is good because running a model in training mode could result in
    # internal buffers getting updated, dropout getting applied, etc.
    # If you really know what you're doing, you can turn
    # training=TrainingMode.TRAINING or training=TrainingMode.PRESERVE,
    # (to preserve whatever the original training mode was.)
    GLOBALS.export_onnx_opset_version = opset_version
    GLOBALS.operator_export_type = operator_export_type

    try:
        GLOBALS.in_onnx_export = True

        module_typenames_to_export_as_functions: Set[str] = set()
        if isinstance(model, (torch.nn.Module, torch.jit.ScriptModule)):
            module_typenames_to_export_as_functions = _setup_trace_module_map(
                model, export_modules_as_functions
            )

        with exporter_context(model, training, verbose):
            val_keep_init_as_ip = _decide_keep_init_as_input(
                keep_initializers_as_inputs,
                operator_export_type,
                opset_version,
            )
            val_add_node_names = _decide_add_node_names(
                add_node_names, operator_export_type
            )
            val_do_constant_folding = _decide_constant_folding(
                do_constant_folding, operator_export_type, training
            )
            # Normally f can be a file-like object, but for large models, the external data format requires a
            # valid `model_file_location`. Code in export.cpp will enforce this.
            if isinstance(f, str):
                model_file_location = f
            else:
                model_file_location = ""
            args = _decide_input_format(model, args)
            if dynamic_axes is None:
                dynamic_axes = {}
            _validate_dynamic_axes(dynamic_axes, model, input_names, output_names)

            graph, params_dict, torch_out = _model_to_graph(
                model,
                args,
                verbose,
                input_names,
                output_names,
                operator_export_type,
                val_do_constant_folding,
                fixed_batch_size=fixed_batch_size,
                training=training,
                dynamic_axes=dynamic_axes,
            )

            # TODO: Don't allocate a in-memory string for the protobuf
            defer_weight_export = (
                export_type is not _exporter_states.ExportTypes.PROTOBUF_FILE
            )
            if custom_opsets is None:
                custom_opsets = {}

            _C._jit_pass_dce_allow_deleting_nodes_with_side_effects(graph)
            node_attr_to_name = {}  # type: ignore[var-annotated]
            if module_typenames_to_export_as_functions:
                # NOTE: cannot call DCE after this pass. DCE will remove function definition nodes.
                node_attr_to_name = _C._jit_pass_onnx_function_extraction(
                    graph,
                    module_typenames_to_export_as_functions,
                    list(params_dict.keys()),
                )
            params_dict = _C._jit_pass_onnx_deduplicate_initializers(  # type: ignore[assignment]
                graph, params_dict, getattr(model, "training", False)  # type: ignore[arg-type]
            )
            _C._jit_pass_onnx_assign_scoped_names_for_node_and_value(graph)
            if export_params:
                (
                    proto,
                    export_map,
                    val_use_external_data_format,
                    node_names,
                ) = graph._export_onnx(  # type: ignore[attr-defined]
                    params_dict,
                    opset_version,
                    dynamic_axes,
                    defer_weight_export,
                    operator_export_type,
                    not verbose,
                    val_keep_init_as_ip,
                    custom_opsets,
                    val_add_node_names,
                    model_file_location,
                    node_attr_to_name,
                )
            else:
                (
                    proto,
                    export_map,
                    val_use_external_data_format,
                    node_names,
                ) = graph._export_onnx(  # type: ignore[attr-defined]
                    {},
                    opset_version,
                    dynamic_axes,
                    False,
                    operator_export_type,
                    not verbose,
                    val_keep_init_as_ip,
                    custom_opsets,
                    val_add_node_names,
                    model_file_location,
                    node_attr_to_name,
                )
            # insert function_proto into model_proto.
            proto = onnx_proto_utils._add_onnxscript_fn(
                proto,
                custom_opsets,
            )
            if verbose:
                torch.onnx.log("Exported graph: ", graph)
            onnx_proto_utils._export_file(proto, f, export_type, export_map)
            # The ONNX checker only works for ONNX graph. So if the operator_export_type is not ONNX,
            # we can skip this check.
            # If large model format export is enabled, proto will only contain data location instead of
            # raw data and _check_onnx_proto() will fail because it can only handle the raw ONNX proto
            # string in memory.
            if (operator_export_type is _C_onnx.OperatorExportTypes.ONNX) and (
                not val_use_external_data_format
            ):
                try:
                    _C._check_onnx_proto(proto, full_check=True)
                except RuntimeError as e:
                    raise errors.CheckerError(e)
    finally:
        assert GLOBALS.in_onnx_export
        GLOBALS.in_onnx_export = False
        _reset_trace_module_map()

    return torch_out


@_beartype.beartype
<<<<<<< HEAD
=======
def _export_file(
    model_bytes: bytes,
    f: Union[io.BytesIO, str],
    export_type: str,
    export_map: Mapping[str, bytes],
) -> None:
    """export/write model bytes into directory/protobuf/zip"""
    # TODO(titaiwang) MYPY asks for os.PathLike[str] type for parameter: f,
    # but beartype raises beartype.roar.BeartypeDecorHintNonpepException,
    # as os.PathLike[str] uncheckable at runtime
    if export_type == _exporter_states.ExportTypes.PROTOBUF_FILE:
        assert len(export_map) == 0
        with torch.serialization._open_file_like(f, "wb") as opened_file:
            opened_file.write(model_bytes)
    elif export_type in [
        _exporter_states.ExportTypes.ZIP_ARCHIVE,
        _exporter_states.ExportTypes.COMPRESSED_ZIP_ARCHIVE,
    ]:
        compression = (
            zipfile.ZIP_DEFLATED
            if export_type == _exporter_states.ExportTypes.COMPRESSED_ZIP_ARCHIVE
            else zipfile.ZIP_STORED
        )
        with zipfile.ZipFile(f, "w", compression=compression) as z:
            z.writestr(_constants.ONNX_ARCHIVE_MODEL_PROTO_NAME, model_bytes)
            for k, v in export_map.items():
                z.writestr(k, v)
    elif export_type == _exporter_states.ExportTypes.DIRECTORY:
        if isinstance(io.BytesIO, f) or not os.path.isdir(f):  # type: ignore[arg-type]
            raise ValueError(
                f"f should be directory when export_type is set to DIRECTORY, instead get type(f): {type(f)}"
            )
        if not os.path.exists(f):  # type: ignore[arg-type]
            os.makedirs(f)  # type: ignore[arg-type]

        model_proto_file = os.path.join(f, _constants.ONNX_ARCHIVE_MODEL_PROTO_NAME)  # type: ignore[arg-type]
        with torch.serialization._open_file_like(model_proto_file, "wb") as opened_file:
            opened_file.write(model_bytes)

        for k, v in export_map.items():
            weight_proto_file = os.path.join(f, k)  # type: ignore[arg-type]
            with torch.serialization._open_file_like(
                weight_proto_file, "wb"
            ) as opened_file:
                opened_file.write(v)
    else:
        raise RuntimeError("Unknown export type")


@_beartype.beartype
def _add_onnxscript_fn(
    model_bytes: bytes,
    custom_opsets: Mapping[str, int],
) -> bytes:
    """Insert model-included custom onnx-script function into ModelProto"""

    # TODO(titaiwang): remove this when onnx becomes dependency
    try:
        import onnx
    except ImportError:
        raise errors.OnnxExporterError("Module onnx is not installed!")

    # For > 2GB model, onnx.load_fromstring would fail. However, because
    # in _export_onnx, the tensors should be saved separately if the proto
    # size > 2GB, and if it for some reason did not, the model would fail on
    # serialization anyway in terms of the protobuf limitation. So we don't
    # need to worry about > 2GB model getting here.
    model_proto = onnx.load_from_string(model_bytes)

    # Iterate graph nodes to insert only the included custom
    # function_proto into model_proto
    # TODO(titaiwang): Currently, onnxscript doesn't support ONNXFunction
    # calling other ONNXFunction scenario, neither does it here
    onnx_function_list = list()  # type: ignore[var-annotated]
    included_node_func = set()  # type: Set[str]
    # onnx_function_list and included_node_func are expanded in-place
    _find_onnxscript_op(
        model_proto.graph, included_node_func, custom_opsets, onnx_function_list
    )

    if onnx_function_list:
        model_proto.functions.extend(onnx_function_list)
        model_bytes = model_proto.SerializeToString()
    return model_bytes


@_beartype.beartype
def _find_onnxscript_op(
    graph_proto,
    included_node_func: Set[str],
    custom_opsets: Mapping[str, int],
    onnx_function_list: List,
):
    """Recursively iterate ModelProto to find ONNXFunction op as it may contain control flow Op."""
    for node in graph_proto.node:
        node_kind = node.domain + "::" + node.op_type
        # Recursive is needed for control flow nodes: IF/Loop which has inner graph_proto
        for attr in node.attribute:
            if attr.g is not None:
                _find_onnxscript_op(
                    attr.g, included_node_func, custom_opsets, onnx_function_list
                )
        # Only custom Op with ONNX function and aten with symbolic_fn should be found in registry
        onnx_function_group = registration.registry.get_function_group(node_kind)
        if (
            node.domain
            and not jit_utils.is_aten(node.domain)
            and onnx_function_group is not None
            and node_kind not in included_node_func
        ):
            specified_version = custom_opsets.get(node.domain, 1)
            onnx_fn = onnx_function_group.get(specified_version)
            if onnx_fn is not None:
                # TODO(titaiwang): to_function_proto is onnx-script API and can be annotated
                # after onnx-script is dependency
                onnx_function_list.append(onnx_fn.to_function_proto())  # type: ignore[attr-defined]
                included_node_func.add(node_kind)
                continue
            raise errors.UnsupportedOperatorError(
                node_kind,
                specified_version,
                onnx_function_group.get_min_supported()
                if onnx_function_group
                else None,
            )
    return onnx_function_list, included_node_func


@_beartype.beartype
>>>>>>> b7ef43e4
def _apply_friendly_debug_names(graph, params):
    for n in graph.nodes():
        for v in n.inputs():
            old_name = v.debugName()
            if old_name != str(v.unique()):
                continue
            new_name = f"{n.kind()}_{v.unique()}"
            v.setDebugName(new_name)
            if old_name in params:
                params[new_name] = params.pop(old_name)


@_beartype.beartype
def _set_input_and_output_names(graph, input_names, output_names):
    @_beartype.beartype
    def set_names(node_list, name_list, descriptor):
        if name_list is None:
            return
        if len(name_list) > len(node_list):
            raise RuntimeError(
                "number of %s names provided (%d) exceeded number of %ss (%d)"
                % (descriptor, len(name_list), descriptor, len(node_list))
            )

        # Mark if the output node DebugName is set before.
        output_node_set = set()
        for i, (name, node) in enumerate(zip(name_list, node_list)):
            # Duplicated output node, insert onnx::Identity to avoid setting the same DebugName after setDebugName().
            if descriptor == "output":
                if node in output_node_set:
                    identity_node = graph.create("onnx::Identity")
                    identity_node.insertAfter(node.node())
                    identity_node.addInput(node)
                    identity_node.output().setType(node.type())
                    graph.return_node().replaceInput(i, identity_node.output())
                    node = identity_node.output()
                output_node_set.add(node)

            if node.debugName() != name:
                node.setDebugName(name)

    set_names(list(graph.inputs()), input_names, "input")
    set_names(list(graph.outputs()), output_names, "output")


@_beartype.beartype
def _run_symbolic_method(g, op_name, symbolic_fn, args):
    r"""
    This trampoline function gets invoked for every symbolic method
    call from C++.
    """
    try:
        return symbolic_fn(g, *args)
    except TypeError as e:
        # Handle the specific case where we didn't successfully dispatch
        # to symbolic_fn.  Otherwise, the backtrace will have the clues
        # you need.
        e.args = (f"{e.args[0]} (occurred when translating {op_name})",)
        raise


@_beartype.beartype
def _add_block(node: _C.Node) -> _C.Block:
    return node.addBlock()


@_beartype.beartype
def _add_input_to_block(block: _C.Block):
    return block.addInputToBlock()  # type: ignore[attr-defined]


@_beartype.beartype
def _add_output_to_block(block: _C.Block, value: _C.Value) -> int:
    return block.registerOutput(value)


@_beartype.beartype
def _should_aten_fallback(
    name: str, opset_version: int, operator_export_type: _C_onnx.OperatorExportTypes
):
    # For BUILD_CAFFE2=0 builds, if domain=="aten" and operator_export_type==ONNX_ATEN,
    #   an aten::ATen operator is created regardless of symbolics existence
    # For BUILD_CAFFE2=1, the same applies only if there is no symbolic available

    is_exportable_aten_op = registration.registry.is_registered_op(name, opset_version)
    is_onnx_aten_export = operator_export_type == _C_onnx.OperatorExportTypes.ONNX_ATEN
    is_aten_fallback_export = (
        operator_export_type == _C_onnx.OperatorExportTypes.ONNX_ATEN_FALLBACK
    )
    is_caffe2_build = _C_onnx._CAFFE2_ATEN_FALLBACK

    if not name.startswith("aten::"):
        return False

    if is_caffe2_build:
        if (
            is_onnx_aten_export or is_aten_fallback_export
        ) and not is_exportable_aten_op:
            return True
    else:
        if is_onnx_aten_export or (
            is_aten_fallback_export and not is_exportable_aten_op
        ):
            return True

    return False


@_beartype.beartype
def _need_symbolic_context(symbolic_fn: Callable) -> bool:
    """Checks if the first argument to symbolic_fn is annotated as type `torch.onnx.SymbolicContext`."""
    params = tuple(inspect.signature(symbolic_fn).parameters.values())
    # When the annotation is postpone-evaluated, the annotation is a string
    # and not a type. We need to use get_type_hints to get the real type.
    if not params:
        return False
    first_param_name = params[0].name
    type_hints = typing.get_type_hints(symbolic_fn)
    if first_param_name not in type_hints:
        return False
    param_type = type_hints[first_param_name]
    return issubclass(param_type, _exporter_states.SymbolicContext)


@_beartype.beartype
def _symbolic_context_handler(symbolic_fn: Callable) -> Callable:
    """Decorator that provides the symbolic context to the symbolic function if needed."""
    if _need_symbolic_context(symbolic_fn):

        # TODO(justinchuby): Update the module name of GraphContext when it is public
        warnings.warn(
            "The first argument to symbolic functions is deprecated in 1.13 and will be "
            "removed in the future. Please annotate treat the first argument (g) as GraphContext "
            "and use context information from the object instead.",
            category=FutureWarning,
        )

        def wrapper(graph_context: jit_utils.GraphContext, *args, **kwargs):
            symbolic_context = _exporter_states.SymbolicContext(
                params_dict=graph_context.params_dict,
                env=graph_context.env,
                cur_node=graph_context.original_node,
                onnx_block=graph_context.block,
            )
            return symbolic_fn(symbolic_context, graph_context, *args, **kwargs)

        return wrapper
    return symbolic_fn


@_beartype.beartype
def _get_aten_op_overload_name(n: _C.Node) -> str:

    # Returns `overload_name` attribute to ATen ops on non-Caffe2 builds
    schema = n.schema()
    if not schema.startswith("aten::") or symbolic_helper.is_caffe2_aten_fallback():
        return ""
    return _C.parse_schema(schema).overload_name


@_beartype.beartype
def _run_symbolic_function(
    graph: _C.Graph,
    block: _C.Block,
    node: _C.Node,
    inputs: Any,
    env: Dict[_C.Value, _C.Value],
    operator_export_type=_C_onnx.OperatorExportTypes.ONNX,
) -> Optional[Union[_C.Value, Sequence[Optional[_C.Value]]]]:
    """Runs a symbolic function.

    The function is used in C++ to export the node to ONNX.

    Returns:
        A single or a tuple of Values.
        None when the node gets cloned as is into the new graph.
    """

    opset_version = GLOBALS.export_onnx_opset_version

    # See Note [Export inplace]
    node_kind = node.kind()
    if node_kind.endswith("_"):
        # Treat relu_ -> relu; add_ -> add etc.
        ns_op_name = node_kind[:-1]
    else:
        ns_op_name = node_kind

    namespace, op_name = jit_utils.parse_node_kind(ns_op_name)

    graph_context = jit_utils.GraphContext(
        graph=graph,
        block=block,
        opset=opset_version,
        original_node=node,
        params_dict=_params_dict,
        env=env,
    )

    # Direct ATen export requested
    if _should_aten_fallback(ns_op_name, opset_version, operator_export_type):
        attrs = {
            k + "_" + node.kindOf(k)[0]: symbolic_helper._node_get(node, k)
            for k in node.attributeNames()
        }
        outputs = node.outputsSize()
        attrs["outputs"] = outputs
        return graph_context.at(
            op_name,
            *inputs,
            overload_name=_get_aten_op_overload_name(node),
            **attrs,
        )

    try:
        # Caffe2-specific: Quantized op symbolics are registered for opset 9 only.
        if symbolic_helper.is_caffe2_aten_fallback() and opset_version == 9:
            symbolic_caffe2.register_quantized_ops("caffe2", opset_version)

        if namespace == "quantized" and symbolic_helper.is_caffe2_aten_fallback():
            domain = "caffe2"
        else:
            domain = namespace
        symbolic_function_name = f"{domain}::{op_name}"

        symbolic_function_group = registration.registry.get_function_group(
            symbolic_function_name
        )
        if symbolic_function_group is not None:
            symbolic_fn = symbolic_function_group.get(opset_version)
            if symbolic_fn is not None:
                # TODO Wrap almost identical attrs assignment or comment the difference.
                attrs = {
                    k: symbolic_helper._node_get(node, k) for k in node.attributeNames()
                }
                return symbolic_fn(graph_context, *inputs, **attrs)

        attrs = {
            k + "_" + node.kindOf(k)[0]: symbolic_helper._node_get(node, k)
            for k in node.attributeNames()
        }
        if namespace == "onnx":
            # Clone node to trigger ONNX shape inference
            return graph_context.op(op_name, *inputs, **attrs, outputs=node.outputsSize())  # type: ignore[attr-defined]

        raise errors.UnsupportedOperatorError(
            symbolic_function_name,
            opset_version,
            symbolic_function_group.get_min_supported()
            if symbolic_function_group
            else None,
        )

    except RuntimeError:
        if operator_export_type == _C_onnx.OperatorExportTypes.ONNX_FALLTHROUGH:
            return None
        elif (
            operator_export_type == _C_onnx.OperatorExportTypes.ONNX_ATEN_FALLBACK
            and not symbolic_helper.is_caffe2_aten_fallback()
        ):
            # Emit ATen op for non-Caffe2 builds when `operator_export_type==ONNX_ATEN_FALLBACK`
            attrs = {
                k + "_" + node.kindOf(k)[0]: symbolic_helper._node_get(node, k)
                for k in node.attributeNames()
            }
            return graph_context.at(
                op_name,
                *inputs,
                overload_name=_get_aten_op_overload_name(node),
                **attrs,
            )
        raise
    except TypeError as e:
        # Handle the specific case where we didn't successfully dispatch.
        # Otherwise, the backtrace will have the clues you need.
        e.args = (f"{e.args[0]} \n(Occurred when translating {op_name}).",)
        raise


@_beartype.beartype
def _verify_custom_op_name(symbolic_name: str):
    if not re.match(r"^[a-zA-Z0-9-_]+::[a-zA-Z-_]+[a-zA-Z0-9-_]*$", symbolic_name):
        raise errors.OnnxExporterError(
            f"Failed to register operator {symbolic_name}. "
            "The symbolic name must match the format domain::name, "
            "and should start with a letter and contain only "
            "alphanumerical characters"
        )

    ns, _ = jit_utils.parse_node_kind(symbolic_name)
    if ns == "onnx":
        raise ValueError(
            f"Failed to register operator {symbolic_name}. {ns} domain cannot be modified."
        )


@_beartype.beartype
def register_custom_op_symbolic(
    symbolic_name: str,
    symbolic_fn: Callable,
    opset_version: int,
):
    """Registers a symbolic function for a custom operator.

    When the user registers symbolic for custom/contrib ops,
    it is highly recommended to add shape inference for that operator via setType API,
    otherwise the exported graph may have incorrect shape inference in some extreme cases.
    An example of setType is `test_aten_embedding_2` in `test_operators.py`.

    See "Custom Operators" in the module documentation for an example usage.

    Args:
        symbolic_name (str): The name of the custom operator in "<domain>::<op>"
            format.
        symbolic_fn (Callable): A function that takes in the ONNX graph and
            the input arguments to the current operator, and returns new
            operator nodes to add to the graph.
        opset_version (int): The ONNX opset version in which to register.
    """
    if symbolic_name.startswith("::"):
        symbolic_name = f"aten{symbolic_name}"

    _verify_custom_op_name(symbolic_name)

    registration.custom_onnx_symbolic(
        symbolic_name,
        opset_version,
        decorate=[
            _symbolic_context_handler,
        ],
    )(symbolic_fn)


@_beartype.beartype
def unregister_custom_op_symbolic(symbolic_name: str, opset_version: int):
    """Unregisters ``symbolic_name``.

    See "Custom Operators" in the module documentation for an example usage.

    Args:
        symbolic_name (str): The name of the custom operator in "<domain>::<op>"
            format.
        opset_version (int): The ONNX opset version in which to unregister.
    """
    if symbolic_name.startswith("::"):
        symbolic_name = f"aten{symbolic_name}"

    _verify_custom_op_name(symbolic_name)

    registration.registry.unregister(symbolic_name, opset_version)


@_beartype.beartype
def _validate_dynamic_axes(dynamic_axes, model, input_names, output_names):
    """Ensures dynamic axes argument is follows the expected format."""
    if len(dynamic_axes) == 0:
        return

    if hasattr(model, "graph"):
        # Extracting set of valid input/output names that shall be used for dynamic_axes
        if (input_names is None) or len(input_names) == 0:
            input_names = [x.debugName() for x in model.graph.inputs()]
        if (output_names is None) or len(output_names) == 0:
            output_names = [y.debugName() for y in model.graph.outputs()]

    valid_names = set((input_names or []) + (output_names or []))

    # If dynamic axes are provided as a list rather than dictionary, they should
    # first get converted to a dictionary in expected format. If desired axes names
    # are not provided for dynamic axes, automatic names shall be generated for
    # provided dynamic axes of specified input/output
    for key, value in dynamic_axes.items():
        if key not in valid_names:
            warnings.warn(
                f"Provided key {key} for dynamic axes is not a valid input/output name"
            )
        if isinstance(value, list):
            warnings.warn(
                "No names were found for specified dynamic axes of provided input."
                f"Automatically generated names will be applied to each dynamic axes of input {key}"
            )

            value_dict = {}
            for i, x in enumerate(value):
                if not isinstance(x, int):
                    raise ValueError(
                        "The type of axis index is expected to be an integer"
                    )
                if x in value_dict:
                    warnings.warn(
                        f"Duplicate dynamic axis index {x} was provided for input {key}."
                    )
                else:
                    value_dict[x] = str(key) + "_dynamic_axes_" + str(i + 1)
            dynamic_axes[key] = value_dict<|MERGE_RESOLUTION|>--- conflicted
+++ resolved
@@ -1628,138 +1628,6 @@
 
 
 @_beartype.beartype
-<<<<<<< HEAD
-=======
-def _export_file(
-    model_bytes: bytes,
-    f: Union[io.BytesIO, str],
-    export_type: str,
-    export_map: Mapping[str, bytes],
-) -> None:
-    """export/write model bytes into directory/protobuf/zip"""
-    # TODO(titaiwang) MYPY asks for os.PathLike[str] type for parameter: f,
-    # but beartype raises beartype.roar.BeartypeDecorHintNonpepException,
-    # as os.PathLike[str] uncheckable at runtime
-    if export_type == _exporter_states.ExportTypes.PROTOBUF_FILE:
-        assert len(export_map) == 0
-        with torch.serialization._open_file_like(f, "wb") as opened_file:
-            opened_file.write(model_bytes)
-    elif export_type in [
-        _exporter_states.ExportTypes.ZIP_ARCHIVE,
-        _exporter_states.ExportTypes.COMPRESSED_ZIP_ARCHIVE,
-    ]:
-        compression = (
-            zipfile.ZIP_DEFLATED
-            if export_type == _exporter_states.ExportTypes.COMPRESSED_ZIP_ARCHIVE
-            else zipfile.ZIP_STORED
-        )
-        with zipfile.ZipFile(f, "w", compression=compression) as z:
-            z.writestr(_constants.ONNX_ARCHIVE_MODEL_PROTO_NAME, model_bytes)
-            for k, v in export_map.items():
-                z.writestr(k, v)
-    elif export_type == _exporter_states.ExportTypes.DIRECTORY:
-        if isinstance(io.BytesIO, f) or not os.path.isdir(f):  # type: ignore[arg-type]
-            raise ValueError(
-                f"f should be directory when export_type is set to DIRECTORY, instead get type(f): {type(f)}"
-            )
-        if not os.path.exists(f):  # type: ignore[arg-type]
-            os.makedirs(f)  # type: ignore[arg-type]
-
-        model_proto_file = os.path.join(f, _constants.ONNX_ARCHIVE_MODEL_PROTO_NAME)  # type: ignore[arg-type]
-        with torch.serialization._open_file_like(model_proto_file, "wb") as opened_file:
-            opened_file.write(model_bytes)
-
-        for k, v in export_map.items():
-            weight_proto_file = os.path.join(f, k)  # type: ignore[arg-type]
-            with torch.serialization._open_file_like(
-                weight_proto_file, "wb"
-            ) as opened_file:
-                opened_file.write(v)
-    else:
-        raise RuntimeError("Unknown export type")
-
-
-@_beartype.beartype
-def _add_onnxscript_fn(
-    model_bytes: bytes,
-    custom_opsets: Mapping[str, int],
-) -> bytes:
-    """Insert model-included custom onnx-script function into ModelProto"""
-
-    # TODO(titaiwang): remove this when onnx becomes dependency
-    try:
-        import onnx
-    except ImportError:
-        raise errors.OnnxExporterError("Module onnx is not installed!")
-
-    # For > 2GB model, onnx.load_fromstring would fail. However, because
-    # in _export_onnx, the tensors should be saved separately if the proto
-    # size > 2GB, and if it for some reason did not, the model would fail on
-    # serialization anyway in terms of the protobuf limitation. So we don't
-    # need to worry about > 2GB model getting here.
-    model_proto = onnx.load_from_string(model_bytes)
-
-    # Iterate graph nodes to insert only the included custom
-    # function_proto into model_proto
-    # TODO(titaiwang): Currently, onnxscript doesn't support ONNXFunction
-    # calling other ONNXFunction scenario, neither does it here
-    onnx_function_list = list()  # type: ignore[var-annotated]
-    included_node_func = set()  # type: Set[str]
-    # onnx_function_list and included_node_func are expanded in-place
-    _find_onnxscript_op(
-        model_proto.graph, included_node_func, custom_opsets, onnx_function_list
-    )
-
-    if onnx_function_list:
-        model_proto.functions.extend(onnx_function_list)
-        model_bytes = model_proto.SerializeToString()
-    return model_bytes
-
-
-@_beartype.beartype
-def _find_onnxscript_op(
-    graph_proto,
-    included_node_func: Set[str],
-    custom_opsets: Mapping[str, int],
-    onnx_function_list: List,
-):
-    """Recursively iterate ModelProto to find ONNXFunction op as it may contain control flow Op."""
-    for node in graph_proto.node:
-        node_kind = node.domain + "::" + node.op_type
-        # Recursive is needed for control flow nodes: IF/Loop which has inner graph_proto
-        for attr in node.attribute:
-            if attr.g is not None:
-                _find_onnxscript_op(
-                    attr.g, included_node_func, custom_opsets, onnx_function_list
-                )
-        # Only custom Op with ONNX function and aten with symbolic_fn should be found in registry
-        onnx_function_group = registration.registry.get_function_group(node_kind)
-        if (
-            node.domain
-            and not jit_utils.is_aten(node.domain)
-            and onnx_function_group is not None
-            and node_kind not in included_node_func
-        ):
-            specified_version = custom_opsets.get(node.domain, 1)
-            onnx_fn = onnx_function_group.get(specified_version)
-            if onnx_fn is not None:
-                # TODO(titaiwang): to_function_proto is onnx-script API and can be annotated
-                # after onnx-script is dependency
-                onnx_function_list.append(onnx_fn.to_function_proto())  # type: ignore[attr-defined]
-                included_node_func.add(node_kind)
-                continue
-            raise errors.UnsupportedOperatorError(
-                node_kind,
-                specified_version,
-                onnx_function_group.get_min_supported()
-                if onnx_function_group
-                else None,
-            )
-    return onnx_function_list, included_node_func
-
-
-@_beartype.beartype
->>>>>>> b7ef43e4
 def _apply_friendly_debug_names(graph, params):
     for n in graph.nodes():
         for v in n.inputs():
