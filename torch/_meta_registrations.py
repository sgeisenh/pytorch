--- conflicted
+++ resolved
@@ -2025,7 +2025,6 @@
     return self
 
 
-<<<<<<< HEAD
 def multiply_integers(vs):
     r = 1
     for v in vs:
@@ -2053,8 +2052,6 @@
     return input.new_empty(full_output_size).to(memory_format=utils.suggest_memory_format(input))
 
 
-=======
->>>>>>> 99fb39f5
 @register_meta([aten.sort.default, aten.sort.stable])
 def meta_sort(self, stable=None, dim=-1, descending=False):
     return torch.empty_like(self), torch.empty_like(self, dtype=torch.int64)
