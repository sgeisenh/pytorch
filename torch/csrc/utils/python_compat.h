#ifndef PYTHON_COMPAT
#define PYTHON_COMPAT

#include <torch/csrc/utils/pythoncapi_compat.h>

<<<<<<< HEAD
#ifdef __cplusplus
extern "C" {
#endif

// PyTorch-only compat functions

PYCAPI_COMPAT_STATIC_INLINE(int)
PyCode_GetNCellvars(PyCodeObject* code) {
// gh-26364 added co_ncellvars to Python 3.11.0rc1
#if PY_VERSION_HEX < 0x030B00C1 && !defined(PYPY_VERSION)
  return PyTuple_GET_SIZE(code->co_cellvars);
#else
  return code->co_ncellvars;
#endif
=======
// Compat macros macros taken from
// https://docs.python.org/3.11/whatsnew/3.11.html

#if PY_VERSION_HEX < 0x030900B1
static inline PyCodeObject* PyFrame_GetCode(PyFrameObject* frame) {
  Py_INCREF(frame->f_code);
  return frame->f_code;
}

static inline PyFrameObject* PyFrame_GetBack(PyFrameObject* frame) {
  Py_XINCREF(frame->f_back);
  return frame->f_back;
>>>>>>> 6d2b0cbb
}

PYCAPI_COMPAT_STATIC_INLINE(int)
PyCode_GetNFreevars(PyCodeObject* code) {
// gh-26364 added co_nfreevars to Python 3.11.0rc1
#if PY_VERSION_HEX < 0x030B00C1 && !defined(PYPY_VERSION)
  return PyTuple_GET_SIZE(code->co_freevars);
#else
  return code->co_nfreevars;
#endif
}

#ifdef __cplusplus
}
#endif
#endif // PYTHON_COMPAT<|MERGE_RESOLUTION|>--- conflicted
+++ resolved
@@ -3,44 +3,31 @@
 
 #include <torch/csrc/utils/pythoncapi_compat.h>
 
-<<<<<<< HEAD
 #ifdef __cplusplus
 extern "C" {
 #endif
 
 // PyTorch-only compat functions
 
+#define IS_PYTHON_3_11_PLUS PY_VERSION_HEX >= 0x030B00C1
+
 PYCAPI_COMPAT_STATIC_INLINE(int)
 PyCode_GetNCellvars(PyCodeObject* code) {
 // gh-26364 added co_ncellvars to Python 3.11.0rc1
-#if PY_VERSION_HEX < 0x030B00C1 && !defined(PYPY_VERSION)
+#if IS_PYTHON_3_11_PLUS
+  return code->co_ncellvars;
+#else
   return PyTuple_GET_SIZE(code->co_cellvars);
-#else
-  return code->co_ncellvars;
 #endif
-=======
-// Compat macros macros taken from
-// https://docs.python.org/3.11/whatsnew/3.11.html
-
-#if PY_VERSION_HEX < 0x030900B1
-static inline PyCodeObject* PyFrame_GetCode(PyFrameObject* frame) {
-  Py_INCREF(frame->f_code);
-  return frame->f_code;
-}
-
-static inline PyFrameObject* PyFrame_GetBack(PyFrameObject* frame) {
-  Py_XINCREF(frame->f_back);
-  return frame->f_back;
->>>>>>> 6d2b0cbb
 }
 
 PYCAPI_COMPAT_STATIC_INLINE(int)
 PyCode_GetNFreevars(PyCodeObject* code) {
 // gh-26364 added co_nfreevars to Python 3.11.0rc1
-#if PY_VERSION_HEX < 0x030B00C1 && !defined(PYPY_VERSION)
+#if IS_PYTHON_3_11_PLUS
+  return code->co_nfreevars;
+#else
   return PyTuple_GET_SIZE(code->co_freevars);
-#else
-  return code->co_nfreevars;
 #endif
 }
 
