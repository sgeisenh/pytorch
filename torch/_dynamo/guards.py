--- conflicted
+++ resolved
@@ -755,13 +755,6 @@
                     return converted
 
                 dynamic_dims_sizes = [
-<<<<<<< HEAD
-                    convert(self.output_graph.tensor_id_to_fake_clone[id(t)].size())
-                    for t in tensor_check_examples
-                ]
-                dynamic_dims_strides = [
-                    convert(self.output_graph.tensor_id_to_fake_clone[id(t)].stride())
-=======
                     convert(
                         self.output_graph.tensor_weakref_to_sizes_strides[WeakIdRef(t)][
                             "size"
@@ -775,7 +768,6 @@
                             "stride"
                         ]
                     )
->>>>>>> e6207464
                     for t in tensor_check_examples
                 ]
 
