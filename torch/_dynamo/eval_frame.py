--- conflicted
+++ resolved
@@ -1057,17 +1057,6 @@
         else []
     )
 
-<<<<<<< HEAD
-=======
-    if (shape_env := getattr(fake_mode, "shape_env", None)) is not None:
-        # Inline constraints added by users correspond to unbacked symbols in shape_env,
-        new_graph.meta["inline_constraints"] = {
-            k: (v.lower, v.upper)
-            for k, v in shape_env.var_to_range.items()
-            if re.match(r"^[if]\d+$", str(k))
-        }
-
->>>>>>> 52353143
     def signature_to_fullargspec(sig: inspect.Signature):
         # Get a list of Parameter objects from the Signature object
         params = list(sig.parameters.values())
