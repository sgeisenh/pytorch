--- conflicted
+++ resolved
@@ -840,7 +840,6 @@
 
                 shape_env = self.tx.output.shape_env
 
-<<<<<<< HEAD
                 name = self.source.name()
                 if name not in self.tx.output.frame_state:
                     curr_size = value
@@ -855,7 +854,7 @@
                 # and it is inappropriate to eagerly duck size them with
                 # real sizevars
                 if curr_size is None or not config.assume_static_by_default:
-                    dynamic_dim = DimDynamic.DUCK
+                    dynamic_dim = DimDynamic.DYNAMIC
                 else:  # assume_static_by_default
                     # TODO: dynamic_dim = DimDynamic.STATIC should work but
                     # for some reason it doesn't
@@ -863,9 +862,6 @@
                         value=value,
                         guards=self.make_guards(GuardBuilder.CONSTANT_MATCH),
                     )
-=======
-                dynamic_dim = DimDynamic.DYNAMIC
->>>>>>> 25f4b1b4
 
                 wrapped_value = shape_env.create_symintnode(
                     # TODO: This is wrong wrong wrong, create_symbol will
