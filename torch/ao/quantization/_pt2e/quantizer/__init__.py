from .qnnpack_quantizer import QNNPackQuantizer
from .quantizer import (
    EdgeOrNode,
    OperatorConfig,
    Quantizer,
    QuantizationSpec,
    QuantizationAnnotation,
    SharedQuantizationSpec,
    DerivedQuantizationSpec,
)
from .x86_inductor_quantizer import X86InductorQuantizer

__all__ = [
    "EdgeOrNode",
    "Quantizer",
    "QuantizationSpec",
    "QNNPackQuantizer",
    "QuantizationAnnotation",
    "SharedQuantizationSpec",
<<<<<<< HEAD
    "X86InductorQuantizer",
=======
    "DerivedQuantizationSpec",
>>>>>>> 966b9e22
]<|MERGE_RESOLUTION|>--- conflicted
+++ resolved
@@ -17,9 +17,6 @@
     "QNNPackQuantizer",
     "QuantizationAnnotation",
     "SharedQuantizationSpec",
-<<<<<<< HEAD
+    "DerivedQuantizationSpec",
     "X86InductorQuantizer",
-=======
-    "DerivedQuantizationSpec",
->>>>>>> 966b9e22
 ]