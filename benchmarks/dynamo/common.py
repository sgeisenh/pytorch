#!/usr/bin/env python3
import argparse
import collections
import copy
import csv
import functools
import importlib
import io
import itertools
import logging
import os
import random
import signal
import subprocess
import sys
import time
from contextlib import contextmanager
from typing import NamedTuple

import numpy as np
import pandas as pd
import psutil
import torch

import torch._dynamo
import torch._dynamo.utils
import torch.distributed
from scipy.stats import gmean, ttest_ind
from torch._dynamo.exc import BackendCompilerFailed
from torch._dynamo.profiler import fx_insert_profiling, Profiler
from torch._dynamo.testing import dummy_fx_compile, format_speedup, same
from torch._dynamo.utils import clone_inputs
from torch._functorch.aot_autograd import set_model_name
from torch._inductor import config as inductor_config
from torch._inductor.utils import fresh_inductor_cache
from torch._subclasses.fake_tensor import FakeTensorMode
from torch.distributed.fsdp import FullyShardedDataParallel as FSDP
from torch.nn.parallel import DistributedDataParallel as DDP
from torch.utils._pytree import tree_map

try:
    from .microbenchmarks.operator_inp_utils import OperatorInputsMode
except ImportError:
    from microbenchmarks.operator_inp_utils import OperatorInputsMode

try:
    import torch_xla.core.xla_model as xm
except ImportError:
    # ignore the error if torch_xla is not installed
    pass

log = logging.getLogger(__name__)

# We are primarily interested in TF32
torch.backends.cuda.matmul.allow_tf32 = True

current_name = ""
current_device = ""
current_batch_size = None
output_filename = None


class CI(NamedTuple):
    backend: str  # aot_eager or inductor
    training: bool
    dynamic: bool = False
    device: str = "cuda"


CI_SKIP = collections.defaultdict(list)


# Skips for dynamic=False

CI_SKIP[CI("aot_eager", training=False)] = [
    # TorchBench
    "DALLE2_pytorch",  # AttributeError: text_encodings
    "demucs",  # OOM
    # torchrec_dlrm requires gcc-11, https://github.com/pytorch/benchmark/pull/1427
    "torchrec_dlrm",
    # all dynamic shapes errors for detectron variants
    "detectron2_fasterrcnn_r_101_c4",
    "detectron2_fasterrcnn_r_101_dc5",
    "detectron2_fasterrcnn_r_101_fpn",
    "detectron2_fasterrcnn_r_50_c4",
    "detectron2_fasterrcnn_r_50_dc5",
    "detectron2_fasterrcnn_r_50_fpn",
    "detectron2_fcos_r_50_fpn",
    "detectron2_maskrcnn_r_101_c4",
    "detectron2_maskrcnn_r_101_fpn",
    "detectron2_maskrcnn_r_50_c4",
    "detectron2_maskrcnn_r_50_fpn",
    "moco",  # Please convert all Tensors to FakeTensors first
    "hf_BigBird",  # OOM
    "tacotron2",  # AssertionError: Deduped args out of bounds
    # Huggingface
    "BartForConditionalGeneration",  # OOM
    "DebertaV2ForQuestionAnswering",  # OOM
]

CI_SKIP[CI("aot_eager", training=True)] = [
    *CI_SKIP[CI("aot_eager", training=False)],
    # TorchBench
    "Background_Matting",  # fp64_OOM
    "hf_T5_base",  # fp64_OOM
    "mobilenet_v2_quantized_qat",  # fp64_OOM
    "resnet50_quantized_qat",  # fp64_OOM
    "moco",
    "pytorch_struct",
    "vision_maskrcnn",
    # Huggingface
    "MBartForConditionalGeneration",  # OOM
    "M2M100ForConditionalGeneration",  # OOM
    "XGLMForCausalLM",  # OOM
    # TIMM
    "cait_m36_384",  # fp64_OOM
    "convit_base",  # fp64_OOM
    "fbnetv3_b",  # Accuracy (blocks.2.2.bn1.weight.grad)
    "levit_128",  # Accuracy (patch_embed.0.c.weight.grad)
    "sebotnet33ts_256",  # Accuracy (stem.conv1.conv.weight.grad)
    "xcit_large_24_p8_224",  # fp64_OOM,
    "gernet_l",  # accuracy https://github.com/pytorch/pytorch/issues/93847
    "gluon_xception65",  # accuracy https://github.com/pytorch/pytorch/issues/93847
    "tinynet_a",  # accuracy https://github.com/pytorch/pytorch/issues/93847
]

CI_SKIP[CI("inductor", training=False)] = [
    *CI_SKIP[CI("aot_eager", training=False)],
    # TorchBench
    "detectron2",
    "hf_T5",  # accuracy
    "hf_BigBird",  # accuracy
    "hf_GPT2_large",  # OOM
    "maml",  # accuracy
    "mobilenet_v2_quantized_qat",  # The eval test only supports CPU
    "moco",  # accuracy
    "pytorch_struct",  # Test eval is not implemented
    "pyhpc_equation_of_state",  # Accuracy
    "pyhpc_turbulent_kinetic_energy",  # Accuracy
    "tacotron2",
    "vision_maskrcnn",  # accuracy
    # Huggingface
    "AllenaiLongformerBase",
    "DebertaV2ForQuestionAnswering",  # OOM
    "OPTForCausalLM",  # OOM
    # TIMM
    "cait_m36_384",  # Accuracy
    "botnet26t_256",  # accuracy https://github.com/pytorch/pytorch/issues/93847
    "gluon_xception65",  # accuracy https://github.com/pytorch/pytorch/issues/93847
    "xcit_large_24_p8_224",  # TIMEOUT
]

CI_SKIP[CI("inductor", training=False, device="cpu")] = [
    # TorchBench
    "drq",  # Need to update torchbench
    "detectron2_fasterrcnn_r_101_c4",
    "detectron2_fasterrcnn_r_101_dc5",
    "detectron2_fasterrcnn_r_101_fpn",
    "detectron2_fasterrcnn_r_50_c4",
    "detectron2_fasterrcnn_r_50_dc5",
    "detectron2_fasterrcnn_r_50_fpn",
    "detectron2_fcos_r_50_fpn",
    "detectron2_maskrcnn_r_101_c4",
    "detectron2_maskrcnn_r_101_fpn",
    "detectron2_maskrcnn_r_50_c4",
    "detectron2_maskrcnn_r_50_fpn",
    "doctr_det_predictor",  # requires newer gcc
    "doctr_reco_predictor",  # requires newer gcc
    "hf_Bert_large",  # OOM
    "hf_GPT2_large",  # Intermittent failure on CI
    "hf_T5_base",  # OOM
    "mobilenet_v2_quantized_qat",
    "pyhpc_turbulent_kinetic_energy",
    "vision_maskrcnn",
    "resnet50_quantized_qat",  # Eager model failed to run(Quantize only works on Float Tensor, got Double)
    # torchrec_dlrm requires gcc-11, https://github.com/pytorch/benchmark/pull/1427
    "torchrec_dlrm",
    # Huggingface
    "AllenaiLongformerBase",
    "BartForConditionalGeneration",  # OOM
    "DebertaV2ForQuestionAnswering",  # OOM
    "MBartForConditionalGeneration",  # Accuracy https://github.com/pytorch/pytorch/issues/94793
    "PLBartForConditionalGeneration",  # Accuracy https://github.com/pytorch/pytorch/issues/94794
    # TIMM
    "cait_m36_384",  # Accuracy
    "pnasnet5large",  # OOM
    "xcit_large_24_p8_224",  # OOM https://github.com/pytorch/pytorch/issues/95984
]

CI_SKIP[CI("inductor", training=True)] = [
    *CI_SKIP[CI("inductor", training=False)],
    # TorchBench
    "Background_Matting",  # fp64_OOM
    "dlrm",  # Fails on CI - unable to repro locally
    "hf_T5_base",  # accuracy
    "mobilenet_v3_large",  # accuracy
    "resnet50_quantized_qat",  # Eager model failed to run
    # Huggingface
    "BlenderbotForCausalLM",  # OOM
    "GoogleFnet",  # Eager model failed to run
    "MBartForConditionalGeneration",  # OOM
    "M2M100ForConditionalGeneration",  # OOM
    "XGLMForCausalLM",  # OOM
    "MT5ForConditionalGeneration",  # fails accuracy
    # TIMM
    "convit_base",  # fp64_OOM
    "eca_halonext26ts",  # accuracy
    "fbnetv3_b",  # accuracy
    "levit_128",  # fp64_OOM
    # https://github.com/pytorch/pytorch/issues/94066
    "rexnet_100",  # Accuracy failed for key name stem.bn.weight.grad
    "sebotnet33ts_256",  # Accuracy failed for key name stem.conv1.conv.weight.grad
    "xcit_large_24_p8_224",  # fp64_OOM
]

# Skips for dynamic=True

CI_SKIP[CI("aot_eager", training=False, dynamic=True)] = [
    *CI_SKIP[CI("aot_eager", training=False)],
    # torchbench
    "vision_maskrcnn",  # sympy RecursionError
]

CI_SKIP[CI("aot_eager", training=True, dynamic=True)] = [
    *CI_SKIP[CI("aot_eager", training=True)],
    *CI_SKIP[CI("aot_eager", training=False, dynamic=True)],
    # timm_models
    "botnet26t_256",  # sympy RecursionError
    "eca_botnext26ts_256",  # sympy RecursionError
]

CI_SKIP[CI("inductor", training=False, dynamic=True)] = [
    *CI_SKIP[CI("aot_eager", training=False, dynamic=True)],
    *CI_SKIP[CI("inductor", training=False)],
    # torchbench
    "functorch_dp_cifar10",  # timeout
    "opacus_cifar10",  # timeout
    "PegasusForCausalLM",  # TypeError: Cannot convert symbols to int
    "PegasusForConditionalGeneration",  # TypeError: Cannot convert symbols to int
    # timm_models
    "convit_base",  # TypeError: Cannot convert symbols to int
    "pnasnet5large",  # CompilationError: math.ceil
    "tf_efficientnet_b0",  # CompilationError: math.ceil
]

CI_SKIP[CI("inductor", training=True, dynamic=True)] = [
    # NB: Intentionally omitting for symmetry with dynamic=False
    # *CI_SKIP[CI("aot_eager", training=True, dynamic=True)],
    *CI_SKIP[CI("inductor", training=False, dynamic=True)],
    *CI_SKIP[CI("inductor", training=True)],
    # torchbench
    "pytorch_unet",  # TypeError: unhashable type: 'SymInt'
    # timm_models
<<<<<<< HEAD
    "eca_botnext26ts_256",  # 'float' object has no attribute '_has_symbolic_sizes_strides'
    "dla102",  # Accuracy failed for key name base_layer.1.bias.grad
    "mixnet_l",  # 'float' object has no attribute '_has_symbolic_sizes_strides'
    "tf_efficientnet_b0",  # 'float' object has no attribute '_has_symbolic_sizes_strides'
    "tf_mixnet_l",  # 'float' object has no attribute '_has_symbolic_sizes_strides'
    "visformer_small",  # 'float' object has no attribute '_has_symbolic_sizes_strides'
=======
    "tf_efficientnet_b0",  # NameError: name 's1' is not defined
>>>>>>> 688427b5
]


CI_SKIP_OPTIMIZER = {
    # TIMM
    "convmixer_768_32",  # accuracy
    "hrnet_w18",  # Stack issue in fx
    # TorchBench
    "dlrm",  # symbolic shapes error
    # HF
    "pnasnet5large",  # Stack issue in fx
    "MobileBertForMaskedLM",  # Stack issue in fx
    "MobileBertForQuestionAnswering",  # Stack issue in fx
    "PegasusForConditionalGeneration",  # OOM
}


def model_specified_by_path(path_and_class_str):
    return ":" in path_and_class_str


def load_model_from_path(path_and_class_str):
    configs = {}
    for kvstr in path_and_class_str.split(","):
        k, v = kvstr.split(":")
        configs[k] = v

    for name in ["path", "class"]:
        if name not in configs:
            raise RuntimeError(
                "Invalid --only arguments. Check help message for the correct format"
            )

    path = configs["path"]
    class_name = configs["class"]

    if path[:1] != "/":
        raise RuntimeError(
            "Use absolute path since dynamo may change the current working directory which makes using relative path tricky"
        )

    spec = importlib.util.spec_from_file_location("module_name", path)
    module = importlib.util.module_from_spec(spec)
    spec.loader.exec_module(module)

    model_class = getattr(module, class_name)
    assert issubclass(model_class, torch.nn.Module)
    model = model_class()
    assert hasattr(model, "get_example_inputs")
    inputs = model.get_example_inputs()
    return model, inputs


def output_csv(filename, headers, row):
    assert filename
    existed = os.path.exists(filename)
    output = csv.writer(
        io.TextIOWrapper(
            open(filename, "ab", buffering=0),
            "utf-8",
            write_through=True,
        ),
        lineterminator="\n",
    )
    if not existed:
        output.writerow(headers)
    output.writerow([(f"{x:.4f}" if isinstance(x, float) else x) for x in row])


class NullContext:
    def __enter__(self):
        pass

    def __exit__(self, exc_type, exc_val, exc_tb):
        pass


def nothing(f):
    return f


@functools.lru_cache(None)
def patch_torch_manual_seed():
    """Make torch manual seed deterministic. Helps with accuracy testing."""

    def deterministic_torch_manual_seed(*args, **kwargs):
        from torch._C import default_generator

        seed = 1337
        import torch.cuda

        if not torch.cuda._is_in_bad_fork():
            torch.cuda.manual_seed_all(seed)
        return default_generator.manual_seed(seed)

    torch.manual_seed = deterministic_torch_manual_seed


def synchronize():
    pass


def print_summary(filename):
    if not (filename and os.path.exists(filename)):
        return
    data = pd.read_csv(filename)
    if "tag" in data.columns:
        for tag in data.tag.unique():
            if tag == "0.0000":
                continue  # This happens for failed runs
            print(f"\nSummary for tag={tag}:")
            print_summary_table(data[data.tag == tag])
    else:
        print_summary_table(data)


def print_summary_table(data):
    width = max(map(len, data.columns))
    for col in data.columns:
        try:
            if col in ("dev", "name", "batch_size", "tag"):
                continue
            elif col in ("pct_ops", "pct_time"):
                print(col.ljust(width), f"{data[col].mean():.3%}")
            elif col in ("graphs", "graph_calls", "captured_ops", "total_ops"):
                print(col.ljust(width), f"{data[col].mean():.3f}")
            elif col in ("compilation_latency"):
                print(col.ljust(width), f"mean={data[col].mean():.3f} seconds")
            elif col in ("compression_ratio"):
                print(col.ljust(width), f"mean={data[col].mean():.3f}x")
            elif col in ("accuracy"):
                pass_rate = (data[col] == "pass").mean()
                print(col.ljust(width), f"pass_rate={100*pass_rate:.2f}%")
            else:
                cdata = data[col].clip(1)
                print(
                    col.ljust(width),
                    f"gmean={gmean(cdata):.2f}x mean={cdata.mean():.3f}x",
                )
        except Exception as e:
            pass


def tensor_is_on_xla(tensors):
    if not isinstance(tensors, (tuple, list)):
        tensors = [tensors]
    tensors = [x for x in tensors if isinstance(x, torch.Tensor)]
    return any(map(lambda x: x.device.type == "xla", tensors))


def timed(
    model,
    model_iter_fn,
    example_inputs,
    times=1,
    return_result=False,
    collect_outputs=False,
):
    use_xla = tensor_is_on_xla(example_inputs)
    synchronize()

    if use_xla:
        xm.mark_step()
        xm.wait_device_ops()

    time_total = 0
    # Dont collect outputs to correctly measure timing
    for _ in range(times):
        # Put this call inside the loop to reset the seed for each iteration.
        # Don't include reset_rng_state() to correctly measure timing
        reset_rng_state(use_xla)
        t_iter_begin = time.perf_counter()
        result = model_iter_fn(model, example_inputs, collect_outputs=collect_outputs)

        # instead of calling sync on result_list, we should call mark_step.
        # In training case, result_list may be empty, but we want to
        # send all the pending graphs for compilation.
        if use_xla:
            # For the model running on regular torchxla (baseline), we need the
            # mark step to send the accumulated graph for compilation.
            #
            # For the model running with dynamo/torchxla bridge, in training case,
            # we need the mark step to send the optimizer graph out for
            # compilation.
            xm.mark_step()
        t_iter_end = time.perf_counter()
        time_total += t_iter_end - t_iter_begin

    t_0 = time.perf_counter()
    if use_xla:
        xm.wait_device_ops()
    synchronize()
    t_1 = time.perf_counter()
    time_total += t_1 - t_0
    return (time_total, result) if return_result else time_total


class Stats:
    totals = collections.defaultdict(collections.Counter)

    @classmethod
    def reset_counters(cls):
        for k, v in torch._dynamo.utils.counters.items():
            cls.totals[k].update(v)
        ok = torch._dynamo.utils.counters["frames"]["ok"]
        total = torch._dynamo.utils.counters["frames"]["total"]
        torch._dynamo.utils.counters.clear()
        return ok, total

    @classmethod
    def print_summary(cls):
        for k, v in sorted(cls.totals.items()):
            lines = "\n  ".join(map(str, v.most_common(50)))
            print(f"STATS {k}\n  {lines}")

    @classmethod
    def aot_summary(cls):
        return [cls.totals["aot_autograd"]["total"], cls.totals["aot_autograd"]["ok"]]


def coverage_experiment(args, model_iter_fn, model, example_inputs):
    """
    Test operator/model coverage of TorchDynamo and record statistics
    taken from a profiler.  This target is mainly intended to check
    correctness.

    Writes to ./coverage.csv
    """
    profiler = Profiler()
    frozen_model_iter_fn = torch._dynamo.run(model_iter_fn)
    with profiler.prof:
        frozen_model_iter_fn(model, example_inputs)
    coverage_result = profiler.results()
    output_csv(
        output_filename,
        (
            "dev",
            "name",
            "batch_size",
            "graphs",
            "graph_calls",
            "captured_ops",
            "total_ops",
            "pct_ops",
            "pct_time",
        ),
        [
            current_device,
            current_name,
            current_batch_size,
        ]
        + coverage_result.tocsv(),
    )
    return coverage_result


def speedup_experiment_fx2trt(args, model_iter_fn, model, example_inputs):
    """
    Measure speedups over eager using the trt inference backend. TRT backend is based fx graph
    generated by torch._dynamo.
    Writes to ./speedups_fx2trt.csv
    """
    return speedup_experiment(args, model_iter_fn, model, example_inputs)


def recompile_profiler_experiment(args, model_iter_fn, model, example_inputs):
    prof = torch._dynamo.utils.CompileProfiler()
    opt_model_iter_fn = torch._dynamo.optimize(prof, nopython=args.nopython)(
        model_iter_fn
    )
    opt_model_iter_fn(model, example_inputs)
    output_csv(
        output_filename, ["model", "profiler report"], [current_name, prof.report()]
    )
    met = prof.get_metrics()
    guard_failures = len(met["guard_failures"])
    return [guard_failures]


def randomize_input(inputs):
    if isinstance(inputs, (list, tuple)):
        return type(inputs)([randomize_input(x) for x in inputs])
    elif isinstance(inputs, torch.Tensor):
        if inputs.dtype in (torch.float32, torch.float64):
            torch._dynamo.utils.counters["randomize_input"]["times"] += 1
            return torch.randn_like(inputs)
        elif inputs.dtype == torch.int64:
            # Note: we can not simply tune integer tensors as follows
            #   `return torch.randint_like(inputs, high=inputs.max().item())`
            # This may break some invariants between tensors.
            # E.g. in embedding lookup case, one tensor is the length
            # and another is an indices tensor.
            return inputs
        else:
            raise RuntimeError(
                f"randomize_input need support tensor of type {inputs.dtype}"
            )
    else:
        raise RuntimeError(
            f"randomize_input can not handle input of type {type(inputs)}"
        )


def maybe_mark_step(args):
    if args.trace_on_xla:
        xm.mark_step()


def speedup_experiment(args, model_iter_fn, model, example_inputs, **kwargs):
    """
    Measure speedups over eager.

    Writes to ./speedups.csv
    """
    if args.dynamic_shapes:
        return speedup_experiment_ds(args, model_iter_fn, model, example_inputs)

    timings = np.zeros((args.repeat, 2), np.float64)
    # if we randomize the input, we should also check the result is correct
    should_check_result = should_randomize_input = args.randomize_input
    is_correct = True

    import contextlib

    @contextlib.contextmanager
    def maybe_profile(*args, **kwargs):
        if kwargs.pop("enabled", True):
            with torch.profiler.profile(*args, **kwargs) as p:
                yield p
        else:
            yield

    @contextlib.contextmanager
    def maybe_mark_profile(*args, **kwargs):
        prof: torch.profiler.profile = kwargs.pop("p", None)
        mark = kwargs.pop("mark", None)
        if prof:
            with torch.profiler.record_function(mark):
                yield
        else:
            yield

    times = args.iterations_per_run

    # Use higher tolerance for XLA since XLA cause numerical unstability when
    # graph size changes
    tolerance = args.xla_tolerance if args.trace_on_xla else 1e-4
    torch._dynamo.config.repro_tolerance = tolerance

    with maybe_profile(enabled=args.export_profiler_trace) as p:
        frozen_model_iter_fn = torch._dynamo.run(model_iter_fn)
        for rep in range(args.repeat):
            inputs = (
                randomize_input(copy.deepcopy(example_inputs))
                if should_randomize_input
                else example_inputs
            )
            # need call mark_step to perform the computation
            # on randomize_input. Otherwise the first call using the
            # inputs will incur high penalty then the next one.
            maybe_mark_step(args)

            # interleave the runs to handle frequency scaling and load changes
            with maybe_mark_profile(p=p, mark="expected"):
                timings[rep, 0], expected_output = timed(
                    model,
                    model_iter_fn,
                    inputs,
                    return_result=True,
                    times=times,
                    collect_outputs=args.collect_outputs,
                )

            # call mark_step between the 2 calls to make the comparison fair.
            maybe_mark_step(args)

            with maybe_mark_profile(p=p, mark="actual"):
                timings[rep, 1], actual_output = timed(
                    model,
                    frozen_model_iter_fn,
                    inputs,
                    return_result=True,
                    times=times,
                    collect_outputs=args.collect_outputs,
                )

            if should_check_result:
                is_correct = is_correct and same(
                    expected_output, actual_output, tol=tolerance
                )

    if args.export_profiler_trace:
        name = args.profiler_trace_name + "_" + model.name + ".json"
        name = os.path.join(torch._dynamo.config.base_dir, name)
        p.export_chrome_trace(name)
    pvalue = ttest_ind(timings[:, 0], timings[:, 1]).pvalue
    median = np.median(timings, axis=0)
    speedup = median[0] / median[1]
    if args.dump_raw_metrics:
        np.save(
            f"{output_filename[:-4]}-raw_timings-{current_name}-{current_device}.npy",
            timings,
        )

    first_headers = ["dev", "name", "batch_size"]
    first_fields = [current_device, current_name, current_batch_size]
    if "tag" in kwargs:
        first_headers.append("tag")
        first_fields.append(kwargs["tag"])
    headers = first_headers + ["speedup", "abs_latency"]
    row = first_fields + [float(speedup), median[1] * 1000]
    if "compilation_latency" in kwargs:
        headers += [
            "compilation_latency",
            "compression_ratio",
            "eager_peak_mem",
            "dynamo_peak_mem",
        ]
        row.append(kwargs["compilation_latency"])
        row.append(kwargs["compression_ratio"])
        row.append(kwargs["eager_peak_mem"])
        row.append(kwargs["dynamo_peak_mem"])
    if "dynamo_stats" in kwargs:
        for k, v in kwargs["dynamo_stats"].items():
            headers.append(k)
            row.append(v)
    output_csv(
        output_filename,
        headers,
        row,
    )
    headers, data = torch._dynamo.utils.compile_times(repr="csv", aggregate=True)
    assert (
        output_filename.find(".csv") > 0
    ), f"expected output_filename to be a .csv, but got {output_filename}"
    output_csv(
        output_filename[:-4] + "_compilation_metrics.csv",
        first_headers + headers,
        first_fields + data,
    )
    return format_speedup(speedup, pvalue, is_correct=is_correct)


def speedup_experiment_ds(args, model_iter_fn, model, example_inputs):
    """
    Run dynamic shapes benchmarks.

    Requires dynamic shape compatible models, which provide a list of example inputs.

    Warms up using the first input example and then iterates the inputs,
    measuring (and expecting minimal) variance between the runtime for different examples.

    """
    timings = np.zeros((args.repeat, len(example_inputs), 2), np.float64)

    if args.repeat > 5:
        print(
            f"\ndynamic shapes experiments are slow, consider setting --repeat less than {args.repeat}\n"
        )

    nwarmup = 4
    for rep in range(args.repeat):
        # Start each rep fresh, e.g. only warmup on example 0
        torch._dynamo.reset()
        optimized_model_iter_fn = optimize_ctx(model_iter_fn)
        for _ in range(nwarmup):
            optimized_model_iter_fn(model, example_inputs[0])

        for input_idx, inputs in enumerate(example_inputs):
            # interleave the runs to handle frequency scaling and load changes
            timings[rep, input_idx, 0] = timed(
                model, model_iter_fn, inputs, return_result=False
            )
            # different from regular speedup_experiment, we _DO_ want to allow recompilation
            timings[rep, input_idx, 1] = timed(
                model, optimized_model_iter_fn, inputs, return_result=False
            )
    medians = np.median(timings, axis=0)
    speedups = list(medians[:, 0] / medians[:, 1])
    speedups_mean = np.mean(speedups)
    speedups_median = np.median(speedups)
    speedups_var = np.var(speedups)

    # TODO this x[0] is not going to work in general but bert only has 1 input
    shapes = [x[0].shape for x in example_inputs]
    shape_keys = sorted(set(shapes))
    shape_speedups = {
        shape: list(
            map(
                lambda it: it[1],
                filter(lambda it: it[0] == shape, zip(shapes, speedups)),
            )
        )
        for shape in shape_keys
    }
    output_str = (
        f"mean: {speedups_mean:.3f}, median: {speedups_median:.3f}, var: {speedups_var:.3f}"
        + "\nSpeedups by shape: "
        + "\n".join(
            [
                f"{shape}: "
                + ", ".join([f"{speedup: .3g}" for speedup in shape_speedups[shape]])
                for shape in shape_keys
            ]
        )
    )
    output_csv(
        output_filename,
        ("dev", "name", "batch_size", "speedup mean", "speedup median", "speedup var"),
        [
            current_device,
            current_name,
            current_batch_size,
            speedups_mean,
            speedups_median,
            speedups_var,
        ],
    )
    return output_str


def overhead_experiment(*args, model_iter_fn):
    """
    Measure overheads of TorchDynamo by running with no backend (only
    eager+FX), and reporting speedup/slowdown over eager.

    Writes to ./overheads.csv
    """
    return speedup_experiment(*args, model_iter_fn)


def print_fx(gm, example_inputs):
    print(gm.graph)
    return gm


def print_aten_ops(gm, example_inputs):
    from functorch.compile import aot_module

    def trace_printer(gm, _):
        print(gm.graph)
        return gm

    return aot_module(gm, fw_compiler=trace_printer, bw_compiler=trace_printer)


def baselines(models, model_iter_fn, example_inputs, args):
    """
    Common measurement code across all baseline experiments.
    """
    models = list(models)
    for idx, (name, model) in enumerate(models):
        if idx == 0:
            result0 = model_iter_fn(model, example_inputs)
        elif model is not None:
            try:
                result = model_iter_fn(model, example_inputs)
                if same(result0, result):
                    continue
                print(name, "is INCORRECT")
            except Exception:
                log.exception("error checking %s", name)
            models[idx] = (name, None)
    timings = np.zeros((args.repeat, len(models)), np.float64)
    timings.fill(1.0e10)
    for rep in range(args.repeat):
        for idx, (name, model) in enumerate(models):
            if model is not None:
                try:
                    timings[rep, idx] = timed(model, model_iter_fn, example_inputs)
                except Exception:
                    pass
    pvalue = [
        ttest_ind(timings[:, 0], timings[:, i]).pvalue
        for i in range(1, timings.shape[1])
    ]
    median = np.median(timings, axis=0)
    speedup = median[0] / median[1:]
    for idx, (name, model) in enumerate(models[1:]):
        if model is None:
            speedup[idx] = 0.0
    result = " ".join(
        [
            format_speedup(s, p, m is not None)
            for s, p, m in zip(speedup, pvalue, [m for n, m in models[1:]])
        ]
    )
    output_csv(
        output_filename,
        ("dev", "name", "batch_size") + tuple(n for n, m in models[1:]),
        [current_device, current_name, current_batch_size]
        + [f"{x:.4f}" for x in speedup],
    )
    return result


def try_script(model, example_inputs):
    try:
        return torch.jit.script(model)
    except Exception:
        return None


def read_batch_size_from_file(args, filename, model_name):
    batch_size = None
    if os.path.exists("benchmarks"):
        filename = os.path.join("benchmarks", filename)
    assert os.path.exists(filename), filename
    with open(filename, "r") as f:
        lines = f.readlines()
        lines = [i.split(",") for i in lines if len(i.strip()) > 0]
        for val in lines:
            cur_name, b = val
            if model_name == cur_name:
                batch_size = int(b)
    if batch_size is None:
        log.warning("Could not find batch size for {}".format(model_name))
    elif batch_size == -1:
        raise RuntimeError(
            f"Batch size is unset for {model_name} in {args.batch_size_file}"
        )
    print(f"batch size: {batch_size}")
    return batch_size


class TimeOutException(Exception):
    pass


def alarm_handler(signum, frame):
    raise TimeOutException()


def exit_after(s):
    """
    Decorator to raise TimeoutException if the fn is taking more than s seconds
    to run.
    """

    def outer(fn):
        def inner(*args, **kwargs):
            signal.signal(signal.SIGALRM, alarm_handler)
            signal.alarm(s)
            try:
                result = fn(*args, **kwargs)
            finally:
                signal.alarm(0)
            return result

        return inner

    return outer


def get_peak_memory():
    return torch.cuda.max_memory_allocated() / 10**9


def null_experiment(args, model_iter_fn, model, example_inputs):
    """
    A no-op experiment useful for making sure TorchBenchark alone works properly.
    """

    return []


def cast_to(dtype, model, inputs):
    # cast model and inputs to fp16
    if dtype == torch.float16:
        model = model.half()
    else:
        model = model.to(dtype)

    inputs = tree_map(
        lambda x: x.to(dtype)
        if isinstance(x, torch.Tensor) and x.is_floating_point()
        else x,
        inputs,
    )
    return model, inputs


def cast_to_bf16(model, inputs):
    return cast_to(torch.bfloat16, model, inputs)


def cast_to_fp16(model, inputs):
    return cast_to(torch.float16, model, inputs)


def cast_to_fp64(model, inputs):
    return cast_to(torch.float64, model, inputs)


def cast_to_fp32(model, inputs):
    return cast_to(torch.float32, model, inputs)


def reset_rng_state(use_xla=False):
    torch.manual_seed(1337)
    random.seed(1337)
    np.random.seed(1337)
    if use_xla:
        xm.set_rng_state(1337, str(xm.xla_device()))


class DummyGradScaler:
    def scale(self, loss):
        return loss


def get_dynamo_stats():
    # TODO: consider deepcopy'ing the entire counters struct and
    # adding a helper to do subtraction on it
    return collections.Counter(
        {
            "calls_captured": torch._dynamo.utils.counters["stats"]["calls_captured"],
            "unique_graphs": torch._dynamo.utils.counters["stats"]["unique_graphs"],
            "graph_breaks": sum(torch._dynamo.utils.counters["graph_break"].values()),
            # NB: The plus removes zero counts
            "unique_graph_breaks": len(+torch._dynamo.utils.counters["graph_break"]),
        }
    )


def maybe_fresh_cache(fn, is_cold_start):
    def inner(*args, **kwargs):
        cache_minder = NullContext()
        if is_cold_start:
            cache_entries = {}
            cache_minder = fresh_inductor_cache(cache_entries)

        try:
            with cache_minder:
                return fn(*args, **kwargs)
        finally:
            dump_cache = False
            if dump_cache and is_cold_start:
                output_csv(
                    output_filename[:-4] + "_triton_cache.csv",
                    ["dev", "name", "batch_size", "triton_cache"],
                    [
                        current_device,
                        current_name,
                        current_batch_size,
                        cache_entries,
                    ],
                )

    return inner


@contextmanager
def maybe_init_distributed(should_init_distributed, port="6789", rank=0, world_size=1):
    # To avoid multiple inheritance from _dynamo.test_case.TestCase and MultiProcessTestCase,
    # Just manually implement the most important part of the dynamo behavior to reset/clear.
    try:
        if should_init_distributed:
            torch.cuda.set_device(rank)
            os.environ["MASTER_ADDR"] = "localhost"
            os.environ["MASTER_PORT"] = port
            torch.distributed.init_process_group(
                "nccl", rank=rank, world_size=world_size
            )
        yield
    finally:
        if should_init_distributed:
            torch.distributed.destroy_process_group()


class BenchmarkRunner:
    def __init__(self):
        self.model_iter_fn = None
        self.grad_scaler = DummyGradScaler()
        self.autocast = NullContext
        self.optimizer = None
        self._args = None

    def setup_amp(self):
        if self.args.amp and self.args.training and self.args.devices == ["cuda"]:
            # AMP training can lead to small loss values which can undeflow
            # gradient values returning in zero gradients. To solve this
            # problem, PyTorch introduces GradScaler. GradScaler is a stateful
            # structure, that scales the loss values to prevent underflow. Loss
            # values are big at the beginning of training (therefore not
            # requiring scaling), while loss value tends to be small as network
            # starts getting better (requiring scaling). GradScaler manages all
            # of this fine tuning, checking the gradients are turning to inf,
            # discarding such batches.

            # Since we are not running a long iteration, default value of
            # init_scale 65536 is going to turn all gradients to inf. Therefore,
            # we just use a init_scale of 2.0 for benchmarking purpose.

            # Disabling Gradscaler because
            #  1) Benchmark setup runs 2 iterations of fwd-bwd. So, not useful.
            #  2) Current setup shares grad_scaler for eager and dynamo model,
            #  which is bad as Gradscaler has state and can adjust the scaling
            #  factor between eager and dynamo run, making accuracy check
            #  harder.
            # self.grad_scaler = torch.cuda.amp.GradScaler(init_scale=2.0)
            self.autocast = torch.cuda.amp.autocast
        elif self.args.bfloat16 and self.args.devices == ["cpu"]:
            self.autocast = torch.cpu.amp.autocast

    def init_optimizer(self, name, device, params):
        if device == "cuda" and self.args.training and name not in CI_SKIP_OPTIMIZER:
            self.optimizer = torch.optim.SGD(params, lr=0.01)
        else:
            self.optimizer = None

    @property
    def args(self):
        return self._args

    @args.setter
    def args(self, args):
        self._args = args

    @property
    def skip_models(self):
        return set()

    @property
    def slow_models(self):
        return set()

    @property
    def very_slow_models(self):
        return set()

    @property
    def non_deterministic_models(self):
        return set()

    @property
    def skip_not_suitable_for_training_models(self):
        return set()

    @property
    def failing_torchinductor_models(self):
        return set()

    @property
    def failing_fx2trt_models(self):
        return set()

    @property
    def failing_dynamic_shape_models(self):
        return set()

    @property
    def skip_accuracy_checks_large_models_dashboard(self):
        return set()

    @property
    def get_tolerance_and_cosine_flag(self, is_training, current_device, name):
        raise NotImplementedError()

    @property
    def equal_nan(self):
        equal_nan = True
        if self.args.float32:
            equal_nan = False
        return equal_nan

    def iter_models(self, args):
        for model_name in self.iter_model_names(args):
            for device in args.devices:
                try:
                    yield self.load_model(
                        device,
                        model_name,
                        batch_size=args.batch_size,
                    )
                except NotImplementedError:
                    continue  # bad benchmark implementation

    def validate_model(self, model, example_inputs):
        """
        Runs the eager model with example inputs to ensure that eager passes.
        """
        model = copy.deepcopy(model)
        example_inputs = clone_inputs(example_inputs)
        if self.args.float32:
            model, example_inputs = cast_to_fp32(model, example_inputs)
        elif self.args.float16:
            model, example_inputs = cast_to_fp16(model, example_inputs)
        elif self.args.bfloat16:
            model, example_inputs = cast_to_bf16(model, example_inputs)

        try:
            self.model_iter_fn(model, example_inputs)
        except Exception as e:
            raise NotImplementedError("Eager model failed to run") from e

    def maybe_cast(self, model, example_inputs):
        model = copy.deepcopy(model)
        example_inputs = clone_inputs(example_inputs)
        if self.args.float32:
            model, example_inputs = cast_to_fp32(model, example_inputs)
        elif self.args.float16:
            model, example_inputs = cast_to_fp16(model, example_inputs)
        elif self.args.bfloat16:
            model, example_inputs = cast_to_bf16(model, example_inputs)
        return model, example_inputs

    def decay_batch_exp(self, batch_size, factor=0.5, divisor=2):
        out_batch_size = batch_size * factor
        if out_batch_size > divisor:
            out_batch_size = (out_batch_size + 1) // divisor * divisor
        else:
            out_batch_size = batch_size - 1
        return max(0, int(out_batch_size))

    def batch_size_finder(self, device, model_name, initial_batch_size=1024):
        batch_size = initial_batch_size
        while batch_size >= 1:
            torch.cuda.empty_cache()
            try:
                device, name, model, example_inputs, _ = self.load_model(
                    device,
                    model_name,
                    batch_size,
                )
                self.model_iter_fn(model, example_inputs)
                return batch_size
            except RuntimeError as e:
                error_str = str(e)
                if "channels_last" in error_str:
                    break
            batch_size = self.decay_batch_exp(batch_size)
        return 1

    def run_n_iterations(self, mod, inputs):
        n = self.args.iterations
        for _ in range(n - 1):
            self.model_iter_fn(mod, inputs, collect_outputs=False)
        return self.model_iter_fn(mod, inputs, collect_outputs=True)

    def optimizer_zero_grad(self, mod):
        if self.optimizer is not None:
            self.optimizer.zero_grad(True)
        else:
            mod.zero_grad(True)

    def optimizer_step(self):
        if self.optimizer is not None:
            self.optimizer.step()

    def get_benchmark_indices(self, length):
        start = self._args.partition_id * (length // self._args.total_partitions)
        end = (
            (self._args.partition_id + 1) * (length // self._args.total_partitions)
            if self._args.partition_id < self._args.total_partitions - 1
            else length
        )
        return start, end

    def check_accuracy(
        self, name, model, example_inputs, optimize_ctx, experiment, tag
    ):
        """
        Checks accuracy.
        1) Collect the outputs with fp64 datatype. This is useful for error checking.
        2) Checks if eager itself has variations.
        """
        start_stats = get_dynamo_stats()

        def record_status(accuracy_status, dynamo_start_stats):
            """
            Records the status in the csv file
            """
            if current_name in self.non_deterministic_models:
                if accuracy_status in ("pass", "eager_variation", "fail_accuracy"):
                    accuracy_status = "pass"

            headers = ["dev", "name", "batch_size", "accuracy"]
            fields = [current_device, current_name, current_batch_size, accuracy_status]

            if tag is not None:
                headers.insert(3, "tag")
                fields.insert(3, tag)

            dynamo_stats = get_dynamo_stats()
            dynamo_stats.subtract(dynamo_start_stats)
            for k, v in dynamo_stats.items():
                headers.append(k)
                fields.append(v)

            output_csv(output_filename, headers, fields)
            return "PASS" if accuracy_status in ("pass", "pass_due_to_skip") else "FAIL"

        if name in self.skip_accuracy_checks_large_models_dashboard:
            return record_status("pass_due_to_skip", dynamo_start_stats=start_stats)

        def deepcopy_and_maybe_ddp(model):
            model = copy.deepcopy(model)
            if self.args.ddp:
                model = DDP(model, find_unused_parameters=True)
            elif self.args.fsdp:
                model = FSDP(model, use_orig_params=True)
                if torch._inductor.config.triton.cudagraphs:
                    log.warning("Disabling cudagraphs for FSDP compatibility")
                    torch._inductor.config.triton.cudagraphs = False
            return model

        # Collect the fp64 reference outputs to be used later for accuracy checking.
        fp64_outputs = None
        try:
            model_fp64, inputs_fp64 = cast_to_fp64(
                deepcopy_and_maybe_ddp(model),
                clone_inputs(example_inputs),
            )
            self.init_optimizer(name, current_device, model_fp64.parameters())
            fp64_outputs = self.run_n_iterations(model_fp64, inputs_fp64)
        except Exception:
            log.warning(
                f"fp64 golden ref were not generated for {name}. Setting accuracy check to cosine"
            )
            self.args.cosine = True
            fp64_outputs = None
            if self.args.ci and self.args.training:
                return record_status("fp64_OOM")

        tolerance, cos_similarity = self.get_tolerance_and_cosine_flag(
            self.args.training, current_device, name
        )

        # Cast the model to float16/float32 as necessary
        model, example_inputs = self.maybe_cast(model, example_inputs)
        accuracy_status = "pass"

        with self.pick_grad(name, self.args.training):
            # Get results of native pytorch
            reset_rng_state()
            model_copy = deepcopy_and_maybe_ddp(model)
            self.init_optimizer(name, current_device, model_copy.parameters())
            correct_result = self.run_n_iterations(
                model_copy, clone_inputs(example_inputs)
            )

            # Rerun native pytorch
            reset_rng_state()
            model_copy = deepcopy_and_maybe_ddp(model)
            self.init_optimizer(name, current_device, model_copy.parameters())
            correct_rerun_result = self.run_n_iterations(
                model_copy, clone_inputs(example_inputs)
            )
            # Two eager runs should have exactly same result
            if not same(
                correct_result,
                correct_rerun_result,
                fp64_ref=None,
                cos_similarity=False,
                tol=0,
                equal_nan=self.equal_nan,
            ):
                accuracy_status = "eager_variation"
                return record_status(accuracy_status, dynamo_start_stats=start_stats)
            correct_rerun_result = None

            # Run with Dynamo
            # Sometime CI fails with random triton compilation failure which will be skipped for now
            # TODO: revisit this after switching to new Triton runtime
            reset_rng_state()
            torch._dynamo.reset()
            try:
                model_copy = deepcopy_and_maybe_ddp(model)
                self.init_optimizer(name, current_device, model_copy.parameters())
                optimized_model_iter_fn = optimize_ctx(self.run_n_iterations)
                new_result = optimized_model_iter_fn(model_copy, example_inputs)
            except Exception as e:
                log.exception(e)
                if (
                    self.args.ci
                    and isinstance(e, BackendCompilerFailed)
                    and (
                        "Internal Triton PTX codegen error" in str(e)
                        or "cubin" in str(e)
                    )
                ):
                    accuracy_status = "pass_due_to_skip"
                    return record_status(
                        accuracy_status, dynamo_start_stats=start_stats
                    )
                else:
                    print(
                        "TorchDynamo optimized model failed to run because of following error"
                    )
                    accuracy_status = "fail_to_run"
                    return record_status(
                        accuracy_status, dynamo_start_stats=start_stats
                    )
            if not same(
                correct_result,
                new_result,
                fp64_outputs,
                equal_nan=self.equal_nan,
                cos_similarity=cos_similarity,
                tol=tolerance,
            ):
                if self.args.skip_accuracy_check:
                    accuracy_status = "pass_due_to_skip"
                else:
                    accuracy_status = "fail_accuracy"
                return record_status(accuracy_status, dynamo_start_stats=start_stats)

        return record_status(accuracy_status, dynamo_start_stats=start_stats)

    def run_performance_test(
        self, name, model, example_inputs, optimize_ctx, experiment, tag=None
    ):
        def warmup(fn, model, example_inputs, mode, niters=5):
            peak_mem = 0
            start_stats = get_dynamo_stats()
            try:
                if current_device == "cuda":
                    torch.cuda.reset_peak_memory_stats()
                    torch.cuda.empty_cache()
                t0 = time.perf_counter()
                for _ in range(niters):
                    fn(model, example_inputs)
                t1 = time.perf_counter()
                latency = t1 - t0
                if current_device == "cuda":
                    peak_mem = get_peak_memory()
                elif current_device == "cpu":
                    total = psutil.virtual_memory().total
                    percentage = psutil.Process(os.getpid()).memory_percent()
                    peak_mem = percentage * total / 10**9
            except Exception:
                log.exception(f"Backend {mode} failed in warmup()")
                return sys.exit(-1)
            dynamo_stats = get_dynamo_stats()
            dynamo_stats.subtract(start_stats)
            return latency, peak_mem, dynamo_stats

        # Cast the model to float16/float32 as necessary
        model, example_inputs = self.maybe_cast(model, example_inputs)
        self.init_optimizer(name, current_device, model.parameters())
        with self.pick_grad(name, self.args.training):
            ok, total = Stats.reset_counters()
            experiment_kwargs = {}
            if tag is not None:
                experiment_kwargs["tag"] = tag
            results = []

            eager_latency, eager_peak_mem, _ = warmup(
                self.model_iter_fn, model, example_inputs, "eager"
            )
            optimized_model_iter_fn = optimize_ctx(self.model_iter_fn)
            dynamo_latency, dynamo_peak_mem, dynamo_stats = warmup(
                optimized_model_iter_fn, model, example_inputs, "dynamo"
            )

            compilation_time = dynamo_latency - eager_latency
            compression_ratio = (
                eager_peak_mem / dynamo_peak_mem if dynamo_peak_mem else 0.0
            )
            # print(
            #     f"memory: eager: {eager_peak_mem:.2f} GB, "
            #     f"dynamo: {dynamo_peak_mem:.2f} GB, "
            #     f"ratio: {compression_ratio:.2f}"
            # )

            if experiment.func is speedup_experiment:
                experiment_kwargs["compilation_latency"] = compilation_time
                experiment_kwargs["compression_ratio"] = compression_ratio
                experiment_kwargs["eager_peak_mem"] = eager_peak_mem
                experiment_kwargs["dynamo_peak_mem"] = dynamo_peak_mem
                experiment_kwargs["dynamo_stats"] = dynamo_stats

            if experiment.func is coverage_experiment:
                ok, total = Stats.reset_counters()
                results = []
                # run with torch._dynamo few times to populate the cache
                for _ in range(3):
                    optimized_model_iter_fn(model, example_inputs)
                _, frames_second_pass = Stats.reset_counters()  # should be 0
                if frames_second_pass > 0:
                    optimized_model_iter_fn(model, example_inputs)
                    _, frames_third_pass = Stats.reset_counters()  # should be 0
                else:
                    frames_third_pass = 0

                results.append(
                    f"{ok:3}/{total:3} +{frames_third_pass} frames {compilation_time:3.0f}s"
                )

            if not hasattr(model, name):
                model.name = name
            results.append(experiment(model, example_inputs, **experiment_kwargs))
            return " ".join(map(str, results))

    def run_one_model(
        self,
        name,
        model,
        example_inputs,
        optimize_ctx,
        experiment,
        explain=False,
        tag=None,
    ):
        mode = "train" if self.args.training else "eval"
        msg = f"{current_device:4} {mode:5} {current_name:34} "
        if tag:
            msg += f" {tag:26}"
        print(msg, end=" ", flush=True)

        start_stats = get_dynamo_stats()

        if self.args.accuracy:
            status = self.check_accuracy(
                name, model, example_inputs, optimize_ctx, experiment, tag
            )
            print(status)
        elif self.args.performance:
            status = self.run_performance_test(
                name, model, example_inputs, optimize_ctx, experiment, tag
            )
            print(status)
        if self.args.timing:
            from torch._dynamo.utils import op_count, print_time_report
            from torch.utils._stats import simple_call_counter

            print_time_report()
            stats = "STATS: "
            stats = stats + " | ".join(
                itertools.chain(
                    [f"call_* op count: {op_count}"],
                    (f"{key}:{value}" for key, value in simple_call_counter.items()),
                )
            )
            print(stats)
        stats = get_dynamo_stats()
        stats.subtract(start_stats)

        if explain:
            print(
                f"Dynamo produced {stats['unique_graphs']} graphs "
                f"covering {stats['calls_captured']} ops with "
                f"{stats['graph_breaks']} graph breaks ({stats['unique_graph_breaks']} unique)"
            )


def help(fn):
    return fn.__doc__


diff_branch_default = "DIFF-BRANCH-DEFAULT"


def should_diff_branch(args):
    return args.diff_branch != diff_branch_default


def parse_args(args=None):
    parser = argparse.ArgumentParser()
    parser.add_argument(
        "--filter", "-k", action="append", help="filter benchmarks with regexp"
    )
    parser.add_argument(
        "--exclude", "-x", action="append", help="filter benchmarks with regexp"
    )
    parser.add_argument(
        "--exclude-exact", action="append", help="filter benchmarks with exact match"
    )
    parser.add_argument(
        "--total-partitions",
        type=int,
        default=1,
        choices=range(1, 10),
        help="Total number of partitions we want to divide the benchmark suite into",
    )
    parser.add_argument(
        "--partition-id",
        type=int,
        default=0,
        help="ID of the benchmark suite partition to be run. Used to divide CI tasks",
    )
    parser.add_argument(
        "--devices", "--device", "-d", action="append", help="cpu or cuda"
    )
    parser.add_argument("--device-index", help="CUDA device index")
    parser.add_argument(
        "--repeat", "-n", type=int, default=30, help="number of timing runs"
    )
    iterations_per_run_help = """
        Run this may iterations for each time measurement. This is mainly used for
        XLA training. We want to run multiple iterations per measurement so the
        tracing and computation for different iteartions can overlap with each
        other. This makes sure we have an accurate xla baseline.
    """
    parser.add_argument(
        "--iterations-per-run", type=int, default=1, help=iterations_per_run_help
    )
    parser.add_argument(
        "--randomize-input",
        action="store_true",
        help="Whether to randomize the input values. Dimensions will be kept the same.",
    )
    parser.add_argument(
        "--threads",
        "-t",
        type=int,
        help="number of threads to use for eager and inductor",
    )
    parser.add_argument(
        "--nopython", action="store_true", help="Turn graph breaks into errors"
    )
    parser.add_argument(
        "--no-skip",
        action="store_true",
        help="run models that are in the global SKIP list",
    )
    parser.add_argument(
        "--prims-nvfuser", action="store_true", help="user prims + nvfuser backend"
    )
    parser.add_argument(
        "--dump-raw-metrics",
        action="store_true",
        help="dump raw timing metrics from speedup experiment",
    )
    parser.add_argument(
        "--log-operator-inputs",
        action="store_true",
        default=False,
    )
    parser.add_argument(
        "--channels-last",
        action="store_true",
        default=False,
        help="use channels last format",
    )
    parser.add_argument(
        "--batch-size", "--batch_size", type=int, help="batch size for benchmarking"
    )
    parser.add_argument(
        "--iterations", type=int, default=2, help="how many iterations to run"
    )
    parser.add_argument(
        "--batch-size-file", type=str, help="String to load batch size from"
    )
    parser.add_argument("--cosine", action="store_true", help="use cosine similarity")
    parser.add_argument(
        "--ci", action="store_true", help="Flag to tell that its a CI run"
    )
    parser.add_argument(
        "--dynamic-ci-skips-only",
        action="store_true",
        help=(
            "Run only the models that would have been skipped in CI "
            "if dynamic-shapes, compared to running without dynamic-shapes.  "
            "This is useful for checking if more models are now "
            "successfully passing with dynamic shapes.  "
            "Implies --dynamic-shapes and --ci"
        ),
    )
    parser.add_argument(
        "--dashboard", action="store_true", help="Flag to tell that its a Dashboard run"
    )
    parser.add_argument(
        "--skip-fp64-check", action="store_true", help="skip accuracy check using fp64"
    )
    parser.add_argument(
        "--fast", "-f", action="store_true", help="skip slow benchmarks"
    )
    parser.add_argument(
        "--only",
        help="""Run just one model from torchbench. Or
        specify the path and class name of the model in format like:
        --only=path:<MODEL_FILE_PATH>,class:<CLASS_NAME>

        Due to the fact that dynamo changes current working directory,
        the path should be an absolute path.

        The class should have a method get_example_inputs to return the inputs
        for the model. An example looks like
        ```
        class LinearModel(nn.Module):
            def __init__(self):
                super().__init__()
                self.linear = nn.Linear(10, 10)

            def forward(self, x):
                return self.linear(x)

            def get_example_inputs(self):
                return (torch.randn(2, 10),)
        ```
    """,
    )
    parser.add_argument(
        "--training",
        action="store_true",
        help="Performs training",
    )
    parser.add_argument(
        "--ddp",
        action="store_true",
        help="Wraps model in DDP before running it, and uses dynamo DDPOptmizer (graph breaks) by default.",
    )
    parser.add_argument(
        "--fsdp",
        action="store_true",
        help="""Wraps model in FSDP before running it. Disables cudagraphs by default.
        Doesn't recursively wrap, mainly useful for checking dynamo UnspecNNModule compatibility
    """,
    )
    parser.add_argument(
        "--no-optimize-ddp",
        action="store_true",
        help="Disables dynamo DDPOptimizer (graph breaks). (Applies only when using --ddp benchmark mode).",
    )
    parser.add_argument(
        "--distributed-master-port",
        default="6789",
        help="Port to bind for for torch.distributed.  Use the default unless it's conflicting with another user",
    )
    parser.add_argument(
        "--dynamic-shapes",
        action="store_true",
        help="Runs a dynamic shapes version of the benchmark, if available.",
    )
    parser.add_argument(
        "--specialize-int", action="store_true", help="Run with specialize_int=True."
    )
    parser.add_argument(
        "--use-eval-mode",
        action="store_true",
        help="sets model.eval() to reduce randomness",
    )
    parser.add_argument(
        "--skip-accuracy-check",
        action="store_true",
        help="keeps running even when accuracy fails",
    )
    parser.add_argument(
        "--generate-aot-autograd-stats",
        action="store_true",
        help="Generates AOT Autograd stats like how mnay graphs are sent to AOT",
    )
    parser.add_argument(
        "--inductor-settings",
        action="store_true",
        help="Use same settings as --inductor for baseline comparisons",
    )
    parser.add_argument(
        "--suppress-errors",
        action="store_true",
        help="Suppress errors instead of raising them",
    )
    parser.add_argument(
        "--output",
        help="Overrides the output filename",
    )
    parser.add_argument(
        "--output-directory",
        help="Overrides the directory to place output files.",
    )
    parser.add_argument(
        "--part",
        default=None,
        help="Specify the part of the model to run.",
    )
    parser.add_argument(
        "--export-profiler-trace",
        action="store_true",
        help="exports trace of kineto profiler",
    )
    parser.add_argument(
        "--profiler-trace-name",
        "--profiler_trace_name",
        help="Overwrites exported trace name",
    )

    parser.add_argument(
        "--diff-branch",
        default=diff_branch_default,
        help="delta current branch against given branch.",
    )

    parser.add_argument(
        "--tag", default=None, help="Specify a tag to be included in csv files."
    )

    parser.add_argument(
        "--explain",
        action="store_true",
        help="print some graph/op statistics during the run, similar to .explain()",
    )

    parser.add_argument(
        "--cold-start-latency",
        "--cold_start_latency",
        action="store_true",
        help="Use a fresh triton cachedir when running each model, to force cold-start compile.",
    )
    parser.add_argument(
        "--disable-cudagraphs",
        action="store_true",
        help="Disables cudagraphs for Inductor",
    )
    parser.add_argument(
        "--print-graph-breaks",
        action="store_true",
        help="Show a warning whenever graph break",
    )
    parser.add_argument(
        "--trace-on-xla",
        action="store_true",
        help="Whether to trace the model on XLA or on eager device",
    )
    parser.add_argument(
        "--xla-tolerance",
        type=float,
        default=1e-2,
        help="XLA needs a loose tolerance to pass the correctness check",
    )
    parser.add_argument(
        "--collect-outputs",
        action="store_true",
        help="""Whether to collect outputs for training. Set this to true if we
        want to verify the numerical correctness of graidents. But that may
        cause time measurement not accurate""",
    )
    parser.add_argument("--timing", action="store_true", help="Emits phase timing")

    parser.add_argument(
        "--progress",
        action="store_true",
        help="Print n/k models message between each model run.",
    )

    parser.add_argument(
        "--timeout",
        type=int,
        default=1800,
        help="timeout (second) for benchmarking.",
    )

    parser.add_argument(
        "--per_process_memory_fraction",
        type=float,
        default=1,
        help="Set per-process GPU memory fraction (limit) for reducing usable size and reproducing OOMs",
    )
    group_fuser = parser.add_mutually_exclusive_group()
    # --nvfuser is now the default, keep the option to not break scripts
    group_fuser.add_argument("--nvfuser", action="store_true", help=argparse.SUPPRESS)
    group_fuser.add_argument("--nnc", action="store_true", help="enable NNC for GPUs")

    group_prec = parser.add_mutually_exclusive_group()
    group_prec.add_argument("--float16", action="store_true", help="cast model to fp16")
    group_prec.add_argument(
        "--bfloat16", action="store_true", help="cast model to bf16"
    )
    group_prec.add_argument("--float32", action="store_true", help="cast model to fp32")
    group_prec.add_argument(
        "--amp", action="store_true", help="use automatic mixed precision"
    )

    group_printout = parser.add_mutually_exclusive_group()
    group_printout.add_argument(
        "--verbose", "-v", action="store_true", help="enable verbose debug printouts"
    )
    group_printout.add_argument(
        "--quiet", "-q", action="store_true", help="suppress debug printouts"
    )

    group = parser.add_mutually_exclusive_group()
    group.add_argument(
        "--coverage", action="store_true", help="(default) " + help(coverage_experiment)
    )
    group.add_argument(
        "--overhead", action="store_true", help=help(overhead_experiment)
    )
    group.add_argument(
        "--speedup-dynamo-ts",
        action="store_true",
        help="TorchDynamo frontend with torchscript backend",
    )
    group.add_argument(
        "--speedup-fx2trt", action="store_true", help=help(speedup_experiment_fx2trt)
    )
    group.add_argument(
        "--speedup-fx2trt-fp16",
        action="store_true",
        help=help(speedup_experiment_fx2trt),
    )
    group.add_argument(
        "--print-fx",
        action="store_true",
        help="Print fx traces captured from model",
    )
    group.add_argument(
        "--print-aten-ops",
        action="store_true",
        help="Print traces of aten ops captured by AOT autograd",
    )
    group.add_argument(
        "--inductor",
        action="store_true",
        help="Measure speedup with TorchInductor",
    )
    group.add_argument(
        "--backend",
        choices=torch._dynamo.list_backends(exclude_tags=None),
        help="measure speedup with a given backend",
    )
    group.add_argument("--nothing", action="store_true", help=help(null_experiment))
    group.add_argument(
        "--log-conv-args",
        action="store_true",
        help="Dump convolution input/weight/bias's shape/stride/dtype and other options to json",
    )
    group.add_argument(
        "--recompile-profiler",
        "--recompile_profiler",
        action="store_true",
        help="Run the dynamo recompilation profiler on each model.",
    )
    group.add_argument(
        "--find-batch-sizes",
        action="store_true",
        help="finds the largest batch size that could fit on GPUs",
    )

    mode_group = parser.add_mutually_exclusive_group(required=True)
    mode_group.add_argument(
        "--accuracy",
        action="store_true",
        help="Checks accuracy with small batch size and eval mode",
    )
    mode_group.add_argument(
        "--performance", action="store_true", help="Measures performance speedup"
    )
    return parser.parse_args(args)


def main(runner, original_dir=None):
    if original_dir:
        os.chdir(original_dir)
    args = parse_args()

    if should_diff_branch(args):
        import git

        # We do this here so we error out earlier if there's an issue
        repo = git.Repo()
        if repo.is_dirty():
            raise RuntimeError(
                "--diff-branch called on dirty branch. Commit, stash, or reset."
            )
        main_branch = repo.active_branch.name
        if main_branch == args.diff_branch:
            raise RuntimeError(
                f"--diff-branch: current branch is same as {args.diff_branch} branch, what are you diffing?"
            )

    with maybe_init_distributed(
        (args.ddp or args.fsdp) and args.only, port=args.distributed_master_port
    ):
        return maybe_fresh_cache(
            run, (args.cold_start_latency and args.only) or args.ci
        )(runner, args, original_dir)


def run(runner, args, original_dir=None):
    # Pass the parsed args object to benchmark runner object
    runner.args = args

    args.filter = args.filter or [r"."]
    args.exclude = args.exclude or [r"^$"]
    args.exclude_exact = args.exclude_exact or []

    if args.inductor:
        assert args.backend is None
        args.backend = "inductor"
    if args.dynamic_ci_skips_only:
        args.dynamic_shapes = True
        args.ci = True
    if args.dynamic_shapes:
        torch._dynamo.config.dynamic_shapes = True
    if args.specialize_int:
        torch._dynamo.config.specialize_int = True
    if args.ci:
        if args.accuracy:
            # Run fewer iterations when checking accuracy
            args.repeat = 2
        if args.dynamic_ci_skips_only:
            # Test only the incremental set of jobs whose skipped was
            # caused solely by turning on dynamic shapes
            assert args.dynamic_shapes
            ci = functools.partial(CI, args.backend, training=args.training)
            args.filter = list(
                set(CI_SKIP[ci(dynamic=True)]) - set(CI_SKIP[ci(dynamic=False)])
            )
        else:
            ci = functools.partial(
                CI, args.backend, training=args.training, dynamic=args.dynamic_shapes
            )
            for device in args.devices:
                args.exclude_exact.extend(CI_SKIP[ci(device=device)])
    if args.ddp:
        # TODO: we could also hook DDP bench up to --speedup bench, _not_ for mgpu e2e perf,
        # but just to measure impact on singlenode of performing graph-breaks.
        # Left it as a follow up to keep this PR isolated.
        assert (
            args.accuracy
        ), "DDP benchmark is currently only hooked up to --accuracy bench"
        assert args.training, "DDP benchmark requires --training mode"
        if args.no_optimize_ddp:
            torch._dynamo.config.optimize_ddp = False
        else:
            # TODO(whc) after enabling DDPOptimizer by default this could be removed or assert
            torch._dynamo.config.optimize_ddp = True
        if args.only == "dlrm":
            log.error(
                "DLRM+DDP is unsupported as it requires sharding the embedding layer separately from DDP"
            )
            return sys.exit(-1)
    if args.accuracy:
        # Use small batch size. We use >1 batch size to ensure we test
        # batch_norm type of operators that work on batch dims.
        # TODO - Go through the failures for batch size = 2
        if args.batch_size is None:
            if runner.suite_name == "huggingface":
                args.batch_size = 1
            elif runner.suite_name == "torchbench":
                args.batch_size = 4
            else:
                # Larger batch size of TIMM models to have stable batch_norm
                assert runner.suite_name == "timm_models"
                args.batch_size = 8

        # Remove sources of randomness
        if runner.suite_name != "timm_models":
            # TODO - Using train mode for timm_models. Move to train mode for HF and Torchbench as well.
            args.use_eval_mode = True
        inductor_config.fallback_random = True
        if args.only is not None and args.only not in {
            "pytorch_CycleGAN_and_pix2pix",
            "pytorch_unet",
            "Super_SloMo",
        }:
            # some of the models do not support use_deterministic_algorithms
            torch.use_deterministic_algorithms(True)
        os.environ["CUBLAS_WORKSPACE_CONFIG"] = ":4096:8"
        torch.backends.cudnn.deterministic = True
        torch.backends.cudnn.allow_tf32 = False
        torch.backends.cudnn.benchmark = False
        torch.backends.cuda.matmul.allow_tf32 = False

        # Remove randomeness when torch manual seed is called
        patch_torch_manual_seed()

        # Some models e.g. yolov3 assert batch size on n_gpus
        if "CUDA_VISIBLE_DEVICES" not in os.environ:
            args.device_index = "0"

        # Stricter check to disable fallbacks
        args.suppress_errors = False

    if args.device_index is not None:
        os.environ["CUDA_VISIBLE_DEVICES"] = args.device_index

    elif args.performance:
        # Ensure that we test on real scenarios
        args.use_eval_mode = False

    if args.partition_id > args.total_partitions or args.partition_id < 0:
        print("Invalid partition id")
        return sys.exit(-1)

    if not args.devices:
        if torch.cuda.is_available():
            args.devices = ["cuda"]
        else:
            log.warning("torch.cuda.is_available() == False, using CPU")
            args.devices = ["cpu"]

    if args.devices != ["cpu"] and torch.cuda.is_available():
        global synchronize
        synchronize = torch.cuda.synchronize

    if (
        args.devices == ["cuda"]
        and torch.cuda.get_device_properties(0).total_memory < 25 * 2**30
    ):
        # OOM errors on an RTX 3090 with 24gb RAM
        runner.skip_models.update(
            {
                # torchbench
                "hf_Longformer",
                "timm_nfnet",
                "timm_efficientdet",
                # timm
                "beit_base_patch16_224",
                "cait_m36_384",
                "convmixer_768_32",
                "deit_base_distilled_patch16_224",
                "dm_nfnet_f0",
                "dpn107",
                "dm_nfnet_f0",
            }
        )
        if args.training:
            runner.skip_models.add("hf_T5")

    if torch._dynamo.config.dynamic_shapes:
        # TODO(jansel): fix bugs in these
        runner.skip_models.update(runner.failing_dynamic_shape_models)

    if args.nnc:
        torch._C._jit_override_can_fuse_on_cpu(True)
        torch._C._jit_override_can_fuse_on_gpu(True)
        torch._C._jit_set_texpr_fuser_enabled(True)
        torch._C._jit_set_nvfuser_enabled(False)

    if args.threads:
        torch.set_num_threads(args.threads)

    if args.verbose:
        torch._dynamo.config.log_level = logging.DEBUG

    if args.print_graph_breaks:
        torch._dynamo.config.print_graph_breaks = True

    if args.quiet:
        torch._dynamo.config.log_level = logging.ERROR

    torch._dynamo.config.suppress_errors = args.suppress_errors

    if args.training:
        runner.model_iter_fn = runner.forward_and_backward_pass
        runner.skip_models.update(runner.skip_not_suitable_for_training_models)
    else:
        runner.model_iter_fn = runner.forward_pass

    if args.fast:
        runner.skip_models.update(runner.slow_models)

    if args.devices == ["cpu"]:
        runner.skip_models.update(runner.very_slow_models)

    if args.inductor or args.inductor_settings:
        runner.skip_models.update(runner.failing_torchinductor_models)
        if args.float16:
            # TODO(jansel): check if correctness issue is real
            runner.skip_models.add("yolov3")

    if args.float16:
        # these give `INCORRECT - Variation in Eager runs itself` sometimes
        runner.non_deterministic_models.update(
            {
                "demucs",
                "pyhpc_equation_of_state",
                "timm_efficientdet",
                "pyhpc_isoneutral_mixing",
                "pyhpc_turbulent_kinetic_energy",
                "shufflenet_v2_x1_0",
            }
        )

    if args.no_skip:
        runner.skip_models.clear()

    experiment = null_experiment
    global current_name, current_device, current_batch_size, output_filename, optimize_ctx
    optimize_ctx = NullContext()

    if args.overhead:
        optimize_ctx = torch._dynamo.optimize(dummy_fx_compile, nopython=args.nopython)
        experiment = speedup_experiment
        output_filename = "overheads.csv"
    elif args.inductor:
        inductor_config.debug = args.verbose
        if args.threads:
            inductor_config.cpp.threads = args.threads

        optimize_ctx = torch._dynamo.optimize("inductor", nopython=args.nopython)
        experiment = speedup_experiment
        output_filename = "inductor.csv"
    elif args.speedup_dynamo_ts:
        optimize_ctx = torch._dynamo.optimize("ts", nopython=args.nopython)
        experiment = speedup_experiment
        output_filename = "speedup_dynamo_ts.csv"
    elif args.prims_nvfuser:
        optimize_ctx = torch._dynamo.optimize("prims_nvfuser", nopython=args.nopython)
        experiment = speedup_experiment
        backend_str = "prims_nvfuser"
        output_filename = f"accuracy_aot_{backend_str}.csv"
    elif args.print_fx:
        optimize_ctx = torch._dynamo.optimize(
            print_fx,
            nopython=args.nopython,
        )
    elif args.print_aten_ops:
        optimize_ctx = torch._dynamo.optimize(
            print_aten_ops,
            nopython=args.nopython,
        )
    elif args.nothing:
        optimize_ctx = nothing
        output_filename = "nothing.csv"
    elif args.backend:
        optimize_ctx = torch._dynamo.optimize(args.backend, nopython=args.nopython)
        experiment = speedup_experiment
        if args.accuracy:
            output_filename = f"accuracy_{args.backend}.csv"
        else:
            output_filename = f"speedup_{args.backend}.csv"
    elif args.recompile_profiler:
        output_filename = "recompile_profiler_log.csv"
        experiment = recompile_profiler_experiment
    else:
        optimize_ctx = torch._dynamo.optimize(
            fx_insert_profiling, nopython=args.nopython
        )
        experiment = coverage_experiment
        output_filename = "coverage.csv"

    if args.inductor or args.backend == "inductor":
        inductor_config.triton.cudagraphs = not args.disable_cudagraphs

    runner.setup_amp()

    if args.output:
        output_filename = args.output

    if output_filename:
        if args.output_directory:
            output_filename = os.path.join(args.output_directory, output_filename)
        else:
            output_filename = os.path.join(
                torch._dynamo.config.base_dir, output_filename
            )

    if args.find_batch_sizes and args.only:
        for device in args.devices:
            batch_size = runner.batch_size_finder(device, args.only)
            print(args.only, batch_size)
            output_csv(output_filename, [], [args.only, batch_size])
        return

    if args.export_profiler_trace:
        if args.profiler_trace_name is None:
            if args.backend:
                args.profiler_trace_name = args.backend
            elif args.inductor:
                args.profiler_trace_name = "inductor"
            else:
                args.profiler_trace_name = "profile"
        else:
            args.profiler_trace_name = args.profiler_trace_name

    experiment = functools.partial(experiment, args, runner.model_iter_fn)

    if args.only and should_diff_branch(args):
        import git

        repo = git.Repo()
        main_branch = repo.active_branch.name
        try:
            # Adding diff-branch again to the args will override previous value
            call_args = (
                [sys.executable] + sys.argv + [f"--diff-branch={diff_branch_default}"]
            )
            # Run for main branch
            subprocess.check_call(call_args + [f"--tag={main_branch}"])
            # Run for comparison branch
            repo.git.checkout(args.diff_branch)
            subprocess.check_call(call_args + [f"--tag={args.diff_branch}"])
        finally:
            # Go back to main branch
            repo.git.checkout(main_branch)
    elif args.only:
        model_name = args.only
        for device in args.devices:
            batch_size = args.batch_size
            if args.batch_size_file:
                batch_size = read_batch_size_from_file(
                    args, args.batch_size_file, model_name
                )
            if model_specified_by_path(args.only):
                model, example_inputs = load_model_from_path(args.only)
                name = model.__class__.__name__
                model = model.to(device=device)
                example_inputs = tree_map(lambda x: x.to(device=device), example_inputs)
            else:
                try:
                    if args.part:
                        (
                            device,
                            name,
                            model,
                            example_inputs,
                            batch_size,
                        ) = runner.load_model(
                            device, model_name, batch_size=batch_size, part=args.part
                        )
                    else:
                        (
                            device,
                            name,
                            model,
                            example_inputs,
                            batch_size,
                        ) = runner.load_model(device, model_name, batch_size=batch_size)
                except NotImplementedError as e:
                    print(e)
                    import traceback

                    print(traceback.format_exc())
                    logging.warning(f"{args.only} failed to load")
                    continue  # bad benchmark implementation

            if args.trace_on_xla:
                xla_dev = xm.xla_device()
                model = model.to(device=xla_dev)
                example_inputs = tree_map(
                    lambda x: x.to(device=xla_dev), example_inputs
                )

            current_name = name
            current_device = device
            current_batch_size = batch_size
            set_model_name(name)

            if args.float32:
                model, example_inputs = cast_to_fp32(model, example_inputs)
            elif args.float16:
                model, example_inputs = cast_to_fp16(model, example_inputs)
            elif args.bfloat16:
                model, example_inputs = cast_to_bf16(model, example_inputs)

            if args.log_operator_inputs:
                log_operator_inputs(
                    model, example_inputs, runner.model_iter_fn, name, args
                )
                continue

            if args.per_process_memory_fraction != 1:
                torch.cuda.set_per_process_memory_fraction(
                    args.per_process_memory_fraction
                )

            runner.run_one_model(
                name,
                model,
                example_inputs,
                optimize_ctx,
                experiment,
                explain=args.explain,
                tag=args.tag,
            )
        if args.generate_aot_autograd_stats:
            stats_file = output_filename.split(".csv")[0] + "_stats.csv"
            output_csv(
                stats_file,
                ("dev", "name", "batch_size", "total_aot_graphs", "ok_aot_graphs"),
                [
                    current_device,
                    current_name,
                    current_batch_size,
                    *Stats.aot_summary(),
                ],
            )
    else:
        if output_filename and os.path.exists(output_filename):
            os.unlink(output_filename)
        if original_dir:
            os.chdir(original_dir)
        model_names = list(runner.iter_model_names(args))
        nmodels = len(model_names)
        for i, name in enumerate(model_names):
            current_name = name
            placeholder_batch_size = 0
            if args.progress:
                print(f"Running model {i+1}/{nmodels}", flush=True)

            def write_csv():
                for device in args.devices:
                    output_csv(
                        output_filename, [], [device, name, placeholder_batch_size, 0.0]
                    )

            try:
                timeout = args.timeout
                if should_diff_branch(args):
                    timeout *= 2
                subprocess.check_call(
                    [sys.executable] + sys.argv + [f"--only={name}"], timeout=timeout
                )
            except subprocess.TimeoutExpired:
                print("TIMEOUT", file=sys.stderr)
                write_csv()
            except subprocess.SubprocessError:
                print("ERROR", file=sys.stderr)
                write_csv()
        print_summary(output_filename)


def log_operator_inputs(model, example_inputs, model_iter_fn, name, args):
    mode = "training" if args.training else "eval"
    output = os.path.join(os.path.dirname(args.output), f"{name}_{mode}.txt")

    # TODO - add option for coalescing inputs over multiple runs
    if os.path.exists(output):
        print(f"Skipping {name}, {output} already exists")
        return

    print(f"Running {name}")

    operator_mode = OperatorInputsMode()
    fake_tensor_mode = FakeTensorMode()

    with torch._subclasses.fake_tensor.FakeCopyMode(fake_tensor_mode):
        model_fake = copy.deepcopy(model)
        example_inputs_fake = copy.deepcopy(example_inputs)
    try:
        with fake_tensor_mode, operator_mode:
            model_iter_fn(model_fake, example_inputs_fake, collect_outputs=False)
    except Exception as e:
        print(f"{name} failed to run with fake tensors, trying real. Exception: {e}")
        operator_mode = OperatorInputsMode()
        try:
            with operator_mode:
                model_iter_fn(model, example_inputs, collect_outputs=False)
        except Exception as e2:
            print(f"{name} failed to run with real. Exception: {e2}")
            raise

    print(f"Writing output to {output}")
    operator_mode.log_to_file(output)


if __name__ == "__main__":
    raise RuntimeError(
        f"You shouldn't run {sys.argv[0]} directly, instead try timm_model.py, torchbench.py or hugginface.py"
    )<|MERGE_RESOLUTION|>--- conflicted
+++ resolved
@@ -251,16 +251,7 @@
     # torchbench
     "pytorch_unet",  # TypeError: unhashable type: 'SymInt'
     # timm_models
-<<<<<<< HEAD
-    "eca_botnext26ts_256",  # 'float' object has no attribute '_has_symbolic_sizes_strides'
-    "dla102",  # Accuracy failed for key name base_layer.1.bias.grad
-    "mixnet_l",  # 'float' object has no attribute '_has_symbolic_sizes_strides'
-    "tf_efficientnet_b0",  # 'float' object has no attribute '_has_symbolic_sizes_strides'
-    "tf_mixnet_l",  # 'float' object has no attribute '_has_symbolic_sizes_strides'
-    "visformer_small",  # 'float' object has no attribute '_has_symbolic_sizes_strides'
-=======
     "tf_efficientnet_b0",  # NameError: name 's1' is not defined
->>>>>>> 688427b5
 ]
 
 
@@ -2005,9 +1996,13 @@
             args.use_eval_mode = True
         inductor_config.fallback_random = True
         if args.only is not None and args.only not in {
+            "alexnet",
+            "Background_Matting",
             "pytorch_CycleGAN_and_pix2pix",
             "pytorch_unet",
             "Super_SloMo",
+            "vgg16",
+            "vision_maskrcnn",
         }:
             # some of the models do not support use_deterministic_algorithms
             torch.use_deterministic_algorithms(True)
