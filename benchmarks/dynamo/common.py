--- conflicted
+++ resolved
@@ -38,11 +38,7 @@
 from torch.utils._pytree import tree_map
 
 try:
-<<<<<<< HEAD
-    from torch._functorch.aot_autograd import set_model_name
-=======
     from .microbenchmarks.operator_inp_utils import OperatorInputsMode
->>>>>>> db1a1907
 except ImportError:
     from microbenchmarks.operator_inp_utils import OperatorInputsMode
 
