# Owner(s): ["oncall: jit"]

import os
import sys
import inspect
import unittest
from typing import Any, Dict, List, NamedTuple, Optional, Tuple
from textwrap import dedent
from collections import OrderedDict

from torch import Tensor
import torch
import torch.nn as nn
import types
from torch.testing import FileCheck

# Make the helper files in test/ importable
pytorch_test_dir = os.path.dirname(os.path.dirname(os.path.realpath(__file__)))
sys.path.append(pytorch_test_dir)
from torch.testing._internal.jit_utils import JitTestCase
from torch.testing._internal.common_utils import skipIfTorchDynamo

if __name__ == '__main__':
    raise RuntimeError("This test file is not meant to be run directly, use:\n\n"
                       "\tpython test/test_jit.py TESTNAME\n\n"
                       "instead.")

class TestList(JitTestCase):
    def test_list_bool_conversion(self):
        def if_predicate(l: List[int]):
            if l:
                s = 0
                for n in l:
                    s += n

                return s
            else:
                return -1

        self.checkScript(if_predicate, ([1, 2, 3],))
        self.checkScript(if_predicate, ([],))

        def while_predicate(l: List[int]):
            s = 0

            while l:
                s += l.pop()

        self.checkScript(while_predicate, ([1, 2, 3],))
        self.checkScript(while_predicate, ([],))

        def ternary_predicate(l: List[int]):
            return "non-empty" if l else "empty"

        self.checkScript(ternary_predicate, ([1, 2, 3],))
        self.checkScript(ternary_predicate, ([],))

    def test_in_check(self):
        def int_in(x: List[int]) -> bool:
            return 2 in x

        self.checkScript(int_in, ([1, 2, 3],))
        self.checkScript(int_in, ([1, 3, 3],))

        def float_in(x: List[float]) -> bool:
            return 2. in x

        self.checkScript(float_in, ([1., 2., 3.],))
        self.checkScript(float_in, ([1., 3., 3.],))

        def str_in(x: List[str]) -> bool:
            return 'hi' in x

        self.checkScript(str_in, (['not', 'here'],))
        self.checkScript(str_in, (['hi', 'bye'],))
        self.checkScript(str_in, ([],))

    def test_list_literal(self):
        def reassign():
            x = [1]
            if 1 == 1:
                x = [2, 3]
            return
        self.checkScript(reassign, (), optimize=False)

        def reassign_arity_change():
            x = [1]
            if 1 == 1:
                x = [1, 2, 3]
            return
        self.checkScript(reassign_arity_change, (), optimize=False)

        def reassign_from_empty_literal():
            x = []
            if 1 == 1:
                x = [1, 2, 3]
            return
        with self.assertRaisesRegexWithHighlight(RuntimeError, r"previously had type List\[Tensor\]", "x"):
            self.checkScript(reassign_from_empty_literal, (), optimize=False)

        def reassign_from_empty_builtin():
            x = torch.jit.annotate(List[int], [])
            if 1 == 1:
                x = [1, 2, 3]
            y = torch.jit.annotate(List[float], [])
            if 1 == 1:
                y = [1.0, 2.0, 3.0]
            z = []
            if 1 == 1:
                z = [torch.randn([1])]
            return
        self.checkScript(reassign_from_empty_builtin, (), optimize=False)

        def reassign_bad_type():
            x = [1]
            if 1 == 1:
                x = [1.0]
            return
        with self.assertRaisesRegexWithHighlight(RuntimeError, "previously had type", "x"):
            self.checkScript(reassign_bad_type, (), optimize=False)

        def reassign_nested():
            x = torch.jit.annotate(List[int], [])
            if 1 == 1:
                x = [1, 2, 3]
                if 1 == 1:
                    x = [1.0]
            return
        with self.assertRaisesRegexWithHighlight(RuntimeError, "previously had type", "x"):
            self.checkScript(reassign_nested, (), optimize=False)

    def test_list_variance(self):
        """
        `List[T1]` is not a subtype of `List[T2]`, even if `T1` is a
        subtype of `T2`. However, if we have a temporary list object
        (that is, a list comprehension or a list literal) on the rhs of
        an assignment statement, we want to ignore the inferred type of
        the rhs if we can prove that: 1) both the lhs and the rhs are
        lists, and 2) the inner type of the lhs list is a subtype of the
        inner type of the rhs list.

        # This should pass
        x: List[Optional[int]] = [None, None, None]

        # This should fail
        y: List[None] = [None, None, None]
        x: List[Optional[int]] = y
        """
        def test_listliteral_is_typed_from_annotation():
            x: List[Optional[int]] = [None, None, None]
            return x

        self.checkScript(test_listliteral_is_typed_from_annotation, ())

        def test_listcomprehension_is_typed_from_annotation():
            x: List[Optional[int]] = [None for _ in range(3)]
            return x

        self.checkScript(test_listcomprehension_is_typed_from_annotation, ())

        def test_lists_with_different_internal_types_are_invariant(self):
            x: List[int] = [1, 2, 3]
            y: List[Optional[int]] = x
            return x

        with self.assertRaisesRegex(RuntimeError, "Variable 'y' is "
                                    "annotated with type "
                                    r"List\[Optional\[int\]\] but is "
                                    "being assigned to a value of type "
                                    r"List\[int\]"):
            torch.jit.script(test_lists_with_different_internal_types_are_invariant)

        def test_lists_with_different_internal_types_are_invariant_recursive(self):
            x: List[List[int]] = [[1, 2], [3]]
            y: List[List[Optional[int]]] = x
            return x

        with self.assertRaisesRegex(RuntimeError, "Variable 'y' is "
                                    "annotated with type "
                                    r"List\[List\[Optional\[int\]\]\] "
                                    "but is being assigned to a value "
                                    r"of type List\[List\[int\]\]"):
            torch.jit.script(test_lists_with_different_internal_types_are_invariant_recursive)

    def test_del(self):
        def inputs():
            return [1, 2, 3, 4]

        def fn(x: List[int]) -> List[int]:
            del x[1]
            return x

        python_out = fn(inputs())
        # checkScript reuses the same object, but here it's being mutated so do
        # it manually
        cu = torch.jit.CompilationUnit()
        cu.define(dedent(inspect.getsource(fn)))
        self.assertEqual(cu.fn(inputs()), python_out)
        self.assertEqual(torch.jit.script(fn)(inputs()), python_out)

        @torch.jit.script
        def fn2(x: List[int]) -> List[int]:
            del x[100]
            return x

        with self.assertRaisesRegexWithHighlight(RuntimeError, "out of range", "x[100]"):
            fn2([])

        with self.assertRaisesRegexWithHighlight(RuntimeError, "deletion at a single index", "x[1:3]"):
            @torch.jit.script
            def fn(x: List[int]) -> List[int]:
                del x[1:3]
                return x

    def test_list_keyword(self):
        def foo():
            return list([1, 2, 3]), list(("a", "b")), list(range(5)), list("abcdefg")  # noqa: C410

        self.checkScript(foo, ())

        def foo2():
            x: List[int] = list()
            x.append(1)
            return x,

        self.checkScript(foo2, ())

        def foo3():
            return list(list("abc"))  # noqa: C414

        self.checkScript(foo3, ())
        FileCheck().check_count("aten::list", 2, exactly=True).run(torch.jit.script(foo3).graph)

    def test_dict_keyword_with_kwargs(self):
        def fn():
            return dict(foo=1, bar=2, baz=3)

        self.checkScript(fn, ())

    def test_dict_keyword_with_kwargs_using_container_values(self):
        def fn():
            return dict(foo=[1, 2, 3], bar=[4, 5, 6], baz=[7, 8, 9])

        self.checkScript(fn, ())

    def test_dict_keyword_with_iterable(self):
        def fn():
            return dict([("foo", 1), ("bar", 2), ("baz", 3)])    # noqa: C406

        self.checkScript(fn, ())

    def test_dict_keyword_with_empty_iterable(self):
        def fn():
            return dict([])    # noqa: C406

        self.checkScript(fn, ())

    def test_dict_keyword_with_internal_aggregate_function(self):
        def fn():
            return dict(zip(["foo", "baz", "bar"], [1, 2, 3]))

        self.checkScript(fn, ())

    def test_dict_keyword_with_mapping(self):
        def fn():
            return dict({"foo" : 1, "bar" : 2, "baz" : 3})

        self.checkScript(fn, ())

    def test_dict_keyword_with_mapping_and_kwargs(self):
        def fn():
            return dict({"foo" : 1, "bar" : 2}, baz=3)

        self.checkScript(fn, ())

    def test_dict_keyword_with_dict_comprehension(self):
        def fn():
            return dict({i: chr(i + 65) for i in range(4)})

        self.checkScript(fn, ())

    def test_dict_keyword_with_dict_comprehension_and_kwargs(self):
        def fn():
            return dict({chr(65 + i) : i for i in range(4)}, foo=2)

        self.checkScript(fn, ())

    def test_dict_keyword_with_empty_dict_comprehension(self):
        def fn():
            return dict({})

        self.checkScript(fn, ())

    def test_dict_keyword_is_correctly_typed(self):
        def fn():
            x: Dict[str, int] = dict()
            x["foo"] = 1
            return x

        self.checkScript(fn, ())

    def test_dict_keyword_with_mismatched_annotations(self):
        err_msg = r"Dict type annotation `Dict\[int, str\]` did not " \
                  "match the type of an actual key type `str`"
        with self.assertRaisesRegex(RuntimeError, err_msg):
            @torch.jit.script
            def fn():
                x: Dict[int, str] = dict([("foo", 1), ("bar", 2), ("baz", 3)])    # noqa: C406
                return x

    def test_dict_keyword_with_nested_call(self):
        def fn():
            return dict(dict(foo=1, bar=2, baz=3))

        self.checkScript(fn, ())

    def test_dict_keyword_with_previously_declared_variable(self):
        def fn():
            d = {"foo" : 1, "bar" : 2}
            return dict(d)

        self.checkScript(fn, ())

    def test_dict_keyword_with_previously_declared_variable_and_kwargs(self):
        def fn():
            d = {"foo" : 1, "bar" : 2}
            return dict(d, baz=3)

        self.checkScript(fn, ())

    def test_min_bool_list(self):
        def jit_min_list(a: List[bool], b: List[bool]) -> List[bool]:
            return min(a, b)

        self.checkScript(jit_min_list, ([True, False], [False, True]))

    def test_min_max_list(self):
        def jit_min_list(a: List[int], b: List[int]) -> List[int]:
            return min(a, b)

        def jit_min_list_float(a: List[float], b: List[float]) -> List[float]:
            return min(a, b)

        def jit_min_list_bool(a: List[bool], b: List[bool]) -> List[bool]:
            return min(a, b)

        def run_tests(func, a, b):
            for t in zip(a, b):
                self.checkScript(func, t)

        args_left_int = [[1, 8, 8], [2, 1, 1], [], [2], [1], [1, 2, 3]]
        args_right_int = [[2, 1, 1], [1, 8, 8], [], [1], [], [1, 2]]
        run_tests(jit_min_list, args_left_int, args_right_int)

        args_left_float = [[1., 8., 8.], [2., 1., 1.], [], [2.], [1.], [1., 2., 3.]]
        args_right_float = [[2., 1., 1.], [1., 8., 8.], [], [1.], [], [1., 2.]]
        run_tests(jit_min_list_float, args_left_float, args_right_float)

        args_left_bool = [[], [], [], [False], [True], [False, True], [True, True],
                          [False, False, False], [False, False, True]]
        args_right_bool = [[], [False], [True], [True], [False], [True, True],
                           [False, True], [False, False, True], [False, False, False]]
        run_tests(jit_min_list_bool, args_left_bool, args_right_bool)

        def jit_max_list(a: List[int], b: List[int]) -> List[int]:
            return max(a, b)

        def jit_max_list_float(a: List[float], b: List[float]) -> List[float]:
            return max(a, b)

        def jit_max_list_bool(a: List[bool], b: List[bool]) -> List[bool]:
            return max(a, b)

        args_left_int = [[1, 8, 8], [8, 1, 1], [], [1], [], [1, 2]]
        args_right_int = [[8, 1, 1], [1, 8, 8], [], [2], [1], [1, 2, 3]]
        run_tests(jit_max_list, args_left_int, args_right_int)

        args_left_float = [[1., 8., 8.], [8., 1., 1.], [], [1.], [], [1., 2.]]
        args_right_float = [[8., 1., 1.], [1., 8., 8.], [], [2.], [1.], [1., 2., 3.]]
        run_tests(jit_max_list_float, args_left_float, args_right_float)

        run_tests(jit_max_list_bool, args_left_bool, args_right_bool)

    def test_list_gather(self):
        def index():
            a = [1, 2, 3]
            return a[1]

        self.checkScript(index, ())

        def negative_index():
            a = [1, 2, 3]
            return a[-1]

        self.checkScript(negative_index, ())

        def bad_index():
            a = [1, 2, 3]
            return a[4]

        self.checkScriptRaisesRegex(bad_index, (), Exception,
                                    "list index out of range")

        def bad_negative_index():
            a = [1, 2, 3]
            return a[-5]

        self.checkScriptRaisesRegex(bad_negative_index, (), Exception,
                                    "list index out of range")

    def test_list_len(self):
        def func():
            a = [1, 2, 3]
            return len(a) == 3

        self.checkScript(func, ())

        def func2():
            a = []
            return len(a) == 0

        self.checkScript(func2, ())

    @skipIfTorchDynamo("TorchDynamo fails to raise on this checkScriptRaisesRegex, because we trace it properly now")
    def test_list_ops(self):
        def test_equality():
            a = [1, 2, 3]
            b = [1, 2, 3]
            return a == b

        self.checkScript(test_equality, (), optimize=True)

        def test_equality_str():
            a = ["foo", "bar"]
            b = ["foo", "bar"]
            return a == b

        self.checkScript(test_equality_str, (), optimize=True)

        def test_inequality():
            a = [1, 2, 3]
            b = [1, 2, 3]
            return a != b

        self.checkScript(test_inequality, (), optimize=True)

        def test_inequality_str():
            a = ["foo", "bar"]
            b = ["foo", "bar", "food"]
            return a != b

        self.checkScript(test_inequality_str, (), optimize=True)

        def test_non_equality():
            a = [1, 2, 3]
            b = [3]
            return a == b

        self.checkScript(test_non_equality, (), optimize=True)

        def test_non_inequality():
            a = [1, 2, 3]
            b = [3]
            return a != b

        self.checkScript(test_non_equality, (), optimize=True)

        def test_list_equality_as_cond():
            a = [1, 2, 3]
            b = [3]
            if a == b:
                c = 1
            else:
                c = 2
            return c

        self.checkScript(test_list_equality_as_cond, (), optimize=True)

        def test_list_add():
            a = [1, 2, 3]
            b = [2]
            c = a + b
            return c == [1, 2, 3, 2]

        self.checkScript(test_list_add, (), optimize=True)

        def test_list_add_empty():
            a = [1, 2, 3]
            b = torch.jit.annotate(List[int], [])
            c = a + b
            return c == [1, 2, 3]

        self.checkScript(test_list_add_empty, (), optimize=True)

        def test_tensor_list_equality():
            t1 = torch.ones([1, 1])
            t2 = torch.ones([1, 1])
            x = [t1, t2]
            y = [t2, t1]
            return x == y

        self.checkScript(test_tensor_list_equality, (), optimize=True)

        def test_invalid_list_equality():
            t1 = torch.ones([2, 2])
            t2 = torch.ones([2, 2])
            x = [t1, t2]
            y = [t2, t1]
            # will throw since the tensors have more than one element
            return x == y

        self.checkScriptRaisesRegex(
            test_invalid_list_equality,
            (),
            RuntimeError,
            "Boolean value of Tensor")

    def test_list_sort(self):
        template = dedent('''
        def func():
            li_1 = {list_create}
            li_2 = {list_create}
            li_3 = {list_create}
            li_1.sort()
            li_2.sort(reverse=True)
            li_4 = sorted(li_3)
            return li_1, li_2, li_3, li_4
        ''')

        lists = ["[]", "[1, 3, 2]", "[True, False, True]", "[1.2, .2, 3.2]",
                 "[torch.tensor(1.0), torch.tensor(0.2), torch.tensor(0.5)]",
                 "[torch.tensor(5), torch.tensor(-2), torch.tensor(4)]"]
        for li in lists:
            code = template.format(list_create=li)
            scope = {}
            exec(code, globals(), scope)
            cu = torch.jit.CompilationUnit(code)
            t1 = cu.func()
            t2 = scope['func']()
            self.assertEqual(t1, t2)

        def test_fail(x: List[Tensor]) -> List[Tensor]:
            x.sort()
            return x

        self.checkScriptRaisesRegex(test_fail, (([torch.zeros([2]), torch.zeros([2])],)), Exception,
                                    "Boolean value of Tensor with more than one value")

        @torch.jit.script
        def test_mutation():
            a = [1, 2, 3]
            a.sort()
            return a

        test_mutation()
        FileCheck().check("aten::sort").run(test_mutation.graph_for())

        def test_sorted_copy():
            a = [torch.tensor(2), torch.tensor(0), torch.tensor(1)]
            b = sorted(a)
            a[0] = torch.tensor(10)
            return a, b

        self.checkScript(test_sorted_copy, ())

    def test_list_slice(self):
        def test_regular_slice():
            a = [0, 1, 2, 3, 4]
            return a[2:3] == [2]
        self.checkScript(test_regular_slice, ())

        def test_open_ended_slice():
            a = [0, 1, 2, 3, 4]
            return a[2:] == [2, 3, 4]
        self.checkScript(test_open_ended_slice, ())

        def test_open_ended_slice2():
            a = [0, 1, 2, 3, 4]
            return a[:2] == [0, 1]
        self.checkScript(test_open_ended_slice2, ())

        def test_negative_slice():
            a = [0, 1, 2, 3, 4]
            return a[:-1] == [0, 1, 2, 3]
        self.checkScript(test_negative_slice, ())

        def test_negative_slice2():
            a = [0, 1, 2, 3, 4]
            return a[-3:-1] == [2, 3]
        self.checkScript(test_negative_slice2, ())

        def test_backward_slice():
            a = [0, 1, 2, 3, 4]
            return a[3:2] == torch.jit.annotate(List[int], [])
        self.checkScript(test_backward_slice, ())

        def test_over_slice():
            a = [0, 1, 2, 3, 4]
            return a[3:10] == [3, 4]
        self.checkScript(test_backward_slice, ())

    def test_slice_index(self):
        a = torch.tensor(
            [
                [[1, 11], [2, 22]],
                [[3, 33], [4, 44]],
                [[5, 55], [6, 66]],
            ]
        )

        def test_index_slice1(x):
            x = x[:, :, [0, 1]]
            return x
        self.checkScript(test_index_slice1, (a,))

        def test_index_slice2(x):
            x = x[[2, 1, 0], :, :]
            return x
        self.checkScript(test_index_slice2, (a,))

        def test_index_slice3(x):
            x = x[[0, 1], :, [1]]
            return x
        self.checkScript(test_index_slice3, (a,))

        def test_index_slice_empty_list(x):
            empty_list: List[int] = []
            x = x[empty_list, :, :]
            return x
        self.checkScript(test_index_slice_empty_list, (a,))

        def test_index_slice_out_of_bounds_index(x):
            x = x[[4], :, :]
            return x
        with self.assertRaisesRegexWithHighlight(RuntimeError, "index 4 is out of bounds for dimension 0 with size 3",
                                                               "x[[4], :, :]"):
            self.checkScript(test_index_slice_out_of_bounds_index, (a,))

    def test_mutable_list_append(self):
        def test_append():
            a = [0, 1]
            a.append(2)
            a.append(3)
            return a == [0, 1, 2, 3]
        self.checkScript(test_append, ())

    def test_comprehensions_basic(self):
        def comp(l: List[int]) -> List[int]:

            n = [x * 3 for x in l]
            return n

        comp([1, 2, 3])
        self.checkScript(comp, ([1, 2, 3],))

    def test_comprehensions_basic_float(self):
        def comp(l: List[float]) -> List[float]:

            n = [x * 3 for x in l]
            return n

        self.checkScript(comp, ([1.0, 2.0, 3.0],))

    def test_comprehensions_two_comps(self):
        @torch.jit.script
        def comp(l1: List[int], l2: List[int]) -> List[int]:

            n = [x * 3 for x in l1]
            n2 = [x + 2 for x in l2]
            return n + n2

        self.assertEqual(comp([1, 2, 3], [4, 5]), [3, 6, 9, 6, 7])

    def test_comprehension_out_type_not_in_type(self):
        def list_cast() -> int:
            li = [int(i) for i in [torch.tensor(0), torch.tensor(1), torch.tensor(2)]]
            return li[0] + li[1] + li[2]

        self.checkScript(list_cast, ())

    def test_comprehension_iterable(self):
        def test_func(fn, inputs):
            self.assertEqual(fn(*inputs), torch.jit.script(fn)(*inputs))

        def foo(names: List[int], results: List[int]) -> List[Tuple[int, int]]:
            return [(k + 5, v - 2) for k, v in zip(names, results)]

        test_func(foo, ([1, 2, 4], [4, 7, 9]))
        test_func(foo, ([5], [4, 7, 9]))

        def fn(x: int) -> List[int]:
            return [i for i in range(x)]  # noqa: C416

        test_func(fn, (9,))
        test_func(fn, (0,))
        test_func(fn, (-1,))

        def changes_type():
            a = [float(i) for i in range(5)]
            b = [float(i) for i in [1, 2, 3, 4]]
            c = [(float(i), j) for i, j in enumerate([1, 2, 3, 8])]
            return a, b, c

        test_func(changes_type, ())

        def test_zero_iter():
            return [str(i) for i, j in zip("", "")]

        test_func(test_zero_iter, ())

    def test_mutable_list_append_2(self):
        def test_append_2():
            a = [0, 1]
            a.append(2)
            a = [1]
            a.append(4)
            return a == [1, 4]
        self.checkScript(test_append_2, ())

    def test_mutable_list_append_if(self):
        def test_append_if():
            a = [1]
            if 1 == 1:
                a.append(4)
            return a == [1, 4]
        self.checkScript(test_append_if, ())

    def test_mutable_list_append_if_else(self):
        def test_append_if_else():
            a = [1]
            if 1 == 2:
                a.append(4)
            else:
                a.append(10)
            return a == [1, 10]
        self.checkScript(test_append_if_else, ())

    def test_mutable_list_append_loop(self):
        def test_append_loop():
            a = torch.jit.annotate(List[int], [])
            for i in range(5):
                a.append(i)

            return a == [0, 1, 2, 3, 4]
        self.checkScript(test_append_loop, ())

    def test_mutable_list_append_loop_if(self):
        def test_append_loop_if():
            a = torch.jit.annotate(List[int], [])
            for i in range(5):
                if i > 3:
                    a.append(i)
                else:
                    a.append(0)

            return a == [0, 0, 0, 0, 4]
        self.checkScript(test_append_loop_if, ())

    def test_mutable_list_nested_loop(self):
        def test_nested_loop():
            a = torch.jit.annotate(List[int], [])
            for i in range(2):
                for j in range(2):
                    a.append(i + j)

            return a == [0, 1, 1, 2]
        self.checkScript(test_nested_loop, ())

    def test_mutable_list_function_inline(self):
        @torch.jit.script
        def bar(y: List[int]) -> None:
            y.append(4)

        @torch.jit.script
        def foo():
            x = [1, 2, 3]
            bar(x)
            return x

        self.assertEqual(foo(), [1, 2, 3, 4])

    def test_mutable_list_reverse_empty(self):
        def test_reverse_empty():
            a = []
            a.reverse()

            return a == []
        self.checkScript(test_reverse_empty, ())

    def test_mutable_list_reverse(self):
        def test_reverse():
            a = [1, 2, 3, 4]
            a.reverse()

            return a == [4, 3, 2, 1]
        self.checkScript(test_reverse, ())

    def test_mutable_tensor_list_reverse(self):
        def test_tensor_reverse():
            a = [torch.tensor(1), torch.tensor(2)]
            a.reverse()

            return a == [torch.tensor(2), torch.tensor(1)]
        self.checkScript(test_tensor_reverse, ())

    def test_mutable_list_pop_empty(self):
        @torch.jit.script
        def test_pop_empty():
            a = torch.jit.annotate(List[int], [])
            return a.pop()

        with self.assertRaisesRegexWithHighlight(RuntimeError, "pop from empty list", "a.pop"):
            test_pop_empty()

    def test_mutable_list_pop(self):
        def test_pop():
            a = [1, 2, 3, 4]
            b = a.pop()

            return b == 4

        self.checkScript(test_pop, ())

    def test_mutable_list_pop2(self):
        def test_pop2():
            a = [1, 2, 3, 4]
            b = a.pop()

            return len(a) == 3

        self.checkScript(test_pop2, ())

    def test_mutable_list_pop_at(self):
        def test_pop_at():
            a = [1, 2, 3, 4]
            b = a.pop(1)

            return b == 2

        self.checkScript(test_pop_at, ())

    def test_mutable_list_pop_at2(self):
        def test_pop_at2():
            a = [1, 2, 3, 4]
            b = a.pop(1)

            return len(a) == 3

        self.checkScript(test_pop_at2, ())

    def test_mutable_list_pop_at_negative(self):
        def test_pop_at_negative():
            a = [1, 2, 3, 4]
            b = a.pop(-2)

            return b == 3

        self.checkScript(test_pop_at_negative, ())

    def test_mutable_list_pop_at_negative2(self):
        def test_pop_at_negative2():
            a = [1, 2, 3, 4]
            b = a.pop(-2)

            return len(a) == 3

        self.checkScript(test_pop_at_negative2, ())

    def test_mutable_list_pop_slice(self):
        def test_pop_slice():
            a = [1, 2, 3, 4]
            b = [1, 2, 3, 4]

            a.pop()
            b = b[:-1]

            return a == b

        self.checkScript(test_pop_slice, ())

    def test_mutable_list_clear_empty(self):
        def test_clear_empty():
            a = torch.jit.annotate(List[int], [])
            a.clear()

            return len(a) == 0
        self.checkScript(test_clear_empty, ())

    def test_mutable_list_clear(self):
        def test_clear():
            a = [1, 2, 3, 4]
            a.clear()

            return len(a) == 0
        self.checkScript(test_clear, ())

    def test_mutable_list_insert(self):
        def test_list_insert():
            a = [1, 2, 3, 4]
            a.insert(2, 5)

            return a == [1, 2, 5, 3, 4]
        self.checkScript(test_list_insert, ())

    def test_mutable_list_insert_negative(self):
        def test_list_insert_negative():
            a = [1, 2, 3, 4]
            a.insert(-1, 5)

            return a == [1, 2, 3, 5, 4]
        self.checkScript(test_list_insert_negative, ())

    def test_mutable_list_insert_neg_out_of_bounds(self):
        def test_list_insert_neg_out_of_bounds():
            a = [1, 2, 3, 4]
            a.insert(-10, 5)

            return a == [5, 1, 2, 3, 4]
        self.checkScript(test_list_insert_neg_out_of_bounds, ())

    def test_mutable_list_insert_out_of_bounds(self):
        def test_list_insert_out_of_bounds():
            a = [1, 2, 3, 4]
            a.insert(10, 5)

            return a == [1, 2, 3, 4, 5]
        self.checkScript(test_list_insert_out_of_bounds, ())

    def test_mutable_list_remove_not_existing(self):
        @torch.jit.script
        def test_list_remove_not_existing():
            a = [1, 2, 3, 4]
            a.remove(5)

            return a

        with self.assertRaisesRegexWithHighlight(RuntimeError, "x not in list", "a.remove"):
            test_list_remove_not_existing()

    def test_mutable_list_remove(self):
        def test_list_remove():
            a = [1, 2, 3, 4]
            a.remove(3)

            return a == [1, 2, 4]
        self.checkScript(test_list_remove, ())

        def test_str_list_remove():
            a = ["foo", "bar"]
            a.remove("foo")

            return a == ["bar"]
        self.checkScript(test_str_list_remove, ())

    def test_list_index_not_existing(self):
        @torch.jit.script
        def list_index_not_existing():
            a = [4, 1, 3, 2]
            i = a.index(5)

            return i

        with self.assertRaisesRegexWithHighlight(RuntimeError, "'5' is not in list", "a.index"):
            list_index_not_existing()

    def test_list_index(self):
        def list_index():
            a = [4, 1, 3, 2]
            i = a.index(3)

            return i == 2
        self.checkScript(list_index, ())

        def list_str_index():
            a = ["foo", "bar"]
            i = a.index("bar")

            return i == 1
        self.checkScript(list_str_index, ())

    def test_tensor_list_index(self):
        def tensor_list_index():
            a = [torch.tensor(4), torch.tensor(1), torch.tensor(3), torch.tensor(2)]
            i = a.index(torch.tensor(3))

            return i == 2
        self.checkScript(tensor_list_index, ())

    def test_tensor_list_index_not_existing(self):
        @torch.jit.script
        def tensor_list_index_not_existing():
            a = [torch.tensor(4), torch.tensor(1), torch.tensor(3), torch.tensor(2)]
            i = a.index(torch.tensor(5))

            return i

        with self.assertRaisesRegexWithHighlight(RuntimeError, "is not in list", "a.index"):
            tensor_list_index_not_existing()

    def test_list_count(self):
        def list_count():
            a = [4, 1, 4, 2, 4]
            i = a.count(4)

            return i == 3
        self.checkScript(list_count, ())

        def list_str_count():
            a = ["foo", "bar", "foo"]
            i = a.count("foo")

            return i == 2
        self.checkScript(list_str_count, ())

    def test_list_count_not_existing(self):
        def list_count_not_existing():
            a = [4, 1, 4, 2, 4]
            i = a.count(5)

            return i == 0
        self.checkScript(list_count_not_existing, ())

    def test_tensor_list_count(self):
        def tensor_list_count():
            a = [torch.tensor(4), torch.tensor(1), torch.tensor(4), torch.tensor(4)]
            i = a.count(torch.tensor(4))

            return i == 3
        self.checkScript(tensor_list_count, ())

    def test_tensor_list_count_not_existing(self):
        def tensor_list_count_not_existing():
            a = [torch.tensor(4), torch.tensor(1), torch.tensor(4), torch.tensor(4)]
            i = a.count(torch.tensor(5))

            return i == 0
        self.checkScript(tensor_list_count_not_existing, ())

    def test_mutable_list_remove_tensor(self):
        def test_list_remove_tensor():
            a = [torch.ones(1), torch.zeros(1), torch.ones(2)]
            a.remove(torch.zeros(1))

            return len(a) == 2
        self.checkScript(test_list_remove_tensor, ())

    def test_mutable_list_remove2(self):
        def test_list_remove2():
            a = [1]
            a.remove(1)

            return len(a) == 0
        self.checkScript(test_list_remove2, ())

    def test_extend_list_mutable(self):
        @torch.jit.script
        def extend_list(a: List[Tensor], b: List[Tensor]) -> List[Tensor]:

            a.extend(b)
            return a

        for l in [[], [torch.rand(2)], [torch.rand(2), torch.rand(2), torch.rand(2)]]:
            for r in [[], [torch.rand(2)], [torch.rand(2), torch.rand(2), torch.rand(2)]]:
                self.assertEqual(extend_list(l, r), l + r)

    def test_extend_list_immutable(self):
        @torch.jit.script
        def extend_list(a: List[int], b: List[int]) -> List[int]:

            a.extend(b)
            return a

        for l in [[], [1], [1, 2, 3]]:
            for r in [[], [1], [1, 2, 3]]:
                self.assertEqual(extend_list(l, r), l + r)

    def test_copy_list_mutable(self):
        @torch.jit.script
        def copy_list(a: List[Tensor]) -> List[Tensor]:
            return a.copy()

        for l in [[], [torch.rand(2)], [torch.rand(2), torch.rand(2), torch.rand(2)]]:
            self.assertEqual(copy_list(l), l)

    def test_copy_list_immutable(self):
        @torch.jit.script
        def copy_list(a: List[int]) -> List[int]:
            return a.copy()

        for l in [[], [1], [1, 2, 3]]:
            self.assertEqual(copy_list(l), l)

    def test_min_max_single_list(self):
        def min_intlist(li: List[int]) -> int:
            return min(li)

        def max_intlist(li: List[int]) -> int:
            return max(li)

        def min_boollist(li: List[bool]) -> bool:
            return min(li)

        def max_boollist(li: List[bool]) -> bool:
            return max(li)

        def min_floatlist(li: List[float]) -> float:
            return min(li)

        def max_floatlist(li: List[float]) -> float:
            return max(li)


        int_lists = [1], [2, 1, 2], [-3, 4, 2], [-2, -7, 1, 4], [2, 1, 0, 4], []

        def check_list(fn, li):
            if len(li) == 0:
                self.checkScriptRaisesRegex(fn, (li,), Exception, "arg is an empty sequence")
            else:
                self.checkScript(fn, (li,))

        for int_list in int_lists:
            check_list(min_intlist, int_list)
            check_list(max_intlist, int_list)

            bool_li = [bool(x) for x in int_list]
            check_list(min_boollist, bool_li)
            check_list(max_boollist, bool_li)

            float_li = [float(x) for x in int_list]
            check_list(min_floatlist, float_li)
            check_list(max_floatlist, float_li)

    def test_to_list(self):
        """Unit tests for Tensor.tolist() function."""

        """
        Boolean dtype unit tests.
        """
        def to_list_bool_0D(x: torch.Tensor) -> bool:
            li = torch.jit.annotate(bool, x.tolist())
            return li

        def to_list_bool_1D(x: torch.Tensor) -> List[bool]:
            li = torch.jit.annotate(List[bool], x.tolist())
            return li

        def to_list_bool_2D(x: torch.Tensor) -> List[List[bool]]:
            li = torch.jit.annotate(List[List[bool]], x.tolist())
            return li

        def to_list_bool_3D(x: torch.Tensor) -> List[List[List[bool]]]:
            li = torch.jit.annotate(List[List[List[bool]]], x.tolist())
            return li

        self.checkScript(to_list_bool_0D, (torch.tensor(False, dtype=torch.bool),))
        bool_input_1D = torch.tensor([True, False, True, False], dtype=torch.bool)
        self.checkScript(to_list_bool_1D, (bool_input_1D,))
        bool_input_2D = torch.tensor(
            [[True, True, False], [False, True, False]], dtype=torch.bool
        )
        self.checkScript(to_list_bool_2D, (bool_input_2D,))
        bool_input_3D = torch.tensor(
            [[[True, False], [False, True]], [[True, False], [False, False]]],
            dtype=torch.bool,
        )
        self.checkScript(to_list_bool_3D, (bool_input_3D,))
        bool_input_noncontiguous = torch.tensor(
            [[[True, False], [False, True]], [[True, False], [False, False]]],
            dtype=torch.bool,
        ).transpose(0, 1)
        self.checkScript(to_list_bool_3D, (bool_input_noncontiguous,))

        """
        Int dtype unit tests.
        """
        def to_list_int_0D(x: torch.Tensor) -> int:
            li = torch.jit.annotate(int, x.tolist())
            return li

        def to_list_int_1D(x: torch.Tensor) -> List[int]:
            li = torch.jit.annotate(List[int], x.tolist())
            return li

        def to_list_int_2D(x: torch.Tensor) -> List[List[int]]:
            li = torch.jit.annotate(List[List[int]], x.tolist())
            return li

        def to_list_int_3D(x: torch.Tensor) -> List[List[List[int]]]:
            li = torch.jit.annotate(List[List[List[int]]], x.tolist())
            return li

        self.checkScript(to_list_int_0D, (torch.tensor(1, dtype=torch.long),))
        int_input_1D = torch.tensor([1, 2, 3, 4], dtype=torch.long)
        self.checkScript(to_list_int_1D, (int_input_1D,))
        int_input_2D = torch.tensor([[1, 2, 3], [3, 4, 5]], dtype=torch.long)
        self.checkScript(to_list_int_2D, (int_input_2D,))
        int_input_3D = torch.tensor(
            [[[1, 2], [3, 4]], [[5, 6], [7, 8]]], dtype=torch.long
        )
        self.checkScript(to_list_int_3D, (int_input_3D,))
        int_input_noncontiguous = torch.tensor(
            [[[1, 2], [3, 4]], [[5, 6], [7, 8]]], dtype=torch.long
        ).transpose(0, 1)
        self.checkScript(to_list_int_3D, (int_input_noncontiguous,))

        """
        Float dtype unit tests.
        """
        def to_list_float_0D(x: torch.Tensor) -> float:
            li = torch.jit.annotate(float, x.tolist())
            return li

        def to_list_float_1D(x: torch.Tensor) -> List[float]:
            li = torch.jit.annotate(List[float], x.tolist())
            return li

        def to_list_float_2D(x: torch.Tensor) -> List[List[float]]:
            li = torch.jit.annotate(List[List[float]], x.tolist())
            return li

        def to_list_float_3D(x: torch.Tensor) -> List[List[List[float]]]:
            li = torch.jit.annotate(List[List[List[float]]], x.tolist())
            return li

        # Test with torch.float dtype Tensors to check that they are converted to double automatically.
        self.checkScript(to_list_float_0D, (torch.randn(5, dtype=torch.float)[0],))
        self.checkScript(to_list_float_1D, (torch.randn(5, dtype=torch.float),))
        self.checkScript(to_list_float_2D, (torch.randn(5, 6, dtype=torch.float),))
        self.checkScript(to_list_float_3D, (torch.randn(5, 6, 7, dtype=torch.float),))
        self.checkScript(to_list_float_3D, (torch.randn(5, 6, 7, dtype=torch.float).transpose(0, 1),))

        self.checkScript(to_list_float_0D, (torch.randn(5, dtype=torch.double)[0],))
        self.checkScript(to_list_float_1D, (torch.randn(5, dtype=torch.double),))
        self.checkScript(to_list_float_2D, (torch.randn(5, 6, dtype=torch.double),))
        self.checkScript(to_list_float_3D, (torch.randn(5, 6, 7, dtype=torch.double),))
        self.checkScript(to_list_float_3D, (torch.randn(5, 6, 7, dtype=torch.double).transpose(0, 1),))

        """
        Complex dtype unit tests.
        """
        def to_list_complex_0D(x: torch.Tensor) -> complex:
            li = torch.jit.annotate(complex, x.tolist())
            return li

        def to_list_complex_1D(x: torch.Tensor) -> List[complex]:
            li = torch.jit.annotate(List[complex], x.tolist())
            return li

        def to_list_complex_2D(x: torch.Tensor) -> List[List[complex]]:
            li = torch.jit.annotate(List[List[complex]], x.tolist())
            return li

        def to_list_complex_3D(x: torch.Tensor) -> List[List[List[complex]]]:
            li = torch.jit.annotate(List[List[List[complex]]], x.tolist())
            return li

        # Test with torch.complex dtype Tensors to check that they are converted to double automatically.
        self.checkScript(to_list_complex_0D, (torch.randn(5, dtype=torch.cfloat)[0],))
        self.checkScript(to_list_complex_1D, (torch.randn(5, dtype=torch.cfloat),))
        self.checkScript(to_list_complex_2D, (torch.randn(5, 6, dtype=torch.cfloat),))
        self.checkScript(to_list_complex_3D, (torch.randn(5, 6, 7, dtype=torch.cfloat),))
        self.checkScript(to_list_complex_3D, (torch.randn(5, 6, 7, dtype=torch.cfloat).transpose(0, 1),))

        self.checkScript(to_list_complex_0D, (torch.randn(5, dtype=torch.cdouble)[0],))
        self.checkScript(to_list_complex_1D, (torch.randn(5, dtype=torch.cdouble),))
        self.checkScript(to_list_complex_2D, (torch.randn(5, 6, dtype=torch.cdouble),))
        self.checkScript(to_list_complex_3D, (torch.randn(5, 6, 7, dtype=torch.cdouble),))
        self.checkScript(to_list_complex_3D, (torch.randn(5, 6, 7, dtype=torch.cdouble).transpose(0, 1),))

        """
        Non-happy path tests:
            - missing type annotation
            - mismatch between type annotation and input
            - type annotation with unsupported type
            - type annotation with the wrong dimension
            - type annotation with scalar type that doesn't match the input scalar type
        """
        def to_list_missing_type_annotation(x: torch.Tensor) -> List[float]:
            li = x.tolist()
            return li

        def to_list_incorrect_type_annotation(x: torch.Tensor) -> List[float]:
            li = torch.jit.annotate(float, x.tolist())
            return li

        def to_list_unsupported_type_annotation(x: torch.Tensor) -> List[float]:
            li = torch.jit.annotate(List[str], x.tolist())
            return li

        def to_list_type_annotation_wrong_dim(x: torch.Tensor) -> List[List[float]]:
            li = torch.jit.annotate(List[List[float]], x.tolist())
            return li

        def to_list_type_annotation_incorrect_scalar_type(x: torch.Tensor) -> List[float]:
            li = torch.jit.annotate(List[float], x.tolist())
            return li

        with self.assertRaisesRegexWithHighlight(
            RuntimeError,
            r"Expected type hint for result of tolist()",
            "x.tolist("
        ):
            self.checkScript(to_list_missing_type_annotation, (torch.randn(5),))

        with self.assertRaisesRegexWithHighlight(
            RuntimeError,
            r"Return value was annotated as having type List\[float\] but is actually of type float",
            "return li"
        ):
            self.checkScript(to_list_incorrect_type_annotation, (torch.randn(5),))

        with self.assertRaisesRegex(
            RuntimeError, r"str is not one of the supported element types for tolist"
        ):
            self.checkScript(to_list_unsupported_type_annotation, (torch.randn(5),))

        with self.assertRaisesRegex(
            RuntimeError,
            r"Output annotation list dimension and runtime tensor dimension must match",
        ):
            self.checkScript(to_list_type_annotation_wrong_dim, (torch.randn(5, dtype=torch.double),))

        with self.assertRaisesRegex(
            RuntimeError,
            r"Output annotation element type and runtime tensor element type must match",
        ):
            self.checkScript(
                to_list_type_annotation_incorrect_scalar_type,
                (torch.ones(5, dtype=torch.long),),
            )


    def test_to_list_gpu(self):
        """GPU tests for Tensor.tolist() function."""
        if not torch.cuda.is_available() or torch.cuda.device_count() == 0:
            self.skipTest("CUDA is not available")

        def to_list_bool_1D(x: torch.Tensor) -> List[bool]:
            li = torch.jit.annotate(List[bool], x.tolist())
            return li

        def to_list_int_1D(x: torch.Tensor) -> List[int]:
            li = torch.jit.annotate(List[int], x.tolist())
            return li

        def to_list_float_1D(x: torch.Tensor) -> List[float]:
            li = torch.jit.annotate(List[float], x.tolist())
            return li

        self.checkScript(to_list_bool_1D, (torch.tensor(
            [True, False, True, False], dtype=torch.bool).cuda(),))
        self.checkScript(to_list_int_1D, (torch.tensor(
            [1, 2, 3, 4], dtype=torch.long).cuda(),))
        self.checkScript(to_list_float_1D, (torch.randn(
            5, dtype=torch.double).cuda(),))

    def test_no_element_type_annotation(self):
        def fn_with_comment(x: torch.Tensor) -> List:
            a: List = x.tolist()
            return a

        def annotated_fn(x: torch.Tensor) -> List:
            a: List = x.tolist()
            return a

        with self.assertRaisesRegex(RuntimeError, r"Attempted to use List without a contained type"):
            cu = torch.jit.CompilationUnit()
            cu.define(dedent(inspect.getsource(fn_with_comment)))

        with self.assertRaisesRegex(RuntimeError, r"Attempted to use List without a contained type"):
            cu = torch.jit.CompilationUnit()
            cu.define(dedent(inspect.getsource(annotated_fn)))

        with self.assertRaisesRegex(RuntimeError, r"Attempted to use List without a contained type"):
            torch.jit.script(fn_with_comment)

        with self.assertRaisesRegex(RuntimeError, r"Attempted to use List without a contained type"):
            torch.jit.script(annotated_fn)

    def test_list_none(self):
        with self.assertRaisesRegex(RuntimeError, "Can not create ListType with None type"):
            x = torch._C.ListType(None)

    def test_list_unification_hint(self):
        with self.assertRaisesRegex(RuntimeError, "Expected an annotation of type List"):
            @torch.jit.script
            def x():
                b : int = [2, 3]
                return b


class TestDict(JitTestCase):
    def dict(self):
        return {u'a': torch.ones(1), u'b': torch.ones(1) + 1, u'c': torch.ones(1) + 2}

    def dict2(self):
        return {'x': torch.ones(1) + 100, 'y': torch.ones(1) + 101, 'z': torch.ones(1) + 102}

    def dict_bool(self):
        return {True: 1}

    @skipIfTorchDynamo("TorchDynamo fails for this test for unknown reason")
    def test_dict_bool_conversion(self):
        def if_predicate(d: Dict[int, int]):
            if d:
                s, t = 0, 0
                for k, v in d.items():
                    s += k
                    t += v

                return s, t
            else:
                return -1, -1

        self.checkScript(if_predicate, ({1: 2, 3: 5},))
        self.checkScript(if_predicate, ({},))

        def while_predicate(d: Dict[int, int]):
            while d:
                d.clear()

        self.checkScript(while_predicate, ({1: 2, 3: 5},))
        self.checkScript(while_predicate, ({},))

        def ternary_predicate(d: Dict[int, int]):
            return "non-empty" if d else "empty"

        self.checkScript(ternary_predicate, ({1: 2, 3: 5},))
        self.checkScript(ternary_predicate, ({},))

    @skipIfTorchDynamo("TorchDynamo fails for this test for unknown reason")
    def test_del(self):
        def inputs():
            return {'hi': 2, 'bye': 3}

        def fn(x: Dict[str, int]) -> Dict[str, int]:
            del x['hi']
            return x

        python_out = fn(inputs())
        # checkScript reuses the same object, but here it's being mutated so do
        # it manually
        cu = torch.jit.CompilationUnit()
        cu.define(dedent(inspect.getsource(fn)))
        self.assertEqual(cu.fn(inputs()), python_out)
        self.assertEqual(torch.jit.script(fn)(inputs()), python_out)
        with self.assertRaisesRegexWithHighlight(RuntimeError, "KeyError", "x['hi']"):
            self.checkScript(fn, [{}])

    @skipIfTorchDynamo("TorchDynamo fails for this test for unknown reason")
    def test_dict_variance(self):
        """
        `Dict[T1, _]` is not a subtype of `Dict[T2, _]`, even if `T1` is
        a subtype of `T2`; similarly `Dict[_, T1]` would not be a
        subtype of `Dict[_, T2]`.

        However, if we have a temporary dict object (that is, a dict
        comprehension or a dict literal) on the rhs of an assignment
        statement, we want to ignore the inferred type of the rhs if we
        can prove that: 1) both the lhs and the rhs are dicts with the
        same key types (TorchScript has a restricted set of allowed key
        types, so we don't need to worry about subtyping relationships
        here), and 2) the value type of the dict is a subtype of the
        value type of the rhs dict.
        """
        def test_dictliteral_is_typed_from_annotation():
            x: Dict[str, Optional[int]] = {"foo": None, "bar": None, "baz": None}
            return x

        self.checkScript(test_dictliteral_is_typed_from_annotation, ())

        def test_dictcomprehension_is_typed_from_annotation():
            metasyntactics = ["foo", "bar", "baz"]
            x: Dict[str, Optional[int]] = {word: None for word in metasyntactics}
            return x

        self.checkScript(test_dictcomprehension_is_typed_from_annotation, ())

        def test_dicts_with_different_value_types_are_invariant(self):
            x: Dict[str, int] = {"foo": 1, "bar": 2, "baz": 3}
            y: Dict[str, Optional[int]] = x
            return x

        with self.assertRaisesRegex(RuntimeError, "Variable 'y' is "
                                    "annotated with type "
                                    r"Dict\[str, Optional\[int\]\] but "
                                    "is being assigned to a value of "
                                    r"type Dict\[str, int\]"):
            torch.jit.script(test_dicts_with_different_value_types_are_invariant)

        def test_dicts_with_different_value_types_are_invariant_recursive(self):
            x: Dict[str, int] = {"foo": 1, "bar": 2, "baz": 3}
            y: Dict[str, Dict[str, int]] = {"foo": x, "bar": x, "baz": x}
            z: Dict[str, Dict[str, Optional[int]]] = y
            return x

        with self.assertRaisesRegex(RuntimeError, "Variable 'z' is "
                                    "annotated with type "
                                    r"Dict\[str, Dict\[str, Optional"
                                    r"\[int\]\]\] but is being assigned"
                                    r" to a value of type Dict\[str, "
                                    r"Dict\[str, int\]\]"):
            torch.jit.script(test_dicts_with_different_value_types_are_invariant_recursive)

    @skipIfTorchDynamo("TorchDynamo fails for this test for unknown reason")
    def test_keys(self):
        @torch.jit.script
        def keys(x: Dict[str, Tensor]) -> List[str]:
            return list(x.keys())

        self.assertEqual(set(keys(self.dict())), set(self.dict().keys()))

        @torch.jit.script
        def specialized_list():
            li = {1: 1, 2: 2}.keys()
            li.append(3)
            return li

        self.assertTrue(set(specialized_list()) == {1, 2, 3})

    @skipIfTorchDynamo("TorchDynamo fails for this test for unknown reason")
    def test_values(self):
        @torch.jit.script
        def values(x: Dict[str, Tensor]) -> List[Tensor]:
            return list(x.values())

        the_dict = self.dict()
        self.assertEqual(set(values(the_dict)), set(the_dict.values()))

    @skipIfTorchDynamo("TorchDynamo fails for this test for unknown reason")
    def test_len(self):
        def length(x: Dict[str, Tensor]) -> int:
            return len(x)

        self.checkScript(length, (self.dict(),))

    @skipIfTorchDynamo("TorchDynamo fails for this test for unknown reason")
    def test_copy(self):
        def func(x: Dict[str, Tensor]) -> Dict[str, Tensor]:
            return x.copy()

        self.checkScript(func, (self.dict(),))

    @skipIfTorchDynamo("TorchDynamo fails for this test for unknown reason")
    def test_items(self):
        def func(x: Dict[str, Tensor]) -> List[Tuple[str, Tensor]]:
            return x.items()

        # The value returned by Python is in arbitrary order, so we can't use
        # checkScript
        scripted_func = torch.jit.script(func)

        eager_out = (func(self.dict()))
        script_out = (scripted_func(self.dict()))

        self.assertEqual(len(eager_out), len(script_out))
        for item in eager_out:
            self.assertTrue(item in script_out)

    @skipIfTorchDynamo("TorchDynamo fails for this test for unknown reason")
    def test_pop(self):
        def pop(x: Dict[str, Tensor], key: str) -> Tuple[Tensor, Dict[str, Tensor]]:
            return x.pop(key), x

        # checkScript doesn't copy the inputs, so we can't use it since this mutates
        # the dict
        def tester(fn, *args):
            eager_out = fn(self.dict(), *args)
            script_out = torch.jit.script(fn)(self.dict(), *args)
            self.assertEqual(eager_out, script_out)

        tester(pop, 'a')

        with self.assertRaisesRegexWithHighlight(RuntimeError, "KeyError", "x.pop"):
            torch.jit.script(pop)(self.dict(), 'x')


        def default_pop(x: Dict[str, Tensor], key: str, default: Tensor) -> Tuple[Tensor, Dict[str, Tensor]]:
            return x.pop(key, default), x

        tester(default_pop, 'a', torch.randn(2, 2))
        tester(default_pop, 'x', torch.randn(2, 2))

    @skipIfTorchDynamo("TorchDynamo fails for this test for unknown reason")
    def test_setdefault(self):
        def setdefault(x: Dict[str, Tensor], key: str, default: Tensor) -> Dict[str, Tensor]:
            x.setdefault(key, default)
            return x

        self.checkScript(setdefault, (self.dict(), 'a', torch.randn(2, 2)))
        self.checkScript(setdefault, (self.dict(), 'nonexistant', torch.randn(2, 2)))

    @skipIfTorchDynamo("TorchDynamo fails for this test for unknown reason")
    def test_update(self):
        def update(a: Dict[str, Tensor], b: Dict[str, Tensor]) -> Tuple[Dict[str, Tensor], Dict[str, Tensor]]:
            a.update(b)
            return a, b

        self.checkScript(update, (self.dict(), self.dict()))
        self.checkScript(update, (self.dict(), self.dict2()))

    @skipIfTorchDynamo("TorchDynamo fails for this test for unknown reason")
    def test_update_existing_key(self):
        def foo() -> Dict[str, int]:
            a: Dict[str, int] = {}
            for i in range(3):
                a.update({'a': i})
            return a

        self.checkScript(foo, ())

    @skipIfTorchDynamo("TorchDynamo fails for this test for unknown reason")
    def test_aug_assign(self):
        def aug_assign_dict_tensor(a: Dict[str, Tensor]) -> Dict[str, Tensor]:
            a['a'] += 1
            a['b'] -= 12
            a['c'] *= 122
            a['c'] /= 2
            a['c'] %= 2
            return a

        def aug_assign_dict_prim(a: Dict[str, float]) -> Dict[str, float]:
            a['a'] += 3.4
            a['b'] -= 2.4
            a['c'] *= 3.0
            a['c'] /= 2.0
            a['c'] %= 2.0
            return a

        self.checkScript(aug_assign_dict_tensor, (self.dict(),))
        self.checkScript(aug_assign_dict_prim, ({'a': 3.0, 'b': 2.0, 'c': 4.0},))

    @skipIfTorchDynamo("TorchDynamo fails for this test for unknown reason")
    def test_popitem(self):
        @torch.jit.script
        def popitem(x: Dict[str, Tensor]) -> Tuple[Tuple[str, Tensor], Dict[str, Tensor]]:
            item = x.popitem()
            return item, x

        # The value returned by Python is arbitrary, so we can't use checkScript
        eager_in = self.dict()
        eager_out = (eager_in.popitem(), eager_in)

        script_out = popitem(self.dict())

        # Check that an item was removed
        self.assertEqual(len(eager_out[1]), len(script_out[1]))

        # Check that the item is the correct types
        self.assertTrue(isinstance(script_out[0][0], str))
        self.assertTrue(isinstance(script_out[0][1], torch.Tensor))

    @skipIfTorchDynamo("TorchDynamo fails for this test for unknown reason")
    def test_clear(self):
        def clear(x: Dict[str, Tensor]) -> Dict[str, Tensor]:
            x.clear()
            return x

        self.checkScript(clear, (self.dict(),))

    @skipIfTorchDynamo("TorchDynamo fails for this test for unknown reason")
    def test_get(self):
        def get(x: Dict[str, Tensor], key: str) -> Optional[Tensor]:
            return x.get(key)

        self.checkScript(get, (self.dict(), 'a'))
        self.checkScript(get, (self.dict(), "doesn't exist"))

        def get_default(x: Dict[str, Tensor], key: str) -> Optional[Tensor]:
            return x.get(key, torch.randn(2, 2))

        self.checkScript(get, (self.dict(), 'a'))
        self.checkScript(get, (self.dict(), "doesn't exist"))

    @skipIfTorchDynamo("TorchDynamo fails for this test for unknown reason")
    def test_get_boolkey(self):
        def get(x: Dict[bool, int], key: bool) -> Optional[int]:
            return x.get(key)

        self.checkScript(get, (self.dict_bool(), True))
        self.checkScript(get, (self.dict_bool(), False))

        def get_default(x: Dict[bool, int], key: bool) -> int:
            return x.get(key, 42)

        self.checkScript(get_default, (self.dict_bool(), True))
        self.checkScript(get_default, (self.dict_bool(), False))

    @skipIfTorchDynamo("TorchDynamo fails for this test for unknown reason")
    def test_basic(self):
        def simple(x: Dict[str, int]) -> Dict[str, int]:
            return x

        self.checkScript(simple, ({'item': 20, 'other_item': 120},))

        def index(x: Dict[str, int]) -> int:
            return x['item']

        self.checkScript(index, ({'item': 20, 'other_item': 120},))

        def type_default() -> Dict[str, Tensor]:
            return {}

        self.checkScript(type_default, ())

        @torch.jit.script
        def missing_index(x: Dict[str, int]) -> int:
            return x['dne']

        with self.assertRaisesRegexWithHighlight(RuntimeError, "KeyError", "x['dne'"):
            missing_index({'item': 20, 'other_item': 120})

        code = dedent('''
            def literal1():
                return torch.jit.annotate(Dict[int, float], {})
            def literal2():
                return torch.jit.annotate(Dict[int, float], {10: 1.2})
        ''')
        cu = torch.jit.CompilationUnit(code)
        self.assertEqual({}, cu.literal1())
        self.assertEqual({10: 1.2}, cu.literal2())

        cu = torch.jit.CompilationUnit(dedent('''
            def literal3():
                return torch.jit.annotate(Dict[int, float], {10: 1.2, 11: 1.3})
        '''))
        self.assertEqual({10: 1.2, 11: 1.3}, cu.literal3())

        def list_of_dicts() -> List[Dict[str, Tensor]]:
            return [{'word': torch.ones(2) + 3}, {'other word': torch.ones(1) + 2}]

        self.checkScript(list_of_dicts, ())

    @skipIfTorchDynamo("TorchDynamo fails for this test for unknown reason")
    def test_mutability(self):
        @torch.jit.script
        def fn() -> Dict[str, int]:
            a = torch.jit.annotate(Dict[str, int], {})
            a['ok'] = 10
            return a

        self.assertEqual(fn(), {'ok': 10})

    @skipIfTorchDynamo("TorchDynamo fails for this test for unknown reason")
    def test_key_type(self):
        with self.assertRaisesRegexWithHighlight(RuntimeError, "but instead found type", "a[None]"):
            @torch.jit.script
            def fn(a: Dict[str, int]) -> int:
                return a[None]

    @skipIfTorchDynamo("TorchDynamo fails for this test for unknown reason")
    def test_loop(self):
        @torch.jit.script
        def fn(x: int) -> Dict[str, int]:
            a = torch.jit.annotate(Dict[str, int], {})
            for i in range(x):
                a['ok'] = i
            return a

        self.assertEqual(fn(10), {'ok': 9})

    @skipIfTorchDynamo("TorchDynamo fails for this test for unknown reason")
    def test_view(self):
        def fn(x, y):
            l = {"a": x}
            x_view = l["a"]
            a = x + x
            x_view.add_(y)
            b = x + x
            return a == b
        self.checkScript(fn, (torch.rand(2, 3), torch.rand(2, 3)))

    @skipIfTorchDynamo("TorchDynamo fails for this test for unknown reason")
    def test_membership(self):
        def fn(x: Dict[int, int], y: int) -> int:
            return x.get(y, 3)

        d = {1: 2, 3: 4}
        self.checkScript(fn, (d, 3))
        self.checkScript(fn, (d, 2))

        def optional(x: Dict[int, int], y: int) -> bool:
            res = x.get(y)
            return res is None

        self.checkScript(fn, (d, 3))
        self.checkScript(fn, (d, 2))

        with self.assertRaisesRegexWithHighlight(RuntimeError, "is actually of type Optional", "return x.get(y"):
            @torch.jit.script
            def bad_types(x: Dict[int, int], y: int) -> int:
                return x.get(y)  # noqa: T484

    @skipIfTorchDynamo("TorchDynamo fails for this test for unknown reason")
    def test_dict_to_python(self):
        @torch.jit.ignore
        def python_lookup(my_dict: Dict[str, int], keys: List[str]) -> List[int]:
            return [my_dict[k] for k in keys]

        def fn(my_dict: Dict[str, int], keys: List[str]) -> List[int]:
            return python_lookup(my_dict, keys)

        a_dict = {'a': torch.ones(1), 'b': torch.ones(1) + 1, 'c': torch.ones(1) + 2}
        self.checkScript(fn, (a_dict, ('a', 'c')))

    @skipIfTorchDynamo("TorchDynamo fails for this test for unknown reason")
    def test_ordered_dict(self):
        def test_func(fn, inputs):
            self.assertEqual(fn(*inputs), torch.jit.script(fn)(*inputs))

        def repeated_key():
            return OrderedDict([(1, 2), (2, 3), (1, 4)])

        test_func(repeated_key, ())

        def no_args():
            a = OrderedDict()
            a["one"] = torch.tensor(1)
            a["two"] = torch.tensor(2)

        test_func(no_args, ())

        def test_dict_constructor():
            a = dict()
            a["one"] = torch.tensor(1)
            return a, dict([(1, 2), (2, 3), (1, 4)])  # noqa: C406

        test_func(test_dict_constructor, ())

        def test_dict_initializer_list():
            a = {"1": torch.tensor(1), "2": torch.tensor(2)}
            output_order = []
            for key in a:
                output_order.append(a[key])
            return output_order

        test_func(test_dict_initializer_list, ())

        def test_dict_error():
            a = dict()
            a[1] = 2
            return a

        with self.assertRaisesRegexWithHighlight(Exception, "Arguments for call are not", "a[1] = 2"):
            torch.jit.script(test_dict_error)

    @skipIfTorchDynamo("TorchDynamo fails for this test for unknown reason")
    def test_type_annotation_missing_contained_type(self):
        """
        Test that the use of a Dict type annotation without contained
        key and value types produces an error.
        """
        # This function uses a type comment.
        def fn_with_comment(input: Dict) -> Any:
            return input

        # This function uses Python3 style type annotations.
        def annotated_fn(input: Dict) -> Any:
            return input

        with self.assertRaisesRegex(RuntimeError, r"Attempted to use Dict without contained types"):
            cu = torch.jit.CompilationUnit()
            cu.define(dedent(inspect.getsource(fn_with_comment)))

        with self.assertRaisesRegex(RuntimeError, r"Attempted to use Dict without contained types"):
            cu = torch.jit.CompilationUnit()
            cu.define(dedent(inspect.getsource(annotated_fn)))

        with self.assertRaisesRegex(RuntimeError, r"Attempted to use Dict without contained types"):
            m = torch.jit.script(fn_with_comment)

        with self.assertRaisesRegex(RuntimeError, r"Attempted to use Dict without contained types"):
            m = torch.jit.script(annotated_fn)

    @skipIfTorchDynamo("TorchDynamo fails for this test for unknown reason")
    def test_dict_preserves_order(self):
        def dict_ordering():
            a : Dict[int, int] = {}
            for i in range(1000):
                a[i] = i + 1
            return a

        self.checkScript(dict_ordering, ())
        di = torch.jit.script(dict_ordering)()
        res = list(di.items())
        for i in range(1000):
            key, value = res[i]
            self.assertTrue(key == i and value == i + 1)

    @skipIfTorchDynamo("TorchDynamo fails for this test for unknown reason")
    def test_optional_dict_construct(self):
        class M(torch.nn.Module):
            def use(self, buffer: Dict[str, Optional[torch.Tensor]]):
                return buffer["prev_key"]

            def forward(self, x):
                prev_key = torch.rand(2, 3)
                next_key = torch.rand(2, 3)
                saved_state: Dict[str, Optional[torch.Tensor]] = {
                    "prev_key": prev_key,
                    "next_key": next_key,
                }

                return self.use(saved_state)

        self.checkModule(M(), (torch.rand(2, 2),))


class TestNamedTuple(JitTestCase):
    def test_namedtuple(self):
        class FeatureVector(NamedTuple):
            float_features: float
            sequence_features: List[float]
            time_since_first: float

        @torch.jit.script
        def foo(x) -> float:
            fv = FeatureVector(3.0, [3.0], 3.0)
            rv = fv.float_features
            for val in fv.sequence_features:
                rv += val
            rv *= fv.time_since_first
            return rv

        self.assertEqual(foo(torch.rand(3, 4)), 18.0)

    def test_namedtuple_constant(self):
        class Tup(NamedTuple):
            a: int
            b: int

        @torch.jit.script
        def foo():
            return Tup(1, 2)

        self.assertEqual(foo(), Tup(1, 2))

    def test_return_named_tuple(self):
        class FeatureVector(NamedTuple):
            float_features: float
            sequence_features: List[float]
            time_since_first: float

        @torch.jit.script
        def foo(x):
            fv = FeatureVector(3.0, [3.0], 3.0)
            return fv

        out = foo(torch.rand(3, 4))
        out = foo(torch.rand(3, 4))
        self.assertEqual(out.float_features, 3.0)
        self.assertEqual(out.sequence_features, [3.0])
        self.assertEqual(out.time_since_first, 3.0)

    def test_namedtuple_as_attr(self):
        class Config(NamedTuple):
            size: int

        class MyMod(nn.Module):
            configs: Dict[int, Config]

            def __init__(self, configs):
                super().__init__()
                self.configs = configs

            def forward(self, x):
                for _id, config in self.configs.items():
                    x += config.size
                return x

        s = torch.jit.script(MyMod({0: Config(size=16)}))

    def test_namedtuple_resolution(self):
        class TheType(NamedTuple):
            t: int

        class MyModule(types.ModuleType):
            def __init__(self):
                super().__init__('MyModule')

            def __getattr__(self, attr):
                return TheType

        some_module = MyModule()

        def fn() -> some_module.Type:
            return some_module.Type(1)

        self.checkScript(fn, [])

    def test_namedtuple_slice_unpack(self):
        class MyCoolNamedTuple(NamedTuple):
            a : int
            b : float
            c : List[int]

        @torch.jit.script
        def foo(a : int, b : float, c : List[int]):
            tup = MyCoolNamedTuple(a, b, c)
            my_a, my_b, my_c = tup
            return tup[:1], my_a, my_c

        self.assertEqual(foo(3, 3.5, [6]), ((3,), 3, [6]))

    def test_namedtuple_lower(self):
        class MyCoolNamedTuple(NamedTuple):
            a : int
            b : float
            c : List[int]

        @torch.jit.script
        def foo(a : int):
            tup = MyCoolNamedTuple(a, 3.14, [9])
            return tup

        FileCheck().check('TupleConstruct').run(foo.graph)
        torch._C._jit_pass_lower_all_tuples(foo.graph)
        FileCheck().check_not('TupleConstruct').run(foo.graph)

    def test_namedtuple_type_annotation(self):
        global MyCoolNamedTuple  # see [local resolution in python]

        class MyCoolNamedTuple(NamedTuple):
            a : int
            b : float
            c : List[int]

        @torch.jit.script
        def foo(x : MyCoolNamedTuple) -> MyCoolNamedTuple:
            return x

        mnt = MyCoolNamedTuple(42, 420.0, [666])
        self.assertEqual(foo(mnt), mnt)

    def test_namedtuple_wrong_types(self):
        class MyCoolNamedTuple(NamedTuple):
            a : int
            b : float
            c : List[int]

        with self.assertRaisesRegex(RuntimeError, "Expected a value of type 'int' for argument 'a'"
                                                  " but instead found type 'str'"):
            @torch.jit.script
            def foo():
                tup = MyCoolNamedTuple('foo', 'bar', 'baz')
                return tup

    def test_namedtuple_kwarg_construct(self):
        class MyCoolNamedTuple(NamedTuple):
            a : int
            b : float
            c : List[int]

        @torch.jit.script
        def foo():
            tup = MyCoolNamedTuple(c=[1, 2, 3], b=3.5, a=9)
            return tup

        tup = foo()
        self.assertEqual(tup.a, 9)
        self.assertEqual(tup.b, 3.5)
        self.assertEqual(tup.c, [1, 2, 3])

    @unittest.skipIf(True, "broken while these tests were not in CI")
    def test_namedtuple_serialization(self):
        class MyCoolNamedTuple(NamedTuple):
            a : int
            b : float
            c : List[int]

        class MyMod(torch.jit.ScriptModule):
            @torch.jit.script_method
            def forward(self):
                return MyCoolNamedTuple(3, 3.5, [3, 4, 5])

        mm = MyMod()
        mm.save('foo.zip')
        torch.testing._internal.jit_utils.clear_class_registry()
        loaded = torch.jit.load('foo.zip')

        out = mm()
        out_loaded = loaded()

        for name in ['a', 'b', 'c']:
            self.assertEqual(getattr(out_loaded, name), getattr(out, name))

<<<<<<< HEAD
=======
    def test_namedtuple_inside_forwardref(self):
        class FeatureVector(NamedTuple):
            float_features: 'float'
            sequence_features: 'List[float]'
            time_since_first: 'float'

        @torch.jit.script
        def foo(x) -> float:
            fv = FeatureVector(3.0, [3.0], 3.0)
            rv = fv.float_features
            for val in fv.sequence_features:
                rv += val
            rv *= fv.time_since_first
            return rv

        self.assertEqual(foo(torch.rand(3, 4)), 18.0)

    def test_namedtuple_input_forwardref(self):
        class MyNamedTuple(NamedTuple):
            a : 'int'
            b : 'float'
            c : 'torch.Tensor'

        make_global(MyNamedTuple)

        nt = MyNamedTuple(4, 2.5, torch.rand((2, 2)))

        def fn(obj: MyNamedTuple):
            return ((obj.c + obj.b) ** obj.a).sin()

        expected = fn(nt)
        fn_s = torch.jit.script(fn)
        actual = fn_s(nt)
        self.assertEqual(expected, actual)

    # see #95858
    @unittest.expectedFailure
    def test_namedtuple_resolution_forwardref(self):
        class TheType(NamedTuple):
            t: 'int'

        class MyModule(types.ModuleType):
            def __init__(self):
                super().__init__('MyModule')

            def __getattr__(self, attr):
                return TheType

        some_module = MyModule()

        def fn() -> some_module.Type:
            return some_module.Type(1)

        self.checkScript(fn, [])


>>>>>>> bb40b625
class TestScriptDict(JitTestCase):
    """
    This class contains a suite of tests for torch.jit.script, a
    function that returns a dictionary-like object that has reference
    semantics across the Python/TorchScript boundary. That is,
    it can be passed to a TorchScript function that mutates it
    and those modifications are visible in the scope of the Python
    caller of said TorchScript function.

    The vast majority of tests are for making sure that objects returned
    by torch.jit.script behave like dictionaries do so that they are fungible
    in almost all cirumstances with regular dictionaries.
    """
    def _script_dict_add(self, d: torch._C.ScriptDict, k: int, v: int):
        """
        This is a helper function that inserts the pair (k, v) into the
        dictionary d in TorchScript. It is used for testing reference
        semantics.
        """
        @torch.jit.script
        def dict_add(d: Dict[int, int], k: int, v: int):
            d[k] = v

        dict_add(d, k, v)

    def _compare_eager_and_script(self, fn, input_dict, script_input_dict=None):
        """
        This is a helper function that facilitates comparing behaviour between
        Python dictionaries and "scripted" dictionaries.

        Args:
            fn: The function to test and compare the behaviour of.
            input_dict: The input dictionary to use for the test (passed to fn).
            script_input_dict: The scripted input dictionary to use for the tests.
                                If None, input_dict is scripted with torch.jit.script
                                and used instead.
        """
        # Create ScriptDict version of input_dict if needed.
        script_input_dict = script_input_dict or torch.jit.script(input_dict)

        # Run fn with both input_dict and scripted_dict.
        eager_raised, script_raised = False, False

        try:
            eager_out = fn(input_dict)
        except Exception as e:
            eager_exception = e
            eager_raised = True

        try:
            script_out = fn(script_input_dict)
        except Exception as e:
            script_exception = e
            script_raised = True

        # Check that both calls raised or none of them raised.
        self.assertEqual(eager_raised, script_raised)

        if eager_raised:
            # If fn raised an exception, it should be the same between
            # regular and scripted dictionaries.
            self.assertEqual(type(eager_exception), type(script_exception))
        else:
            # Otherwise, make sure the outputs match and the dictionaries
            # match (the latter may not be the same as the output).
            self.assertEqual(eager_out, script_out)
            self.assertEqual(input_dict, script_input_dict)

    def test_repr(self):
        """
        Test the __repr__ method.
        """
        self._compare_eager_and_script(lambda d: repr(d), {1: 2})

    def test_bool(self):
        """
        Test the __bool__ method. This should return True
        if the dictionary is non-empty and False otherwise.
        """
        self._compare_eager_and_script(lambda d: bool(d), {1: 2})
        self._compare_eager_and_script(lambda d: bool(d), {})

    def test_iter(self):
        """
        Test iteration over a dictionary's keys.
        """
        def sum_keys(input_dict):
            s = 0
            for k in input_dict:
                s += k

            return s

        self._compare_eager_and_script(sum_keys, {1: 2, 3: 4})

    def test_items(self):
        """
        Test .items().
        """
        def sum_pair_product(input_dict):
            s = 0
            for k, v in input_dict.items():
                s += k * v

            return s

        self._compare_eager_and_script(sum_pair_product, {1: 2, 3: 4})

    def test_getitem(self):
        """
        Test accessing dictionary values using the [] operator.
        """
        data = {1: 2, 3: 4}
        self._compare_eager_and_script(lambda d: d[1], data)
        self._compare_eager_and_script(lambda d: d[4], data)
        self._compare_eager_and_script(lambda d: d[2], data)
        self._compare_eager_and_script(lambda d: d["key"], data)

    def test_setitem(self):
        """
        Test setting dictionary values using the [] operator.
        """
        data = {1: 2, 3: 4}

        def fn(input_dict):
            input_dict[1] = 10
            input_dict[3] = 11

        self._compare_eager_and_script(fn, data)

        # Check that using improperly typed keys and values
        # throws TypeError.
        # _compare_eager_and_script cannot be used here since
        # the following uses of __setitem__ are valid in
        # Python.
        script_data = torch.jit.script(data)

        with self.assertRaises(TypeError):
            script_data["str"] = 3

        with self.assertRaises(TypeError):
            script_data[3] = "str"

    def test_contains(self):
        """
        Test membership checks (x in y, x not in y).
        """
        data = {1: 2, 3: 4}

        def fn(input_dict):
            return 1 in input_dict, 2 not in input_dict, 3 in input_dict, 4 not in input_dict

        self._compare_eager_and_script(fn, data)

        # Check that using an improperly typed key
        # throws KeyError.
        script_data = torch.jit.script(data)

        with self.assertRaises(KeyError):
            a = "str" in script_data

    def test_delitem(self):
        """
        Test deletion.
        """
        data = {1: 2, 3: 4}

        def del_fn(input_dict):
            del input_dict[1]

        def del_fn_raises(input_dict):
            del input_dict[10]

        self._compare_eager_and_script(del_fn, data)
        self._compare_eager_and_script(del_fn_raises, data)

        # Check that using an improperly typed key
        # throws TypeError.
        script_data = torch.jit.script(data)

        with self.assertRaises(TypeError):
            del script_data["str"]

    def test_len(self):
        """
        Test len() builtin function.
        """
        self._compare_eager_and_script(lambda d: len(d), {1: 2})
        self._compare_eager_and_script(lambda d: len(d), {})

    @unittest.skip("Cannot pass until all dicts returned from TorchScript are ScriptDicts")
    def test_nested(self):
        """
        Test that reference semantics are honoured when the ScriptDict that is
        mutated using TorchScript is inside another.
        """
        nested = torch.jit.script({1: {1: 2}, 2: {3: 4}}, type_hint=Dict[int, Dict[int, int]])

        one = nested[1]
        two = nested[2]

        self._script_dict_add(one, 9, 10)
        self._script_dict_add(two, 11, 12)

        # The mutation should be visible in the original dictionary, nested.
        self.assertEqual(len(one), 2)
        self.assertEqual(len(two), 2)
        self.assertEqual(len(nested[1]), 2)
        self.assertEqual(len(nested[2]), 2)

    def test_reference_semantics(self):
        """
        Test that reference semantics are honoured; that modifications made
        to a ScriptDict in TorchScript are visible in Python.
        """
        data = torch.jit.script({1: 2})
        self._script_dict_add(data, 3, 4)

        # The mutation should be visible in the original dictionary.
        self.assertEqual(len(data), 2)
        self.assertTrue(3 in data)
        self.assertEqual(data[3], 4)


class TestScriptList(JitTestCase):
    """
    This class contains a suite of tests for torch._C.ScriptList, a
    function that returns a list-like object that has reference
    semantics across the Python/TorchScript boundary. That is,
    it can be passed to a TorchScript function that mutates it
    and those modifications are visible in the scope of the Python
    caller of said TorchScript function.

    The vast majority of tests are for making sure that instances of
    torch._C.ScriptList behave like lists do so that they are fungible
    in almost all cirumstances with regular list.
    """
    def _script_list_add(self, l: torch._C.ScriptList, e: int):
        """
        This is a helper function that inserts the element e into the
        list l in TorchScript. It is used for testing reference
        semantics.
        """
        @torch.jit.script
        def list_add(l: List[int], e: int):
            l.append(e)

        list_add(l, e)

    def _compare_eager_and_script(self, fn, input_list, script_input_list=None):
        """
        This is a helper function that facilitates comparing behaviour between
        Python lists and "scripted" lists.
        Args:
            fn: The function to test and compare the behaviour of.
            input_list: The input list to use for the test (passed to fn).
            script_input_list: The scripted input list to use for the tests.
                                If None, input_list is scripted with torch.jit.script
                                and used instead.
        """
        # Create ScriptDict version of input_list if needed.
        script_input_list = script_input_list or torch.jit.script(input_list)

        # Run fn with both input_list and scripted_dict.
        eager_raised, script_raised = False, False

        try:
            eager_out = fn(input_list)
        except Exception as e:
            eager_exception = e
            eager_raised = True

        try:
            script_out = fn(script_input_list)
        except Exception as e:
            script_exception = e
            script_raised = True

        # Check that both calls raised or none of them raised.
        self.assertEqual(eager_raised, script_raised)

        if eager_raised:
            # If fn raised an exception, it should be the same between
            # regular and scripted lists.
            self.assertEqual(type(eager_exception), type(script_exception))
        else:
            # Otherwise, make sure the outputs match and the lists
            # match (the latter may not be the same as the output).
            self.assertEqual(eager_out, script_out)
            self.assertEqual(input_list, script_input_list)

    def test_repr(self):
        """
        Test the __repr__ method.
        """
        self._compare_eager_and_script(lambda l: repr(l), [1])

    def test_bool(self):
        """
        Test the __bool__ method. This should return True
        if the list is non-empty and False otherwise.
        """
        self._compare_eager_and_script(lambda l: bool(l), [1])
        self._compare_eager_and_script(lambda l: bool(l), [])

    def test_iter(self):
        """
        Test iteration over a list's elements.
        """
        def sum_elements(input_list):
            s = 0
            for k in input_list:
                s += k

            return s

        self._compare_eager_and_script(sum_elements, [1, 2, 3, 4])

    def test_getitem(self):
        """
        Test accessing list elements using the [] operator.
        """
        data = [1, 2, 3, 4]

        # Test regular indexing.
        self._compare_eager_and_script(lambda l: l[1], data)
        self._compare_eager_and_script(lambda l: l[3], data)
        self._compare_eager_and_script(lambda l: l[-1], data)

        # Test slicing.
        self._compare_eager_and_script(lambda l: l[1:3], data)
        self._compare_eager_and_script(lambda l: l[:], data)
        self._compare_eager_and_script(lambda l: l[1:], data)
        self._compare_eager_and_script(lambda l: l[:2], data)
        self._compare_eager_and_script(lambda l: l[-1], data)
        self._compare_eager_and_script(lambda l: l[-1::-1], data)

        # Test errors.
        self._compare_eager_and_script(lambda l: l[5], data)
        self._compare_eager_and_script(lambda l: l[-7], data)
        self._compare_eager_and_script(lambda l: l["key"], data)

    def test_setitem(self):
        """
        Test setting list elements using the [] operator.
        """
        data = [1, 2, 3, 4]

        # Test regular assignment.
        def setitem(input_list):
            input_list[1] = 10
            input_list[3] = 11
            input_list[-1] = 12

        self._compare_eager_and_script(setitem, data.copy())

        # Test slice assignment.
        # TODO: Something like input_list[:1] = [1, 2, 3, 4, 5]
        # is allowed in Python, but pybind11/stl_bind.h does not
        # allow it. Should we?
        def setitem_slice(input_list):
            input_list[:4:2] = [10, 11]
            input_list[-2:] = [15, 16]

        self._compare_eager_and_script(setitem_slice, data)

        # Test errors.
        def out_of_range(input_list):
            input_list[11] = 3

        def out_of_range_negative(input_list):
            input_list[-11] = 3

        def wrong_index_type(input_list):
            input_list["str"] = 3

        self._compare_eager_and_script(out_of_range, data)
        self._compare_eager_and_script(out_of_range_negative, data)
        self._compare_eager_and_script(wrong_index_type, data)

        # Check that using value of an incorrect type throws TypeError.
        # _compare_eager_and_script cannot be used here since
        # the following use of __setitem__ is valid in
        # Python.
        script_data = torch.jit.script(data)

        with self.assertRaises(TypeError):
            script_data[0] = "str"

    def test_contains(self):
        """
        Test membership checks (x in y, x not in y).
        """
        data = [1, 2, 3, 4]

        def fn(input_list):
            return 1 in input_list, 2 not in input_list, 3 in input_list, 4 not in input_list

        self._compare_eager_and_script(fn, data)

        # Check that using a value of an incorrect type throws a TypeError.
        script_data = torch.jit.script(data)

        with self.assertRaises(TypeError):
            a = "str" in script_data

    def test_delitem(self):
        """
        Test deletion.
        """
        data = [1, 2, 3, 4]

        def del_fn(input_list):
            del input_list[1]

        def del_fn_out_of_range(input_list):
            del input_list[10]

        def del_fn_wrong_type(input_list):
            del input_list["str"]

        self._compare_eager_and_script(del_fn, data.copy())
        self._compare_eager_and_script(del_fn_out_of_range, data)
        self._compare_eager_and_script(del_fn_wrong_type, data)

    def test_len(self):
        """
        Test len() builtin function.
        """
        self._compare_eager_and_script(lambda l: len(l), [1, 2, 3, 4])
        self._compare_eager_and_script(lambda l: len(l), [])

    def test_count(self):
        """
        Test count method.
        """
        self._compare_eager_and_script(lambda l: l.count(3), [1, 2, 3, 3])

        # Check that using a value of an incorrect type throws TypeError.
        script_data = torch.jit.script([1])

        with self.assertRaises(TypeError):
            script_data.count("str")

    def test_remove(self):
        """
        Test remove method.
        """
        self._compare_eager_and_script(lambda l: l.remove(1), [1, 2, 3])
        self._compare_eager_and_script(lambda l: l.remove(10), [1, 2, 3])

        # Check that using a value of an incorrect type throws TypeError.
        script_data = torch.jit.script([1])

        with self.assertRaises(TypeError):
            script_data.remove("str")

    def test_append(self):
        """
        Test append method.
        """
        self._compare_eager_and_script(lambda l: l.append(1), [4, 3, 2])

        # Check that using a value of an incorrect type throws TypeError.
        script_data = torch.jit.script([1])

        with self.assertRaises(TypeError):
            script_data.append("str")

    @skipIfTorchDynamo("https://github.com/pytorch/torchdynamo/issues/1991")
    def test_clear(self):
        """
        Test clear.
        """
        self._compare_eager_and_script(lambda l: l.clear(), [4, 3, 2])

    def test_extend(self):
        """
        Test extend.
        """
        class Iterable:
            def __init__(self, limit: int):
                self.limit = limit
                self.value = 0

            def __iter__(self):
                return self

            def __next__(self):
                if self.value == limit:
                    raise StopIteration()

                ret = self.value
                self.value += 1
                return ret

        data = [1, 2, 3]

        def extend_list(input_list):
            input_list.extend([4, 5, 6])

        def extend_dict(input_list):
            input_list.extend({4: 10, 5: 11, 6: 12})

        def extend_iterable(input_list):
            input_list.extend(Iterable(3))

        self._compare_eager_and_script(extend_list, data.copy())
        self._compare_eager_and_script(extend_dict, data.copy())
        self._compare_eager_and_script(extend_iterable, data)

        # Check that using a value of an incorrect type throws TypeError.
        script_data = torch.jit.script([1])

        with self.assertRaises(TypeError):
            script_data.extend(["a"])

        with self.assertRaises(TypeError):
            script_data.extend({"a": 1})

    def test_insert(self):
        """
        Test insert.
        """
        data = [1, 2, 4]

        self._compare_eager_and_script(lambda l: l.insert(3, 3), data.copy())
        self._compare_eager_and_script(lambda l: l.insert(0, 3), data.copy())
        self._compare_eager_and_script(lambda l: l.insert(-2, 3), data)

        # Check that using a value of an incorrect type throws TypeError.
        script_data = torch.jit.script([1])

        with self.assertRaises(TypeError):
            script_data.insert((0, "str"))

    def test_pop(self):
        """
        Test pop.
        """
        data = [1, 2, 3, 4, 5]

        # Test normal cases.
        self._compare_eager_and_script(lambda l: l.pop(), data.copy())
        self._compare_eager_and_script(lambda l: l.pop(2), data.copy())
        self._compare_eager_and_script(lambda l: l.pop(-3), data.copy())

        # Test error cases.
        self._compare_eager_and_script(lambda l: l.pop(10), data)

    @unittest.skip("Cannot pass until all list returned from TorchScript are ScriptLists")
    def test_nested(self):
        """
        Test that reference semantics are honoured when the ScriptList that is
        mutated using TorchScript is inside another.
        """
        nested = torch.jit.script([[1], [2]], List[List[int]])

        one = nested[0]
        two = nested[1]

        self._script_list_add(one, 3)
        self._script_list_add(two, 4)

        # The mutation should be visible in the original list, nested.
        self.assertEqual(len(one), 2)
        self.assertEqual(len(two), 2)
        self.assertEqual(one[len(one) - 1], 3)
        self.assertEqual(two[len(one) - 1], 4)
        self.assertEqual(len(nested[0]), 2)
        self.assertEqual(len(nested[1]), 2)

    def test_reference_semantics(self):
        """
        Test that reference semantics are honoured; that modifications made
        to a ScriptList in TorchScript are visible in Python.
        """
        l = torch.jit.script([1, 2])
        self._script_list_add(l, 3)

        self.assertEqual(len(l), 3)
        self.assertTrue(3 in l)
        self.assertEqual(l[2], 3)<|MERGE_RESOLUTION|>--- conflicted
+++ resolved
@@ -17,7 +17,7 @@
 # Make the helper files in test/ importable
 pytorch_test_dir = os.path.dirname(os.path.dirname(os.path.realpath(__file__)))
 sys.path.append(pytorch_test_dir)
-from torch.testing._internal.jit_utils import JitTestCase
+from torch.testing._internal.jit_utils import JitTestCase, make_global
 from torch.testing._internal.common_utils import skipIfTorchDynamo
 
 if __name__ == '__main__':
@@ -2084,8 +2084,6 @@
         for name in ['a', 'b', 'c']:
             self.assertEqual(getattr(out_loaded, name), getattr(out, name))
 
-<<<<<<< HEAD
-=======
     def test_namedtuple_inside_forwardref(self):
         class FeatureVector(NamedTuple):
             float_features: 'float'
@@ -2142,7 +2140,6 @@
         self.checkScript(fn, [])
 
 
->>>>>>> bb40b625
 class TestScriptDict(JitTestCase):
     """
     This class contains a suite of tests for torch.jit.script, a
