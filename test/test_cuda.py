--- conflicted
+++ resolved
@@ -5259,7 +5259,6 @@
 def int8_cuda(size):
     return torch.ones([size], device="cuda", dtype=torch.uint8)
 
-<<<<<<< HEAD
 def live_blocks(pool_id):
     blocks = 0
     seg = get_cudagraph_segments(pool_id)
@@ -5295,10 +5294,7 @@
     return t
 
 
-=======
-
 @unittest.skipIf(TEST_CUDAMALLOCASYNC or TEST_WITH_ROCM, "NYI")
->>>>>>> 0239bf6a
 class TestBlockStateAbsorption(TestCase):
 
     def checkCheckpointedBlock(self, before_block, after_block):
