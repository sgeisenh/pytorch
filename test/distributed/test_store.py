--- conflicted
+++ resolved
@@ -577,8 +577,6 @@
         self.assertEqual(1, len(store.multi_sets))
         self.assertEqual(["p/foo", "p/bar"], store.multi_sets[0][0])
         self.assertEqual([b'x', b'y'], store.multi_sets[0][1])
-<<<<<<< HEAD
-=======
 
 class TestMultiThreadedWait(MultiThreadedTestCase):
     # TODO: Use less hacky means of instantiating stores.
@@ -612,7 +610,6 @@
 
 
 instantiate_parametrized_tests(TestMultiThreadedWait)
->>>>>>> 01476465
 
 if __name__ == "__main__":
     assert (
