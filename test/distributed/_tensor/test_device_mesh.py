--- conflicted
+++ resolved
@@ -51,13 +51,10 @@
         if backend == "nccl" and torch.cuda.device_count() < self.world_size:
             sys.exit(TEST_SKIPS[f"multi-gpu-{self.world_size}"].exit_code)
         _set_env_var(world_size=self.world_size, rank=self.rank)
-<<<<<<< HEAD
-=======
         # missing ranks
         mesh_tensor = torch.arange(self.world_size-2).reshape(2, -1)
         with self.assertRaisesRegex(RuntimeError, "DeviceMesh must include every process in WORLD"):
             mesh = DeviceMesh(device_type, mesh_tensor)
->>>>>>> d54f2734
         # mesh ranks are not unique
         mesh_tensor = torch.arange(self.world_size).reshape(2, -1)
         mesh_tensor[0][1] = 2
