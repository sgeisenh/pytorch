# Owner(s): ["module: onnx"]
from __future__ import annotations

<<<<<<< HEAD
import copy

import inspect
=======
>>>>>>> a32826fa
import io
import itertools
import os
import tempfile
<<<<<<< HEAD
import warnings
=======
import unittest
>>>>>>> a32826fa

from typing import Any, Callable, Generator, Optional, Sequence, Tuple, Union

import numpy as np
import onnx_test_common
import onnxruntime  # type: ignore[import]
import parameterized
import torch
import torch.onnx
import transformers  # type: ignore[import]
from pytorch_test_common import skipDynamicFXTest
from torch import nn

from torch._subclasses import fake_tensor
from torch.onnx._internal import _beartype, diagnostics, fx as fx_onnx
from torch.onnx._internal.fx.dynamo_exporter import DynamoOptimizeExporter
from torch.onnx._internal.fx.fx_symbolic_exporter import FXSymbolicTraceExporter
from torch.testing._internal import common_utils
from torch.types import Number
from torch.utils import _pytree as pytree

_NumericType = Union[Number, torch.Tensor, np.ndarray]
_ModelType = Union[torch.nn.Module, Callable]
_InputArgsType = Union[torch.Tensor, Tuple[Any, ...]]
_OutputsType = Sequence[_NumericType]


@_beartype.beartype
def _run_ort(
    onnx_model: Union[str, torch.onnx.ExportOutput],
    pytorch_inputs: Union[_InputArgsType, Generator],
) -> _OutputsType:
    if isinstance(onnx_model, torch.onnx.ExportOutput):
        buffer = io.BytesIO()
        onnx_model.save(buffer)
        ort_model = buffer.getvalue()
    else:
        ort_model = onnx_model
    session = onnxruntime.InferenceSession(
        ort_model, providers=["CPUExecutionProvider"]
    )
    input_names = [ort_input.name for ort_input in session.get_inputs()]
    return session.run(
        None, {k: v.cpu().numpy() for k, v in zip(input_names, pytorch_inputs)}
    )


@_beartype.beartype
def _run_test_with_fx_to_onnx_exporter_and_onnx_runtime(
    test_suite: onnx_test_common._TestONNXRuntime,
    model: _ModelType,
    input_args: Sequence[_InputArgsType],
    rtol: float = 1e-3,
    atol: float = 1e-7,
    opset_version: int = 18,
    additional_test_inputs: Optional[Sequence[_InputArgsType]] = None,
    **input_kwargs,
):
    """Compare the results of PyTorch model with exported ONNX model

    Args:
        model (_ModelType): PyTorch model
        input_args (_InputArgsType): torch input arguments
        rtol (float, optional): relative tolerance. Defaults to 1e-3.
        atol (float, optional): absolute tolerance. Defaults to 1e-7.
        opset_version (int, optional): ONNX opset version. Defaults to 18.
        additional_test_inputs (Optional[Sequence[_InputArgsType]], optional):
            Test the models with another dataset, which is designed for dynamic axes
            testing. Defaults to None.

    """

    @_beartype.beartype
    def _try_clone_model(model: _ModelType) -> _ModelType:
        """Used for preserving original model in case forward mutates model states."""
        try:
            return copy.deepcopy(model)
        except Exception:
            warnings.warn(
                "Failed to clone model. Model state might be mutated during verification."
            )
            return model

    @_beartype.beartype
    def compare_pytorch_onnx_with_ort(
        onnx_model: Union["onnx.ModelProto", bytes],
        model_input_args: _InputArgsType,
    ):
        # Inspect the model's signature. It will be used
        # to flatten kwargs.
        if isinstance(model, torch.nn.Module):
            signature = inspect.signature(model.forward)
        else:
            signature = inspect.signature(model)

        # Bind args and kwargs to the model's signature to
        # flatten kwargs into positional args since ONNX
        # model cannot be called with kwargs.
        bound = signature.bind(*model_input_args)
        # Fill optional inputs.
        bound.apply_defaults()
        assert not bound.kwargs

        pt_cloned_model = _try_clone_model(model)
        ref_outputs, _ = pytree.tree_flatten(pt_cloned_model(*model_input_args))
        ort_outputs = _run_ort(onnx_model, bound.args)
        for ref_output, ort_output in zip(ref_outputs, ort_outputs):
            torch.testing.assert_close(
                ref_output, torch.tensor(ort_output), rtol=rtol, atol=atol
            )

    op_level_debug = test_suite.op_level_debug
    enable_dynamic_axes = test_suite.enable_dynamic_axes
    # Feed args and kwargs into exporter.
    # Note that exporter should flatten kwargs into positional args the exported model;
    # since ONNX doesn't represent kwargs.
<<<<<<< HEAD
    onnx_model = fx_onnx.export_after_normalizing_args_and_kwargs(
        model,
        *input_args,
        opset_version=opset_version,
        use_binary_format=True,
        enable_dynamic_axes=enable_dynamic_axes,
        op_level_debug=op_level_debug,
        **input_kwargs,
    )

    compare_pytorch_onnx_with_ort(onnx_model, input_args)

    # This confirms the exported mode accepts different input shapes
    # when dynamic shape is enabled.
    if additional_test_inputs and enable_dynamic_axes:
        for additional_input_args in additional_test_inputs:
            compare_pytorch_onnx_with_ort(onnx_model, additional_input_args)

=======
    exporter = DynamoOptimizeExporter(
        options=torch.onnx.ExportOptions(
            opset_version=opset_version, dynamic_shapes=True
        ),
        model=model,
        model_args=input_args,
        model_kwargs=input_kwargs,
    )

    export_output = exporter.export()

    # Bind args and kwargs to the model's signature to
    # flatten kwargs into positional args since ONNX
    # model cannot be called with kwargs.
    bound = exporter.model_signature.bind(*input_args, **input_kwargs)
    # Fill optional inputs.
    bound.apply_defaults()
    assert not bound.kwargs

    ref_outputs, _ = pytree.tree_flatten(model(*input_args, **input_kwargs))
    ort_outputs = _run_ort(export_output, bound.args)
    for ref_output, ort_output in zip(ref_outputs, ort_outputs):
        torch.testing.assert_close(
            ref_output, torch.tensor(ort_output), rtol=rtol, atol=atol
        )
>>>>>>> a32826fa

def _parameterized_class_attrs_and_values():
    input_values = []
    input_values.extend(itertools.product((True, False), (True, False)))
    return {
        "attrs": ["op_level_debug", "enable_dynamic_axes"],
        "input_values": input_values,
    }


@parameterized.parameterized_class(
    **_parameterized_class_attrs_and_values(),
    class_name_func=onnx_test_common.parameterize_class_name,
)
class TestFxToOnnxWithOnnxRuntime(onnx_test_common._TestONNXRuntime):
    def setUp(self):
        super().setUp()
        self.diag_ctx = diagnostics.engine.create_diagnostic_context(
            "test_fx_export", version=torch.__version__
        )
        self.opset_version = 18

    def tearDown(self):
        diagnostics.engine.dump(
            f"test_report_{self._testMethodName}_op_level_debug_{self.op_level_debug}_dynamic_axes_{self.enable_dynamic_axes}.sarif",
            compress=False,
        )
        super().tearDown()

    def test_simple_function(self):
        def func(x):
            # TODO(justinchuby): Replicate torch's type casting policy
            # in the exporter for type promotion support
            y = x + 1.0
            z = y.relu()
            return (y, z)

        tensor_x = torch.randn(1, 1, 2, dtype=torch.float32)

        _run_test_with_fx_to_onnx_exporter_and_onnx_runtime(self, func, (tensor_x,))

    def test_func_with_args_and_kwargs(self):
        # Non-tensor optional kwargs are always folded into constant and
        # removed from input list in Dynamo-traced graph, so we can't
        # define a function like
        #   def func(x, b=1.0)
        # here. E.g., if you change the `b` to 1.0 below, it will complain
        # somewhere that model is called with extra args because the modified
        # function is traced into
        #   def forward(self, x : torch.Tensor):
        #     add = x + 1.0;  x = None
        #     relu = add.relu()
        #     return (add, relu)
        # To summarize, optional kwargs must be tensors; otherwise, they are
        # treated as in-graph constants in Dynamo.
        def func(x, b=torch.tensor(1.0)):
            y = x + b
            z = y.relu()
            return (y, z)

        tensor_x = torch.randn(1, 1, 2, dtype=torch.float32)

        # Test without providing optional kwarg.
        _run_test_with_fx_to_onnx_exporter_and_onnx_runtime(self, func, (tensor_x,))
        # Test with only positional args.
        _run_test_with_fx_to_onnx_exporter_and_onnx_runtime(
            self, func, (tensor_x, torch.tensor(8.0))
        )
        # Test while specifying optional kwarg.
        _run_test_with_fx_to_onnx_exporter_and_onnx_runtime(
            self, func, (tensor_x,), b=torch.tensor(5.0)
        )

    @unittest.skip("ORT segfaults")
    def test_mnist(self):
        class MNISTModel(nn.Module):
            def __init__(self):
                super().__init__()
                self.conv1 = nn.Conv2d(1, 32, 3, 1, bias=True)
                self.conv2 = nn.Conv2d(32, 64, 3, 2, bias=True)
                self.fc1 = nn.Linear(9216, 128, bias=True)
                self.fc2 = nn.Linear(128, 10, bias=True)

            def forward(self, tensor_x: torch.Tensor):
                tensor_x = self.conv1(tensor_x)
                tensor_x = torch.sigmoid(tensor_x)
                tensor_x = self.conv2(tensor_x)
                tensor_x = torch.sigmoid(tensor_x)
                tensor_x = torch.flatten(tensor_x, 1)
                tensor_x = self.fc1(tensor_x)
                tensor_x = torch.sigmoid(tensor_x)
                output = self.fc2(tensor_x)
                return output

        tensor_x = torch.rand((64, 1, 28, 28), dtype=torch.float32)
        _run_test_with_fx_to_onnx_exporter_and_onnx_runtime(
            self, MNISTModel(), (tensor_x,)
        )

    # test single op with no kwargs
    def test_sigmoid(self):
        x = torch.randn(1, 4, 2, 3)

        class SigmoidModel(torch.nn.Module):
            def __init__(self):
                super().__init__()
                self.sigmoid = torch.nn.Sigmoid()

            def forward(self, x):
                return self.sigmoid(x)

        _run_test_with_fx_to_onnx_exporter_and_onnx_runtime(self, SigmoidModel(), (x,))

    @skipDynamicFXTest(
        "_aten_convolution_onnx: _add_attribute_to_torchscript_node()"
        " parameter value=[None, None] violates type hint"
        "typing.Union[float, int, str, bytes, typing.Sequence[float],"
        " typing.Sequence[int], torch.Tensor], as [None, None]:"
    )
    def test_shufflenet_v2_dynamic_axes(self):
        model = torchvision.models.shufflenet_v2_x0_5(pretrained=False)
        dummy_input = torch.randn(1, 3, 224, 224, requires_grad=True)
        test_inputs = torch.randn(3, 3, 224, 224, requires_grad=True)

        _run_test_with_fx_to_onnx_exporter_and_onnx_runtime(
            self,
            model,
            (dummy_input,),
            additional_test_inputs=[(dummy_input,), (test_inputs,)],
            rtol=1e-3,
            atol=1e-5,
        )

    def test_add(self):
        class DynamicAdd(torch.nn.Module):
            def forward(self, x, y):
                return torch.ops.aten.add(x, y)

        x = torch.randn(2, 3)
        y = torch.randn(2, 3)
        another_x = torch.randn(3, 4)
        another_y = torch.randn(3, 4)

        _run_test_with_fx_to_onnx_exporter_and_onnx_runtime(
            self, DynamicAdd(), (x, y), additional_test_inputs=[(another_x, another_y)]
        )

    def test_sigmoid_add(self):
        class DynamicAdd(torch.nn.Module):
            def __init__(self, *args, **kwargs) -> None:
                super().__init__(*args, **kwargs)
                self.sigmoid = torch.nn.Sigmoid()

            def forward(self, x, y):
                z = torch.ops.aten.add(x, y)
                return self.sigmoid(z)

        x = torch.randn(2, 3)
        y = torch.randn(2, 3)
        x = x[1:, :]
        y = y[1:, :]
        input_x = torch.randn(1, 4)
        input_y = torch.randn(1, 4)

        _run_test_with_fx_to_onnx_exporter_and_onnx_runtime(
            self, DynamicAdd(), (x, y), additional_test_inputs=[(input_x, input_y)]
        )

    @skipDynamicFXTest(
        "flaky test: https://github.com/microsoft/onnx-script/issues/523. Fixed in ORT==1.15"
    )
    def test_matmul(self):
        class DynamicMatMul(torch.nn.Module):
            def forward(self, x, y):
                return torch.ops.aten.matmul(x, y)

        x = torch.randn(2, 3, 6)
        y = torch.randn(2, 6, 4)
        input_x = torch.randn(2, 3, 4)
        input_y = torch.randn(2, 4, 4)

        _run_test_with_fx_to_onnx_exporter_and_onnx_runtime(
            self, DynamicMatMul(), (x, y), additional_test_inputs=[(input_x, input_y)]
        )

    @skipDynamicFXTest(
        "fx.graph: doesn't handle scalar like normal tensor, so this is not yet "
        "supported! TypeError: forward() takes 1 positional argument but 2 were given"
    )
    def test_scalar_tensor(self):
        class test(torch.nn.Module):
            def forward(self, x):
                return torch.scalar_tensor(x.size(0)), torch.scalar_tensor(
                    x.size(1), dtype=torch.int64
                )

        x = torch.randn(2, 3, 4)
        y = torch.randn(7, 8, 9)
        _run_test_with_fx_to_onnx_exporter_and_onnx_runtime(
            self,
            test(),
            (x,),
            additional_test_inputs=[(y,)],
        )

    @skipDynamicFXTest(
        "_aten_convolution_onnx: _add_attribute_to_torchscript_node()"
        " parameter value=[None, None] violates type hint"
        "typing.Union[float, int, str, bytes, typing.Sequence[float],"
        " typing.Sequence[int], torch.Tensor], as [None, None]:"
    )
    def test_transpose_infer_shape(self):
        class TransposeModule(torch.nn.Module):
            def __init__(self):
                super().__init__()
                self.conv = torch.nn.Conv2d(3, 1, 3, stride=2)

            def forward(self, x):
                x = self.conv(x)
                return x.transpose(0, 1)

        x = torch.randn(32, 3, 64, 64)
        y = torch.randn(16, 3, 8, 64)
        _run_test_with_fx_to_onnx_exporter_and_onnx_runtime(
            self,
            TransposeModule(),
            (x,),
            additional_test_inputs=[(y,)],
        )

    @skipDynamicFXTest("torch._dynamo.exc.TorchRuntimeError")
    def test_squeeze_runtime_dim(self):
        class Squeeze(torch.nn.Module):
            def forward(self, d1, d2):
                t = torch.zeros(d1[0], d2[0])
                return t.squeeze(0)

        d1 = torch.tensor([1])
        d3 = torch.tensor([3])
        d4 = torch.tensor([4])
        _run_test_with_fx_to_onnx_exporter_and_onnx_runtime(
            self, Squeeze(), (d1, d4), additional_test_inputs=[(d3, d4)]
        )
        _run_test_with_fx_to_onnx_exporter_and_onnx_runtime(
            self, Squeeze(), (d3, d4), additional_test_inputs=[(d1, d3)]
        )

    @skipDynamicFXTest(
        "AssertionError: The values for attribute 'shape' do not match:"
        " torch.Size([5, 6, 2]) != torch.Size([4, 4, 2]). Even symbolic "
        "fx.graph can't get dynamic arguments from this Module."
    )
    def test_slice(self):
        class DynamicSliceExportMod(torch.nn.Module):
            def forward(self, x):
                results = []
                for i in range(4):
                    results.append(x[: x.size(0) - i, i : x.size(2), i:3])
                return tuple(results)

        x = torch.rand(5, 5, 5)
        y = torch.randn(6, 7, 8)
        _run_test_with_fx_to_onnx_exporter_and_onnx_runtime(
            self,
            DynamicSliceExportMod(),
            (x,),
            additional_test_inputs=[(y,)],
        )

    @skipDynamicFXTest(
        "fx.graph: doesn't handle scalar like normal tensor, so this is not yet"
        "supported! TypeError: forward() takes 1 positional argument but 2 were given"
    )
    def test_arange(self):
        class ArangeModel(torch.nn.Module):
            def forward(self, input):
                return (
                    torch.arange(input.shape[0]),
                    torch.arange(12),
                    torch.arange(start=input.shape[0], end=input.shape[0] + 5),
                )

        x = torch.randn(5, 3, 2)
        y = torch.randn(8, 3, 2)
        _run_test_with_fx_to_onnx_exporter_and_onnx_runtime(
            self,
            ArangeModel(),
            (x,),
            additional_test_inputs=[(y,)],
        )

    @skipDynamicFXTest(
        "fx.graph: torch._subclasses.fake_tensor.DataDependentOutputException: "
        "aten._local_scalar_dense.default"
    )
    def test_expand_as_fill_zero(self):
        class Model(torch.nn.Module):
            def forward(self, x):
                x[:, x.size(0) :] = 0
                return x

        x = torch.ones(2, 5)
        x2 = torch.randn(3, 4)
        _run_test_with_fx_to_onnx_exporter_and_onnx_runtime(
            self,
            Model(),
            (x,),
            additional_test_inputs=[(x2,)],
        )

    @skipDynamicFXTest(
        "ATenLib: INVALID_ARGUMENT : Failed to load model with error: "
        "ONNX Schema aten_copy: failed validating the check: !(it.GetName().empty())"
    )
    def test_expand_as_fill_tensor(self):
        class Model(torch.nn.Module):
            def forward(self, x):
                x[:, x.size(0) :] = torch.tensor([1, 2, 3])
                return x

        x = torch.ones(2, 5, 3)
        x2 = torch.randn(3, 4, 3)
        _run_test_with_fx_to_onnx_exporter_and_onnx_runtime(
            self,
            Model(),
            (x,),
            additional_test_inputs=[(x2,)],
        )

    def test_expand_as_fill_seperate_tensor(self):
        class Model(torch.nn.Module):
            def forward(self, x):
                aa = torch.tensor([[0], [1], [2]])
                return aa.expand_as(x)

        x = torch.ones(3, 2)
        x2 = torch.randn(3, 5)
        _run_test_with_fx_to_onnx_exporter_and_onnx_runtime(
            self,
            Model(),
            (x,),
            additional_test_inputs=[(x2,)],
        )

    def test_view_dynamic_zero_dim(self):
        class ViewModel(torch.nn.Module):
            def forward(self, input):
                input = input.view(-1, 2)
                return input.view(1, -1)

        x = torch.ones(2)
        another_x = torch.empty((0,))
        _run_test_with_fx_to_onnx_exporter_and_onnx_runtime(
            self,
            ViewModel(),
            (x,),
            additional_test_inputs=[(another_x,)],
        )

    def test_flatten_dynamic_axes(self):
        class MyModule(torch.nn.Module):
            def forward(self, x):
                return torch.flatten(x, start_dim=2, end_dim=3)

        batch_size = 3
        x = torch.randn(batch_size, 5, 4, 5)
        y = torch.randn(5, 5, 4, 5)
        model = MyModule()
        _run_test_with_fx_to_onnx_exporter_and_onnx_runtime(
            self, model, (x,), additional_test_inputs=[(y,)]
        )

    @skipDynamicFXTest(
        "1. flaky test: https://github.com/microsoft/onnx-script/issues/523. "
        "Fixed in ORT==1.15"
        "2. [ONNXRuntimeError] : 1 : FAIL : Non-zero status code returned while "
        "running Concat node. Name:'Concat_203' Status Message: concat.cc:104 "
        "PrepareForCompute Cannot concatenate scalars"
    )
    def test_gpt2_tiny(self):
        model_name = "sshleifer/tiny-gpt2"
        # Download pytorch model
        model = transformers.AutoModel.from_pretrained(model_name)
        tokenizer = transformers.AutoTokenizer.from_pretrained(model_name)

        # Transform input tokens
        inputs = tokenizer("Hello world!", return_tensors="pt")
        input_ids = inputs["input_ids"]
        attention_mask = inputs["attention_mask"]

<<<<<<< HEAD
        onnx_model = fx_onnx.export_after_normalizing_args_and_kwargs(
            model,
            use_binary_format=True,
            opset_version=self.opset_version,
            enable_dynamic_axes=self.enable_dynamic_axes,
            op_level_debug=self.op_level_debug,
            **inputs,
        )
=======
        # FIXME(titaiwang): SegFault when symbolic tracing is used
        # https://github.com/microsoft/onnx-script/issues/523
        onnx_model = DynamoOptimizeExporter(
            options=torch.onnx.ExportOptions(
                opset_version=self.opset_version, dynamic_shapes=False
            ),
            model=model,
            model_args=[],
            model_kwargs=inputs,
        ).export()
>>>>>>> a32826fa

        ref_outputs, _ = pytree.tree_flatten(model(**inputs, return_dict=False))
        ort_outputs = _run_ort(onnx_model, (input_ids, attention_mask))
        assert len(ref_outputs) == len(ort_outputs)
        assert len(ref_outputs) == 5
        for ref_output, ort_output in zip(ref_outputs, ort_outputs):
            torch.testing.assert_close(ref_output, torch.tensor(ort_output))

    @_beartype.beartype
    def _test_large_scale_exporter(
        self,
        model_name: str,
        create_model: Callable,
        create_args: Callable,
        create_pytorch_only_kwargs: Callable,
    ):
        """Test helper for large-scale exporter.

        Arguments:
            model_name: Name of the model. It used to name temporary files.
            create_model: A function that creates a model. It should always create the same model.
            create_args: A function that creates random input arguments for the model.
            create_pytorch_only_kwargs: A function that creates kwargs for calling PyTorch model with real tensors.

        This test contains several steps.

        1. Create a toy model.
        2. Save the toy's state (parameters) to a file. This is for simulating a checkpoint file.
        3. Load it back and export it to ONNX with large-scale exporter.
            All operations (including model loading) are done under
            FakeTensorMode so no real tensor is created and no real
            computation happens.
        4. The ONNX model generated in step 3 doesn't contain parameters,
            and this step adds them as external data and save a new ONNX model.
        5. Run PyTorch and ONNX models and compare their results.
        """

        # Create the toy model.
        model = create_model()

        with tempfile.NamedTemporaryFile(
            prefix=model_name, suffix=".pt"
        ) as tmp_file, tempfile.TemporaryDirectory(
            suffix="large_scale_export"
        ) as tmp_folder:
            # Dump state_dict to a file to simulate how HuggingFace model is initialized.
            # The file will be loaded via .load_state_dict(...)
            torch.save(model.state_dict(), tmp_file.name)

            ftm = fake_tensor.FakeTensorMode(
                allow_non_fake_inputs=True, allow_fallback_kernels=False
            )
            ctx = fx_onnx.FxToOnnxContext()
            # NOTE: FakeTensorMode disallows symbolic shape of fx graph
            # The following coed block does several things.
            #  1. Create a model whose parameters and buffers are all FakeTensor's.
            #  2. Convert nn.Module into ONNX model without initializers.
            #  3. Record the file paths to find real initializers.
            with ctx, ftm:
                # Toy model with parameters and buffers as FakeTensor's.
                fake_model = create_model()
                fake_model.load_state_dict(torch.load(tmp_file.name))
                # Toy inputs as FakeTensor's.
                fake_args = create_args()
                # Export ONNX model without initializers while ctx.paths records
                # all files that contains real initializers.
<<<<<<< HEAD
                (onnx_model, _, _, _) = fx_onnx.export_without_parameters_and_buffers(
                    fake_model,
                    *fake_args,
                    use_binary_format=False,
                    opset_version=self.opset_version,
                    enable_dynamic_axes=self.enable_dynamic_axes,
                    op_level_debug=self.op_level_debug,
=======

                onnx_model = (
                    FXSymbolicTraceExporter(
                        options=torch.onnx.ExportOptions(
                            opset_version=self.opset_version,
                            dynamic_shapes=enable_dynamic_axes,
                        ),
                        model=fake_model,
                        model_args=fake_args,
                        model_kwargs={},
                    )
                    .export()
                    .model_proto
>>>>>>> a32826fa
                )

            # Tasks done by the following block.
            #  1. Iterate through all tensors stored in ctx.paths (the file content is loaded torch.load)
            #  2. If a tensor's name matches a "onnx_model"'s input name, an initializer is created and saved to
            #     a seperated folder.
            #  3. A new ONNX model is saved into file with the initializers saved in the previous step.
            #  4. ORT executes the new ONNX model and compares the results with the original GPT model.

            # Model saved to tmp_folder/onnx_model_location
            # Initializers are saved to tmp_folder/onnx_initializer_location/*.onnx
            onnx_model_location = model_name + "_external_data.onnx"
            onnx_initializer_location = model_name + "_initializers"
            fx_onnx.save_model_with_external_data(
                tmp_folder,
                onnx_model_location,
                onnx_initializer_location,
                tuple(ctx.paths),
                onnx_model,
            )

            # Generate random inputs.
            args = create_args()
            kwargs = create_pytorch_only_kwargs()
            # Original outputs.
            ref_outputs, _ = pytree.tree_flatten(model(*args, **kwargs))
            # ORT outputs.
            args_not_none = (arg for arg in args if arg is not None)
            ort_outputs = _run_ort(
                os.path.join(tmp_folder, onnx_model_location),
                args_not_none,
            )

            assert len(ref_outputs) == len(ort_outputs)

            for ref_output, ort_output in zip(ref_outputs, ort_outputs):
                torch.testing.assert_close(ref_output, torch.tensor(ort_output))

    @skipDynamicFXTest("FakeTensor exporting is not supported by dynamic axes.")
    def test_large_scale_exporter_with_toy_mlp(self):
        class MLPModel(nn.Module):
            def __init__(self):
                super().__init__()
                self.fc0 = nn.Linear(8, 8, bias=True)
                self.fc1 = nn.Linear(8, 4, bias=True)
                self.fc2 = nn.Linear(4, 2, bias=True)
                self.fc3 = nn.Linear(2, 2, bias=True)

            def forward(self, tensor_x: torch.Tensor):
                tensor_x = self.fc0(tensor_x)
                tensor_x = torch.sigmoid(tensor_x)
                tensor_x = self.fc1(tensor_x)
                tensor_x = torch.sigmoid(tensor_x)
                tensor_x = self.fc2(tensor_x)
                tensor_x = torch.sigmoid(tensor_x)
                output = self.fc3(tensor_x)
                return output

        def create_model() -> nn.Module:
            return MLPModel()

        def create_args():
            return (torch.rand((97, 8), dtype=torch.float32),)

        def create_pytorch_only_extra_kwargs():
            return {}

        self._test_large_scale_exporter(
            "toy_mlp1",
            create_model,
            create_args,
            create_pytorch_only_extra_kwargs,
        )

    @skipDynamicFXTest("FakeTensor exporting is not supported by dynamic axes.")
    def test_large_scale_exporter_with_tiny_gpt2(self):
        model_name = "sshleifer/tiny-gpt2"

        def create_model() -> nn.Module:
            return transformers.AutoModel.from_pretrained(model_name)

        def create_args():
            tokenizer = transformers.AutoTokenizer.from_pretrained(model_name)
            kwargs = tokenizer("Hello world!", return_tensors="pt")
            input_ids = kwargs["input_ids"]
            attention_mask = kwargs["attention_mask"]
            return input_ids, None, attention_mask

        def create_pytorch_only_extra_kwargs():
            return {"return_dict": False}

        self._test_large_scale_exporter(
            "tiny_gpt2",
            create_model,
            create_args,
            create_pytorch_only_extra_kwargs,
        )


if __name__ == "__main__":
    common_utils.run_tests()<|MERGE_RESOLUTION|>--- conflicted
+++ resolved
@@ -1,21 +1,13 @@
 # Owner(s): ["module: onnx"]
 from __future__ import annotations
 
-<<<<<<< HEAD
 import copy
 
-import inspect
-=======
->>>>>>> a32826fa
 import io
 import itertools
 import os
 import tempfile
-<<<<<<< HEAD
 import warnings
-=======
-import unittest
->>>>>>> a32826fa
 
 from typing import Any, Callable, Generator, Optional, Sequence, Tuple, Union
 
@@ -23,10 +15,10 @@
 import onnx_test_common
 import onnxruntime  # type: ignore[import]
 import parameterized
+import pytorch_test_common
 import torch
 import torch.onnx
 import transformers  # type: ignore[import]
-from pytorch_test_common import skipDynamicFXTest
 from torch import nn
 
 from torch._subclasses import fake_tensor
@@ -71,7 +63,7 @@
     rtol: float = 1e-3,
     atol: float = 1e-7,
     opset_version: int = 18,
-    additional_test_inputs: Optional[Sequence[_InputArgsType]] = None,
+    additional_test_inputs: Optional[Sequence[Sequence[_InputArgsType]]] = None,
     **input_kwargs,
 ):
     """Compare the results of PyTorch model with exported ONNX model
@@ -101,89 +93,58 @@
 
     @_beartype.beartype
     def compare_pytorch_onnx_with_ort(
-        onnx_model: Union["onnx.ModelProto", bytes],
-        model_input_args: _InputArgsType,
+        exporter: DynamoOptimizeExporter,
+        export_output: torch.onnx.ExportOutput,
+        model_input_args: Sequence[_InputArgsType],
     ):
-        # Inspect the model's signature. It will be used
-        # to flatten kwargs.
-        if isinstance(model, torch.nn.Module):
-            signature = inspect.signature(model.forward)
-        else:
-            signature = inspect.signature(model)
-
         # Bind args and kwargs to the model's signature to
         # flatten kwargs into positional args since ONNX
         # model cannot be called with kwargs.
-        bound = signature.bind(*model_input_args)
+        bound = exporter.model_signature.bind(*model_input_args, **input_kwargs)
         # Fill optional inputs.
         bound.apply_defaults()
         assert not bound.kwargs
 
         pt_cloned_model = _try_clone_model(model)
-        ref_outputs, _ = pytree.tree_flatten(pt_cloned_model(*model_input_args))
-        ort_outputs = _run_ort(onnx_model, bound.args)
+        ref_outputs, _ = pytree.tree_flatten(
+            pt_cloned_model(*model_input_args, **input_kwargs)
+        )
+        ort_outputs = _run_ort(export_output, bound.args)
         for ref_output, ort_output in zip(ref_outputs, ort_outputs):
             torch.testing.assert_close(
                 ref_output, torch.tensor(ort_output), rtol=rtol, atol=atol
             )
 
-    op_level_debug = test_suite.op_level_debug
-    enable_dynamic_axes = test_suite.enable_dynamic_axes
     # Feed args and kwargs into exporter.
     # Note that exporter should flatten kwargs into positional args the exported model;
     # since ONNX doesn't represent kwargs.
-<<<<<<< HEAD
-    onnx_model = fx_onnx.export_after_normalizing_args_and_kwargs(
-        model,
-        *input_args,
-        opset_version=opset_version,
-        use_binary_format=True,
-        enable_dynamic_axes=enable_dynamic_axes,
-        op_level_debug=op_level_debug,
-        **input_kwargs,
-    )
-
-    compare_pytorch_onnx_with_ort(onnx_model, input_args)
-
-    # This confirms the exported mode accepts different input shapes
-    # when dynamic shape is enabled.
-    if additional_test_inputs and enable_dynamic_axes:
-        for additional_input_args in additional_test_inputs:
-            compare_pytorch_onnx_with_ort(onnx_model, additional_input_args)
-
-=======
     exporter = DynamoOptimizeExporter(
         options=torch.onnx.ExportOptions(
-            opset_version=opset_version, dynamic_shapes=True
+            opset_version=opset_version,
+            dynamic_shapes=test_suite.dynamic_shapes,
+            op_level_debug=test_suite.op_level_debug,
         ),
         model=model,
         model_args=input_args,
         model_kwargs=input_kwargs,
     )
-
     export_output = exporter.export()
-
-    # Bind args and kwargs to the model's signature to
-    # flatten kwargs into positional args since ONNX
-    # model cannot be called with kwargs.
-    bound = exporter.model_signature.bind(*input_args, **input_kwargs)
-    # Fill optional inputs.
-    bound.apply_defaults()
-    assert not bound.kwargs
-
-    ref_outputs, _ = pytree.tree_flatten(model(*input_args, **input_kwargs))
-    ort_outputs = _run_ort(export_output, bound.args)
-    for ref_output, ort_output in zip(ref_outputs, ort_outputs):
-        torch.testing.assert_close(
-            ref_output, torch.tensor(ort_output), rtol=rtol, atol=atol
-        )
->>>>>>> a32826fa
+    # NOTE: DynamoOptimizeExporter has model signature as properties.
+    compare_pytorch_onnx_with_ort(exporter, export_output, input_args)
+    # This confirms the exported mode accepts different input shapes
+    # when dynamic shape is enabled.
+    if additional_test_inputs and test_suite.dynamic_shapes:
+        for additional_input_args in additional_test_inputs:
+            compare_pytorch_onnx_with_ort(
+                exporter, export_output, additional_input_args
+            )
+
 
 def _parameterized_class_attrs_and_values():
     input_values = []
     input_values.extend(itertools.product((True, False), (True, False)))
     return {
-        "attrs": ["op_level_debug", "enable_dynamic_axes"],
+        "attrs": ["op_level_debug", "dynamic_shapes"],
         "input_values": input_values,
     }
 
@@ -202,7 +163,7 @@
 
     def tearDown(self):
         diagnostics.engine.dump(
-            f"test_report_{self._testMethodName}_op_level_debug_{self.op_level_debug}_dynamic_axes_{self.enable_dynamic_axes}.sarif",
+            f"test_report_{self._testMethodName}_op_level_debug_{self.op_level_debug}_dynamic_axes_{self.dynamic_shapes}.sarif",
             compress=False,
         )
         super().tearDown()
@@ -251,7 +212,9 @@
             self, func, (tensor_x,), b=torch.tensor(5.0)
         )
 
-    @unittest.skip("ORT segfaults")
+    @pytorch_test_common.skip_dynamic_fx_test(
+        "flaky test: https://github.com/microsoft/onnx-script/issues/523. Fixed in ORT==1.15"
+    )
     def test_mnist(self):
         class MNISTModel(nn.Module):
             def __init__(self):
@@ -291,7 +254,7 @@
 
         _run_test_with_fx_to_onnx_exporter_and_onnx_runtime(self, SigmoidModel(), (x,))
 
-    @skipDynamicFXTest(
+    @pytorch_test_common.skip_dynamic_fx_test(
         "_aten_convolution_onnx: _add_attribute_to_torchscript_node()"
         " parameter value=[None, None] violates type hint"
         "typing.Union[float, int, str, bytes, typing.Sequence[float],"
@@ -346,7 +309,7 @@
             self, DynamicAdd(), (x, y), additional_test_inputs=[(input_x, input_y)]
         )
 
-    @skipDynamicFXTest(
+    @pytorch_test_common.skip_dynamic_fx_test(
         "flaky test: https://github.com/microsoft/onnx-script/issues/523. Fixed in ORT==1.15"
     )
     def test_matmul(self):
@@ -363,7 +326,7 @@
             self, DynamicMatMul(), (x, y), additional_test_inputs=[(input_x, input_y)]
         )
 
-    @skipDynamicFXTest(
+    @pytorch_test_common.skip_dynamic_fx_test(
         "fx.graph: doesn't handle scalar like normal tensor, so this is not yet "
         "supported! TypeError: forward() takes 1 positional argument but 2 were given"
     )
@@ -383,7 +346,7 @@
             additional_test_inputs=[(y,)],
         )
 
-    @skipDynamicFXTest(
+    @pytorch_test_common.skip_dynamic_fx_test(
         "_aten_convolution_onnx: _add_attribute_to_torchscript_node()"
         " parameter value=[None, None] violates type hint"
         "typing.Union[float, int, str, bytes, typing.Sequence[float],"
@@ -408,7 +371,7 @@
             additional_test_inputs=[(y,)],
         )
 
-    @skipDynamicFXTest("torch._dynamo.exc.TorchRuntimeError")
+    @pytorch_test_common.skip_dynamic_fx_test("torch._dynamo.exc.TorchRuntimeError")
     def test_squeeze_runtime_dim(self):
         class Squeeze(torch.nn.Module):
             def forward(self, d1, d2):
@@ -425,7 +388,7 @@
             self, Squeeze(), (d3, d4), additional_test_inputs=[(d1, d3)]
         )
 
-    @skipDynamicFXTest(
+    @pytorch_test_common.skip_dynamic_fx_test(
         "AssertionError: The values for attribute 'shape' do not match:"
         " torch.Size([5, 6, 2]) != torch.Size([4, 4, 2]). Even symbolic "
         "fx.graph can't get dynamic arguments from this Module."
@@ -447,7 +410,7 @@
             additional_test_inputs=[(y,)],
         )
 
-    @skipDynamicFXTest(
+    @pytorch_test_common.skip_dynamic_fx_test(
         "fx.graph: doesn't handle scalar like normal tensor, so this is not yet"
         "supported! TypeError: forward() takes 1 positional argument but 2 were given"
     )
@@ -469,7 +432,7 @@
             additional_test_inputs=[(y,)],
         )
 
-    @skipDynamicFXTest(
+    @pytorch_test_common.skip_dynamic_fx_test(
         "fx.graph: torch._subclasses.fake_tensor.DataDependentOutputException: "
         "aten._local_scalar_dense.default"
     )
@@ -488,7 +451,7 @@
             additional_test_inputs=[(x2,)],
         )
 
-    @skipDynamicFXTest(
+    @pytorch_test_common.skip_dynamic_fx_test(
         "ATenLib: INVALID_ARGUMENT : Failed to load model with error: "
         "ONNX Schema aten_copy: failed validating the check: !(it.GetName().empty())"
     )
@@ -550,7 +513,7 @@
             self, model, (x,), additional_test_inputs=[(y,)]
         )
 
-    @skipDynamicFXTest(
+    @pytorch_test_common.skip_dynamic_fx_test(
         "1. flaky test: https://github.com/microsoft/onnx-script/issues/523. "
         "Fixed in ORT==1.15"
         "2. [ONNXRuntimeError] : 1 : FAIL : Non-zero status code returned while "
@@ -568,27 +531,16 @@
         input_ids = inputs["input_ids"]
         attention_mask = inputs["attention_mask"]
 
-<<<<<<< HEAD
-        onnx_model = fx_onnx.export_after_normalizing_args_and_kwargs(
-            model,
-            use_binary_format=True,
-            opset_version=self.opset_version,
-            enable_dynamic_axes=self.enable_dynamic_axes,
-            op_level_debug=self.op_level_debug,
-            **inputs,
-        )
-=======
-        # FIXME(titaiwang): SegFault when symbolic tracing is used
-        # https://github.com/microsoft/onnx-script/issues/523
         onnx_model = DynamoOptimizeExporter(
             options=torch.onnx.ExportOptions(
-                opset_version=self.opset_version, dynamic_shapes=False
+                opset_version=self.opset_version,
+                dynamic_shapes=self.dynamic_shapes,
+                op_level_debug=self.op_level_debug,
             ),
             model=model,
             model_args=[],
             model_kwargs=inputs,
         ).export()
->>>>>>> a32826fa
 
         ref_outputs, _ = pytree.tree_flatten(model(**inputs, return_dict=False))
         ort_outputs = _run_ort(onnx_model, (input_ids, attention_mask))
@@ -655,21 +607,13 @@
                 fake_args = create_args()
                 # Export ONNX model without initializers while ctx.paths records
                 # all files that contains real initializers.
-<<<<<<< HEAD
-                (onnx_model, _, _, _) = fx_onnx.export_without_parameters_and_buffers(
-                    fake_model,
-                    *fake_args,
-                    use_binary_format=False,
-                    opset_version=self.opset_version,
-                    enable_dynamic_axes=self.enable_dynamic_axes,
-                    op_level_debug=self.op_level_debug,
-=======
 
                 onnx_model = (
                     FXSymbolicTraceExporter(
                         options=torch.onnx.ExportOptions(
                             opset_version=self.opset_version,
-                            dynamic_shapes=enable_dynamic_axes,
+                            dynamic_shapes=self.dynamic_shapes,
+                            op_level_debug=self.op_level_debug,
                         ),
                         model=fake_model,
                         model_args=fake_args,
@@ -677,7 +621,6 @@
                     )
                     .export()
                     .model_proto
->>>>>>> a32826fa
                 )
 
             # Tasks done by the following block.
@@ -716,7 +659,9 @@
             for ref_output, ort_output in zip(ref_outputs, ort_outputs):
                 torch.testing.assert_close(ref_output, torch.tensor(ort_output))
 
-    @skipDynamicFXTest("FakeTensor exporting is not supported by dynamic axes.")
+    @pytorch_test_common.skip_dynamic_fx_test(
+        "FakeTensor exporting is not supported by dynamic axes."
+    )
     def test_large_scale_exporter_with_toy_mlp(self):
         class MLPModel(nn.Module):
             def __init__(self):
@@ -752,7 +697,9 @@
             create_pytorch_only_extra_kwargs,
         )
 
-    @skipDynamicFXTest("FakeTensor exporting is not supported by dynamic axes.")
+    @pytorch_test_common.skip_dynamic_fx_test(
+        "FakeTensor exporting is not supported by dynamic axes."
+    )
     def test_large_scale_exporter_with_tiny_gpt2(self):
         model_name = "sshleifer/tiny-gpt2"
 
