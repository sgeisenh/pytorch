# Owner(s): ["oncall: quantization"]
import copy
import operator
from typing import Any, List, Optional, Tuple

import torch
import torch._dynamo as torchdynamo
import torch.nn as nn
from torch.ao.ns.fx.utils import compute_sqnr
from torch.ao.quantization import (
    FusedMovingAvgObsFakeQuantize,
    MovingAverageMinMaxObserver,
    MovingAveragePerChannelMinMaxObserver,
    observer,
    QConfigMapping,
)
from torch.ao.quantization._pt2e.quantizer import (
    OperatorConfig,
    QNNPackQuantizer,
    QuantizationAnnotation,
    QuantizationSpec,
    Quantizer,
    FixedQParamsQuantizationSpec,
    SharedQuantizationSpec,
    DerivedQuantizationSpec,
    X86InductorQuantizer,
)
from torch.ao.quantization._pt2e.quantizer.qnnpack_quantizer import (
    get_symmetric_quantization_config,
)
from torch.ao.quantization._quantize_pt2e import (
    _convert_to_reference_decomposed_fx,
    convert_pt2e,
    prepare_pt2e_quantizer,
    prepare_qat_pt2e_quantizer,
)
from torch.ao.quantization.backend_config import get_qnnpack_backend_config

from torch.ao.quantization.qconfig import (
    default_per_channel_symmetric_qnnpack_qat_qconfig,
    default_per_channel_symmetric_qnnpack_qconfig,
    default_symmetric_qnnpack_qat_qconfig,
)
from torch.ao.quantization.quantize_fx import (
    convert_to_reference_fx,
    prepare_fx,
    prepare_qat_fx,
)
from torch.ao.quantization import ObserverOrFakeQuantize
from torch.testing._internal.common_quantization import (
    NodeSpec as ns,
    QuantizationTestCase,
    skip_if_no_torchvision,
    skipIfNoQNNPACK,
    skipIfNoX86,
    skipIfNoDynamoSupport,
)
from torch.fx import Node
from torch import Tensor
from torch.testing._internal.common_quantized import override_quantized_engine


@skipIfNoQNNPACK
class TestQuantizePT2E(QuantizationTestCase):
    _MAP_TO_FX_TRACED_OPS = {
        torch.ops.quantized_decomposed.quantize_per_tensor: torch.ops.quantized_decomposed.quantize_per_tensor.default,
        torch.ops.quantized_decomposed.dequantize_per_tensor: torch.ops.quantized_decomposed.dequantize_per_tensor.default,
        torch.ops.quantized_decomposed.quantize_per_channel: torch.ops.quantized_decomposed.quantize_per_channel.default,
        torch.ops.quantized_decomposed.dequantize_per_channel: torch.ops.quantized_decomposed.dequantize_per_channel.default,
    }

    def _test_quantizer(
        self,
        model,
        example_inputs,
        quantizer,
        expected_node_occurrence,
        expected_node_list=None,
        check_against_fx_quant=False,
        fx_qconfig=None,
    ):

        m_eager = model.eval()

        # program capture
        m = copy.deepcopy(m_eager)
        m, guards = torchdynamo.export(
            m,
            *copy.deepcopy(example_inputs),
            aten_graph=True,
            tracing_mode="real",
        )

        m = prepare_pt2e_quantizer(m, quantizer)
        # Calibrate
        m(*example_inputs)
        m = convert_pt2e(m)
        pt2_quant_output = m(*example_inputs)
        node_occurrence = {
            ns.call_function(k): v for k, v in expected_node_occurrence.items()
        }
        if expected_node_list is None:
            expected_node_list = []
        node_list = [ns.call_function(n) for n in expected_node_list]
        self.checkGraphModuleNodes(
            m, expected_node_occurrence=node_occurrence, expected_node_list=node_list
        )
        if check_against_fx_quant:
            qconfig_mapping = QConfigMapping().set_global(fx_qconfig)
            backend_config = get_qnnpack_backend_config()
            m_copy = copy.deepcopy(m_eager)
            m_fx = prepare_fx(
                m_copy, qconfig_mapping, example_inputs, backend_config=backend_config
            )
            m_fx(*example_inputs)
            m_fx = _convert_to_reference_decomposed_fx(
                m_fx, backend_config=backend_config
            )
            m_fx, guards = torchdynamo.export(
                m_fx,
                *copy.deepcopy(example_inputs),
                aten_graph=True,
                tracing_mode="real",
            )
            node_occurrence = {
                ns.call_function(v): expected_node_occurrence[k]
                for k, v in TestQuantizePT2E._MAP_TO_FX_TRACED_OPS.items()
            }
            self.checkGraphModuleNodes(m_fx, expected_node_occurrence=node_occurrence)
            fx_quant_output = m_fx(*example_inputs)
            self.assertTrue(torch.allclose(fx_quant_output, pt2_quant_output))

    def test_simple_quantizer(self):
        class M(torch.nn.Module):
            def __init__(self):
                super().__init__()
                self.conv = torch.nn.Conv2d(3, 3, 3)

            def forward(self, x):
                return self.conv(x)

        class BackendAQuantizer(Quantizer):
            def annotate(self, model: torch.fx.GraphModule) -> torch.fx.GraphModule:
                for node in model.graph.nodes:
                    if (
                        node.op == "call_function"
                        and node.target == torch.ops.aten.convolution.default
                    ):
                        input_act = node.args[0]
                        assert isinstance(input_act, Node)
                        weight = node.args[1]
                        assert isinstance(weight, Node)
                        bias = node.args[2]
                        assert isinstance(bias, Node)
                        act_qspec = QuantizationSpec(
                            dtype=torch.uint8,
                            quant_min=0,
                            quant_max=255,
                            qscheme=torch.per_tensor_affine,
                            is_dynamic=False,
                            observer_or_fake_quant_ctr=observer.default_observer,
                        )
                        weight_qspec = QuantizationSpec(
                            dtype=torch.int8,
                            quant_min=-128,
                            quant_max=127,
                            qscheme=torch.per_tensor_affine,
                            is_dynamic=False,
                            observer_or_fake_quant_ctr=observer.default_weight_observer,
                        )
                        bias_qspec = QuantizationSpec(
                            dtype=torch.float32,
                            is_dynamic=False,
                            observer_or_fake_quant_ctr=observer.PlaceholderObserver,
                        )
                        node.meta["quantization_annotation"] = QuantizationAnnotation(
                            input_qspec_map={
                                input_act: act_qspec,
                                weight: weight_qspec,
                                bias: bias_qspec,
                            },
                            output_qspec=act_qspec,
                            _annotated=True,
                        )

            def validate(self, model: torch.fx.GraphModule) -> None:
                pass

            @classmethod
            def get_supported_operators(cls) -> List[OperatorConfig]:
                pass

        example_inputs = (torch.randn(1, 3, 5, 5),)
        node_occurrence = {
            # two for input of the first conv, one for output for the first conv
            torch.ops.quantized_decomposed.quantize_per_tensor: 3,
            torch.ops.quantized_decomposed.dequantize_per_tensor: 3,
        }
        node_list = [
            torch.ops.quantized_decomposed.dequantize_per_tensor,
            torch.ops.quantized_decomposed.dequantize_per_tensor,
            torch.ops.aten.convolution.default,
            torch.ops.quantized_decomposed.quantize_per_tensor,
        ]
        self._test_quantizer(
            M(), example_inputs, BackendAQuantizer(), node_occurrence, node_list
        )

    def test_max_pool2d_quantizer(self):
        class M(torch.nn.Module):
            def __init__(self, use_maxpool2d=True):
                super(M, self).__init__()
                self.conv = torch.nn.Conv2d(2, 2, 1)
                self.pool = torch.nn.MaxPool2d(1, 1)
                self.use_maxpool2d = use_maxpool2d

            def forward(self, x):
                x = self.conv(x)
                if self.use_maxpool2d:
                    x = self.pool(x)
                return x

        class BackendAQuantizer(Quantizer):
            def annotate(self, model: torch.fx.GraphModule) -> torch.fx.GraphModule:
                act_qspec = QuantizationSpec(
                    dtype=torch.uint8,
                    quant_min=0,
                    quant_max=255,
                    qscheme=torch.per_tensor_affine,
                    is_dynamic=False,
                    observer_or_fake_quant_ctr=observer.default_observer,
                )
                weight_qspec = QuantizationSpec(
                    dtype=torch.int8,
                    quant_min=-128,
                    quant_max=127,
                    qscheme=torch.per_tensor_affine,
                    is_dynamic=False,
                    observer_or_fake_quant_ctr=observer.default_weight_observer,
                )
                bias_qspec = QuantizationSpec(
                    dtype=torch.float32,
                    is_dynamic=False,
                    observer_or_fake_quant_ctr=observer.PlaceholderObserver,
                )
                for node in model.graph.nodes:
                    if (
                        node.op == "call_function"
                        and node.target == torch.ops.aten.convolution.default
                    ):
                        input_act = node.args[0]
                        weight = node.args[1]
                        bias = node.args[2]
                        node.meta["quantization_annotation"] = QuantizationAnnotation(
                            input_qspec_map={
                                input_act: act_qspec,
                                weight: weight_qspec,
                                bias: bias_qspec,
                            },
                            _annotated=True,
                        )
                    if (
                        node.op == "call_function"
                        and node.target == operator.getitem
                        and node.args[1] == 0
                    ):
                        getitem_node = node
                        maxpool_node = getitem_node.args[0]
                        input_act = maxpool_node.args[0]
                        maxpool_node.meta[
                            "quantization_annotation"
                        ] = QuantizationAnnotation(
                            input_qspec_map={
                                input_act: act_qspec,
                            },
                            _annotated=True,
                        )
                        getitem_node.meta[
                            "quantization_annotation"
                        ] = QuantizationAnnotation(
                            output_qspec=SharedQuantizationSpec(
                                (input_act, maxpool_node)
                            ),
                            _annotated=True,
                        )

            def validate(self, model: torch.fx.GraphModule) -> None:
                pass

            @classmethod
            def get_supported_operators(cls) -> List[OperatorConfig]:
                pass

<<<<<<< HEAD
        for use_maxpool2d in [True, False]:
            m = M(use_maxpool2d=use_maxpool2d)
            x = torch.rand(1, 2, 14, 14)
            example_inputs = (x,)
            # program capture
            m, guards = torchdynamo.export(
                m,
                *copy.deepcopy(example_inputs),
                aten_graph=True,
            )
            m = prepare_pt2e_quantizer(m, BackendAQuantizer())
            m(*example_inputs)
            m = convert_pt2e(m)
            if use_maxpool2d:
                node_occurrence = {
                    # two for input of conv
                    # one for input of maxpool
                    # one for output of maxpool
                    ns.call_function(torch.ops.quantized_decomposed.quantize_per_tensor): 4,
                    ns.call_function(torch.ops.quantized_decomposed.dequantize_per_tensor): 4,
                }
                node_list = [
                    ns.call_function(torch.ops.quantized_decomposed.dequantize_per_tensor),
                    ns.call_function(torch.ops.quantized_decomposed.dequantize_per_tensor),
                    ns.call_function(torch.ops.aten.convolution.default),
                    ns.call_function(torch.ops.quantized_decomposed.quantize_per_tensor),
                    ns.call_function(torch.ops.quantized_decomposed.dequantize_per_tensor),
                    ns.call_function(torch.ops.aten.max_pool2d_with_indices.default),
                ]
            else:
                # Ensure the conv has no observer inserted at output
                node_occurrence = {
                    # two for input of conv
                    ns.call_function(torch.ops.quantized_decomposed.quantize_per_tensor): 2,
                    ns.call_function(torch.ops.quantized_decomposed.dequantize_per_tensor): 2,
                }
                node_list = [
                    ns.call_function(torch.ops.quantized_decomposed.dequantize_per_tensor),
                    ns.call_function(torch.ops.quantized_decomposed.dequantize_per_tensor),
                    ns.call_function(torch.ops.aten.convolution.default),
                ]
            self.checkGraphModuleNodes(
                m, expected_node_list=node_list, expected_node_occurrence=node_occurrence
            )
=======
        m = M()
        x = torch.rand(1, 2, 14, 14)
        example_inputs = (x,)
        node_occurrence = {
            # two for input of maxpool
            # one for input for maxpool
            # one for output of maxpool
            torch.ops.quantized_decomposed.quantize_per_tensor: 4,
            torch.ops.quantized_decomposed.dequantize_per_tensor: 4,
        }
        node_list = [
            torch.ops.quantized_decomposed.dequantize_per_tensor,
            torch.ops.quantized_decomposed.dequantize_per_tensor,
            torch.ops.aten.convolution.default,
            torch.ops.quantized_decomposed.quantize_per_tensor,
            torch.ops.quantized_decomposed.dequantize_per_tensor,
            torch.ops.aten.max_pool2d_with_indices.default,
            torch.ops.quantized_decomposed.quantize_per_tensor,
            torch.ops.quantized_decomposed.dequantize_per_tensor,
        ]
        self._test_quantizer(
            M(), example_inputs, BackendAQuantizer(), node_occurrence, node_list
        )
>>>>>>> 9fa82c90

    def test_derived_qspec(self):
        class M(torch.nn.Module):
            def __init__(self):
                super().__init__()
                self.conv = torch.nn.Conv2d(3, 3, 3)

            def forward(self, x):
                return self.conv(x)

        class BackendAQuantizer(Quantizer):
            def annotate(self, model: torch.fx.GraphModule) -> torch.fx.GraphModule:
                for node in model.graph.nodes:
                    if (
                        node.op == "call_function"
                        and node.target == torch.ops.aten.convolution.default
                    ):
                        input_act = node.args[0]
                        assert isinstance(input_act, Node)
                        weight = node.args[1]
                        assert isinstance(weight, Node)
                        bias = node.args[2]
                        assert isinstance(bias, Node)
                        act_qspec = QuantizationSpec(
                            dtype=torch.uint8,
                            quant_min=0,
                            quant_max=255,
                            qscheme=torch.per_tensor_affine,
                            is_dynamic=False,
                            observer_or_fake_quant_ctr=observer.default_observer,
                        )
                        weight_qspec = QuantizationSpec(
                            dtype=torch.int8,
                            quant_min=-128,
                            quant_max=127,
                            qscheme=torch.per_tensor_affine,
                            is_dynamic=False,
                            observer_or_fake_quant_ctr=observer.default_weight_observer,
                        )

                        def derive_qparams_fn(obs_or_fqs: List[ObserverOrFakeQuantize]) -> Tuple[Tensor, Tensor]:
                            assert len(obs_or_fqs) == 2, \
                                "Expecting two obs/fqs, one for activation and one for weight, got: {}".format(len(obs_or_fq))
                            act_obs_or_fq = obs_or_fqs[0]
                            weight_obs_or_fq = obs_or_fqs[1]
                            act_scale, act_zp = act_obs_or_fq.calculate_qparams()
                            weight_scale, weight_zp = weight_obs_or_fq.calculate_qparams()
                            return torch.tensor([act_scale * weight_scale]).to(torch.float32), torch.tensor([0]).to(torch.int32)

                        bias_qspec = DerivedQuantizationSpec(
                            derived_from=[(input_act, node), (weight, node)],
                            derive_qparams_fn=derive_qparams_fn,
                            dtype=torch.int32,
                            quant_min=-2**31,
                            quant_max=2**31 - 1,
                            qscheme=torch.per_tensor_symmetric,
                        )
                        node.meta["quantization_annotation"] = QuantizationAnnotation(
                            input_qspec_map={
                                input_act: act_qspec,
                                weight: weight_qspec,
                                bias: bias_qspec,
                            },
                            output_qspec=act_qspec,
                            _annotated=True,
                        )

            def validate(self, model: torch.fx.GraphModule) -> None:
                pass

            @classmethod
            def get_supported_operators(cls) -> List[OperatorConfig]:
                pass

        m = M().eval()
        example_inputs = (torch.randn(1, 3, 5, 5),)

        # program capture
        m, guards = torchdynamo.export(
            m,
            *copy.deepcopy(example_inputs),
            aten_graph=True,
        )
        m = prepare_pt2e_quantizer(m, BackendAQuantizer())
        m(*example_inputs)
        m = convert_pt2e(m)
        node_occurrence = {
            # input, weight, bias, output for the conv
            ns.call_function(torch.ops.quantized_decomposed.quantize_per_tensor): 4,
            ns.call_function(torch.ops.quantized_decomposed.dequantize_per_tensor): 4,
        }
        node_list = [
            ns.call_function(torch.ops.quantized_decomposed.dequantize_per_tensor),
            ns.call_function(torch.ops.quantized_decomposed.dequantize_per_tensor),
            ns.call_function(torch.ops.quantized_decomposed.dequantize_per_tensor),
            ns.call_function(torch.ops.aten.convolution.default),
            ns.call_function(torch.ops.quantized_decomposed.quantize_per_tensor),
        ]
        self.checkGraphModuleNodes(
            m, expected_node_list=node_list, expected_node_occurrence=node_occurrence
        )

    def test_fixed_qparams_qspec(self):
        class M(torch.nn.Module):
            def forward(self, x):
                return torch.sigmoid(x)

        class BackendAQuantizer(Quantizer):
            def annotate(self, model: torch.fx.GraphModule) -> torch.fx.GraphModule:
                for node in model.graph.nodes:
                    if (
                        node.op == "call_function"
                        and node.target == torch.ops.aten.sigmoid.default
                    ):
                        input_act = node.args[0]
                        assert isinstance(input_act, Node)
                        act_qspec = FixedQParamsQuantizationSpec(
                            dtype=torch.uint8,
                            quant_min=0,
                            quant_max=255,
                            qscheme=torch.per_tensor_affine,
                            scale=1.0 / 256.0,
                            zero_point=0,
                        )
                        node.meta["quantization_annotation"] = QuantizationAnnotation(
                            input_qspec_map={
                                input_act: act_qspec,
                            },
                            output_qspec=act_qspec,
                            _annotated=True,
                        )

            def validate(self, model: torch.fx.GraphModule) -> None:
                pass

            @classmethod
            def get_supported_operators(cls) -> List[OperatorConfig]:
                pass

        m = M().eval()
        example_inputs = (torch.randn(1, 3, 5, 5),)

        # program capture
        m, guards = torchdynamo.export(
            m,
            *copy.deepcopy(example_inputs),
            aten_graph=True,
        )
        m = prepare_pt2e_quantizer(m, BackendAQuantizer())
        m(*example_inputs)
        m = convert_pt2e(m)
        fixed_scale = 1.0 / 256.0
        fixed_zero_point = 0
        self.assertEqual(m._scale_0, fixed_scale)
        self.assertEqual(m._zero_point_0, fixed_zero_point)
        self.assertEqual(m._scale_1, fixed_scale)
        self.assertEqual(m._zero_point_1, fixed_zero_point)
        node_occurrence = {
            # two for input of the first conv, one for output for the first conv
            ns.call_function(torch.ops.quantized_decomposed.quantize_per_tensor): 2,
            ns.call_function(torch.ops.quantized_decomposed.dequantize_per_tensor): 2,
        }
        node_list = [
            ns.call_function(torch.ops.quantized_decomposed.dequantize_per_tensor),
            ns.call_function(torch.ops.aten.sigmoid.default),
            ns.call_function(torch.ops.quantized_decomposed.quantize_per_tensor),
        ]
        self.checkGraphModuleNodes(
            m, expected_node_list=node_list, expected_node_occurrence=node_occurrence
        )

    def test_qnnpack_quantizer_conv(self):
        class M(torch.nn.Module):
            def __init__(self):
                super().__init__()
                self.conv = torch.nn.Conv2d(3, 3, 3)

            def forward(self, x):
                return self.conv(x)

        quantizer = QNNPackQuantizer()
        operator_config = get_symmetric_quantization_config(is_per_channel=True)
        quantizer.set_global(operator_config)
        example_inputs = (torch.randn(1, 3, 5, 5),)
        node_occurrence = {
            # input and output are using quantize_per_tensor and weight is using quantize_per_channel
            torch.ops.quantized_decomposed.quantize_per_tensor: 2,
            torch.ops.quantized_decomposed.dequantize_per_tensor: 2,
            torch.ops.quantized_decomposed.quantize_per_channel: 1,
            torch.ops.quantized_decomposed.dequantize_per_channel: 1,
        }
        node_list = [
            torch.ops.quantized_decomposed.dequantize_per_tensor,
            torch.ops.quantized_decomposed.dequantize_per_channel,
            torch.ops.aten.convolution.default,
            torch.ops.quantized_decomposed.quantize_per_tensor,
        ]
        self._test_quantizer(M(), example_inputs, quantizer, node_occurrence, node_list)

    def test_qnnpack_quantizer_linear(self):
        class M(torch.nn.Module):
            def __init__(self):
                super().__init__()
                self.linear1 = torch.nn.Linear(8, 16, bias=False)
                self.linear2 = torch.nn.Linear(16, 8)

            def forward(self, x):
                return self.linear2(self.linear1(x))

        quantizer = QNNPackQuantizer()
        operator_config = get_symmetric_quantization_config(is_per_channel=True)
        quantizer.set_global(operator_config)
        m_eager = M().eval()

        # Test with 2d inputs
        example_inputs_2d = (torch.randn(9, 8),)
        example_inputs_3d = (torch.randn(9, 10, 8),)
        example_inputs_4d = (torch.randn(9, 10, 11, 8),)
        node_occurrence = {
            # input and output are using quantize_per_tensor and weight is using quantize_per_channel
            torch.ops.quantized_decomposed.quantize_per_tensor: 3,
            torch.ops.quantized_decomposed.dequantize_per_tensor: 3,
            torch.ops.quantized_decomposed.quantize_per_channel: 2,
            torch.ops.quantized_decomposed.dequantize_per_channel: 2,
        }
        for example_inputs in [example_inputs_2d, example_inputs_3d, example_inputs_4d]:
            qconfig = default_per_channel_symmetric_qnnpack_qconfig
            self._test_quantizer(
                m_eager, example_inputs, quantizer, node_occurrence, [], True, qconfig
            )

    def test_qnnpack_quantizer_conv_linear_no_permute(self):
        class M(torch.nn.Module):
            def __init__(self):
                super().__init__()
                self.conv = torch.nn.Conv2d(3, 16, 3)
                self.linear1 = torch.nn.Linear(64, 8, bias=False)
                self.linear2 = torch.nn.Linear(8, 8)

            def forward(self, x):
                conv_out = self.conv(x)
                reshape_out = torch.reshape(conv_out, (2, 64))
                return self.linear2(self.linear1(reshape_out))

        quantizer = QNNPackQuantizer()
        operator_config = get_symmetric_quantization_config(is_per_channel=True)
        quantizer.set_global(operator_config)
        node_occurrence = {
            # input and output are using quantize_per_tensor and weight is using quantize_per_channel
            torch.ops.quantized_decomposed.quantize_per_tensor: 5,
            torch.ops.quantized_decomposed.dequantize_per_tensor: 5,
            torch.ops.quantized_decomposed.quantize_per_channel: 3,
            torch.ops.quantized_decomposed.dequantize_per_channel: 3,
        }
        qconfig = default_per_channel_symmetric_qnnpack_qconfig
        # Test with 2d inputs
        example_inputs = (torch.randn(2, 3, 4, 4),)
        self._test_quantizer(
            M(), example_inputs, quantizer, node_occurrence, [], True, qconfig
        )

    def test_qnnpack_quantizer_conv_linear(self):
        """
        This test fails because linear decompositon changes due to the presence of
        permute node. In the below linear 1 is decomposed as
        %t_default : [#users=1] = call_function[target=torch.ops.aten.t.default](args = (%_param_constant2,), kwargs = {})
        %clone_default : [#users=1] = call_function[target=torch.ops.aten.clone.default](args = (%permute_default,), kwargs = {memory_format: torch.contiguous_format})  # noqa: B950
        %_unsafe_view_default : [#users=1] = call_function[target=torch.ops.aten._unsafe_view.default](args = (%clone_default, [8, 16]), kwargs = {})  # noqa: B950
        %mm_default : [#users=1] = call_function[target=torch.ops.aten.mm.default](args = (%_unsafe_view_default, %t_default), kwargs = {})  # noqa: B950
        %view_default : [#users=1] = call_function[target=torch.ops.aten.view.default](args = (%mm_default, [2, 2, 2, 8]), kwargs = {})  # noqa: B950

        Note the presence of cline and unsafe_view. This is due to permute
        """

        class M(torch.nn.Module):
            def __init__(self):
                super().__init__()
                self.conv = torch.nn.Conv2d(3, 16, 3)
                self.linear1 = torch.nn.Linear(16, 8, bias=False)
                self.linear2 = torch.nn.Linear(8, 8)

            def forward(self, x):
                conv_out = self.conv(x)
                permute_out = torch.permute(conv_out, (0, 2, 3, 1))
                return self.linear2(self.linear1(permute_out))

        quantizer = QNNPackQuantizer()
        operator_config = get_symmetric_quantization_config(is_per_channel=True)
        quantizer.set_global(operator_config)

        # Test with 2d inputs
        example_inputs = (torch.randn(2, 3, 4, 4),)
        node_occurrence = {
            torch.ops.quantized_decomposed.quantize_per_tensor: 5,
            torch.ops.quantized_decomposed.dequantize_per_tensor: 5,
            torch.ops.quantized_decomposed.quantize_per_channel: 3,
            torch.ops.quantized_decomposed.dequantize_per_channel: 3,
        }
        qconfig = default_per_channel_symmetric_qnnpack_qconfig
        self._test_quantizer(
            M(), example_inputs, quantizer, node_occurrence, [], True, qconfig
        )

    def test_qnnpack_quantizer_obs_sharing_ops(self):
        class M(torch.nn.Module):
            def __init__(self):
                super().__init__()
                self.conv = torch.nn.Conv2d(3, 3, 3)
                self.hardtanh = torch.nn.Hardtanh()
                self.adaptive_avg_pool2d = torch.nn.AdaptiveAvgPool2d((1, 1))

            def forward(self, x):
                x = self.conv(x)
                x = self.adaptive_avg_pool2d(x)
                x = self.hardtanh(x)
                x = torch.mean(x)
                return x

        quantizer = QNNPackQuantizer()
        operator_config = get_symmetric_quantization_config(is_per_channel=True)
        quantizer.set_global(operator_config)
        m = M().eval()
        example_inputs = (torch.randn(1, 3, 5, 5),)
        node_occurrence = {
            # input and output are using quantize_per_tensor and weight is using quantize_per_channel
            torch.ops.quantized_decomposed.quantize_per_tensor: 5,
            torch.ops.quantized_decomposed.dequantize_per_tensor: 5,
            torch.ops.quantized_decomposed.quantize_per_channel: 1,
            torch.ops.quantized_decomposed.dequantize_per_channel: 1,
        }
        node_list = [
            torch.ops.quantized_decomposed.dequantize_per_tensor,
            torch.ops.quantized_decomposed.dequantize_per_channel,
            torch.ops.aten.convolution.default,
            torch.ops.quantized_decomposed.quantize_per_tensor,
            torch.ops.quantized_decomposed.dequantize_per_tensor,
            torch.ops.aten.mean.dim,
            torch.ops.quantized_decomposed.quantize_per_tensor,
            torch.ops.quantized_decomposed.dequantize_per_tensor,
            torch.ops.aten.hardtanh.default,
            torch.ops.quantized_decomposed.quantize_per_tensor,
            torch.ops.quantized_decomposed.dequantize_per_tensor,
            torch.ops.aten.mean.default,
            torch.ops.quantized_decomposed.quantize_per_tensor,
            torch.ops.quantized_decomposed.dequantize_per_tensor,
        ]
        self._test_quantizer(M(), example_inputs, quantizer, node_occurrence, node_list)

    def test_propagate_annotation(self):
        class M(torch.nn.Module):
            def __init__(self):
                super().__init__()
                self.conv = torch.nn.Conv2d(3, 3, 3)
                self.linear = torch.nn.Linear(3, 3)

            def forward(self, x):
                x = self.conv(x)
                x = x.view(-1, 3)
                x = torch.nn.functional.hardtanh(x, -0.5, 0.5)
                x = self.linear(x)
                return x

        import torch.ao.quantization._pt2e.quantizer.qnnpack_quantizer as qq
        quantizer = QNNPackQuantizer()
        operator_config = qq.get_symmetric_quantization_config(is_per_channel=True)
        quantizer.set_global(operator_config)
        m = M().eval()
        example_inputs = (torch.randn(1, 3, 5, 5),)

        # program capture
        m, guards = torchdynamo.export(
            m,
            *copy.deepcopy(example_inputs),
            aten_graph=True,
        )

        m = prepare_pt2e_quantizer(m, quantizer)
        m(*example_inputs)
        self.assertEqual(id(m.activation_post_process_2), id(m.activation_post_process_3))
        self.assertEqual(id(m.activation_post_process_3), id(m.activation_post_process_4))
        m = convert_pt2e(m)
        node_occurrence = {
            # input and output are using quantize_per_tensor and weight is using quantize_per_channel
            ns.call_function(torch.ops.quantized_decomposed.quantize_per_tensor): 5,
            ns.call_function(torch.ops.quantized_decomposed.dequantize_per_tensor): 5,
            ns.call_function(torch.ops.quantized_decomposed.quantize_per_channel): 2,
            ns.call_function(torch.ops.quantized_decomposed.dequantize_per_channel): 2,
        }
        self.checkGraphModuleNodes(
            m, expected_node_occurrence=node_occurrence
        )

    def test_prepare_qat_conv_bn_fusion(self):
        class M(torch.nn.Module):
            def __init__(self):
                super().__init__()
                self.conv = torch.nn.Conv2d(3, 3, 3)
                self.bn = torch.nn.BatchNorm2d(3)

            def forward(self, x):
                x = self.conv(x)
                x = self.bn(x)
                return x

        example_inputs = (torch.randn(1, 3, 5, 5),)
        self._verify_symmetric_qnnpack_qat_graph(
            M(), example_inputs, is_per_channel=False, has_relu=False
        )
        self._verify_symmetric_qnnpack_qat_graph(
            M(), example_inputs, is_per_channel=True, has_relu=False
        )

    def test_prepare_qat_conv_bn_fusion_constant_args(self):
        class M(torch.nn.Module):
            def __init__(self):
                super().__init__()
                self.conv = torch.nn.Conv2d(3, 3, 3, stride=(2, 2), padding=(4, 4))
                self.bn = torch.nn.BatchNorm2d(3)

            def forward(self, x):
                x = self.conv(x)
                x = self.bn(x)
                return x

        example_inputs = (torch.randn(1, 3, 5, 5),)
        # stride, padding, dilation, transposed, output_padding, groups
        conv_args = ((2, 2), (4, 4), (1, 1), False, (0, 0), 1)
        self._verify_symmetric_qnnpack_qat_graph(
            M(),
            example_inputs,
            is_per_channel=False,
            has_relu=False,
            expected_conv_constant_args=conv_args,
        )
        self._verify_symmetric_qnnpack_qat_graph(
            M(),
            example_inputs,
            is_per_channel=True,
            has_relu=False,
            expected_conv_constant_args=conv_args,
        )
        self._verify_symmetric_qnnpack_qat_numerics(
            M(), example_inputs, is_per_channel=False
        )
        self._verify_symmetric_qnnpack_qat_numerics(
            M(), example_inputs, is_per_channel=True
        )

    def test_prepare_qat_conv_bn_fusion_no_conv_bias(self):
        class M1(torch.nn.Module):
            """
            Single conv + BN with no conv bias.
            """

            def __init__(self):
                super().__init__()
                self.conv1 = torch.nn.Conv2d(3, 3, 3, bias=False)
                self.bn1 = torch.nn.BatchNorm2d(3)

            def forward(self, x):
                x = self.conv1(x)
                x = self.bn1(x)
                return x

        class M2(torch.nn.Module):
            """
            Mixed conv + BN with and without conv bias.
            """

            def __init__(self):
                super().__init__()
                self.conv1 = torch.nn.Conv2d(3, 3, 3, bias=False)
                self.bn1 = torch.nn.BatchNorm2d(3)
                self.conv2 = torch.nn.Conv2d(3, 3, 3, bias=True)
                self.bn2 = torch.nn.BatchNorm2d(3)

            def forward(self, x):
                x = self.conv1(x)
                x = self.bn1(x)
                x = self.conv2(x)
                x = self.bn2(x)
                return x

        example_inputs = (torch.randn(3, 3, 5, 5),)
        self._verify_symmetric_qnnpack_qat_graph(
            M1(), example_inputs, is_per_channel=False, has_relu=False, has_bias=False
        )
        self._verify_symmetric_qnnpack_qat_graph(
            M1(), example_inputs, is_per_channel=True, has_relu=False, has_bias=False
        )
        self._verify_symmetric_qnnpack_qat_numerics(
            M1(), example_inputs, is_per_channel=False
        )
        self._verify_symmetric_qnnpack_qat_numerics(
            M1(), example_inputs, is_per_channel=True
        )
        self._verify_symmetric_qnnpack_qat_numerics(
            M2(), example_inputs, is_per_channel=False
        )
        self._verify_symmetric_qnnpack_qat_numerics(
            M2(), example_inputs, is_per_channel=True
        )

    def test_prepare_qat_conv_bn_relu_fusion(self):
        class M(torch.nn.Module):
            def __init__(self):
                super().__init__()
                self.conv = torch.nn.Conv2d(3, 3, 3)
                self.bn = torch.nn.BatchNorm2d(3)
                self.relu = torch.nn.ReLU()

            def forward(self, x):
                x = self.conv(x)
                x = self.bn(x)
                x = self.relu(x)
                return x

        example_inputs = (torch.randn(1, 3, 5, 5),)
        self._verify_symmetric_qnnpack_qat_graph(
            M(), example_inputs, is_per_channel=False, has_relu=True
        )
        self._verify_symmetric_qnnpack_qat_graph(
            M(), example_inputs, is_per_channel=True, has_relu=True
        )

    def test_prepare_qat_conv_bn_fusion_getitem_placeholder(self):
        """
        Test this special case seen in resnet18:

          maxpool -> maxpool_getitem -> conv -> bn -> conv_bn_getitem

        We want the metadata to be copied from the `conv_bn_getitem` node, not `maxpool_getitem`.
        """

        class M(torch.nn.Module):
            def __init__(self):
                super().__init__()
                self.maxpool = torch.nn.MaxPool2d(kernel_size=1)
                self.conv = torch.nn.Conv2d(3, 3, 3)
                self.bn = torch.nn.BatchNorm2d(3)

            def forward(self, x):
                x = self.maxpool(x)
                x = self.conv(x)
                x = self.bn(x)
                return x

        def _get_getitem_nodes(m: torch.fx.GraphModule):
            """
            Return a 2-tuple of (maxpool_getitem_node, conv_bn_getitem_node) from the graph.
            """
            maxpool_getitem_node, conv_bn_getitem_node = None, None
            for node in m.graph.nodes:
                if node.target != operator.getitem:
                    continue
                if (
                    node.args[0].target
                    == torch.ops.aten.max_pool2d_with_indices.default
                ):
                    maxpool_getitem_node = node
                elif (
                    node.args[0].target
                    == torch.ops.aten._native_batch_norm_legit.default
                ):
                    conv_bn_getitem_node = node
                else:
                    raise ValueError("Unexpected getitem node ", node, node.args)
            assert (
                maxpool_getitem_node is not None
            ), "did not find maxpool getitem node, bad test setup"
            assert (
                conv_bn_getitem_node is not None
            ), "did not find conv bn getitem node, bad test setup"
            return (maxpool_getitem_node, conv_bn_getitem_node)

        # Program capture
        example_inputs = (torch.randn(1, 3, 5, 5),)
        m, guards = torchdynamo.export(
            M(),
            *copy.deepcopy(example_inputs),
            aten_graph=True,
        )
        m.graph.eliminate_dead_code()
        m.recompile()
        (_, original_conv_bn_getitem_node) = _get_getitem_nodes(m)

        # Prepare QAT
        quantizer = QNNPackQuantizer()
        quantizer.set_global(
            get_symmetric_quantization_config(is_per_channel=False, is_qat=True)
        )
        m = prepare_qat_pt2e_quantizer(m, quantizer)
        (maxpool_getitem_node, conv_bn_getitem_node) = _get_getitem_nodes(m)

        # Verify that the metadata was copied from `conv_bn_getitem`, not `maxpool_getitem`
        original_conv_bn_getitem_meta = original_conv_bn_getitem_node.meta[
            "quantization_annotation"
        ]
        maxpool_getitem_meta = maxpool_getitem_node.meta["quantization_annotation"]
        conv_bn_getitem_meta = conv_bn_getitem_node.meta["quantization_annotation"]
        self.assertEqual(conv_bn_getitem_meta, original_conv_bn_getitem_meta)
        self.assertNotEqual(conv_bn_getitem_meta, maxpool_getitem_meta)

    def _verify_symmetric_qnnpack_qat_graph(
        self,
        m: torch.fx.GraphModule,
        example_inputs: Tuple[Any, ...],
        is_per_channel: bool,
        has_relu: bool,
        has_bias: bool = True,
        expected_conv_constant_args: Optional[Tuple[Any, ...]] = None,
    ):
        """
        Verify that the graph module matches the fused QAT [conv - bn (- relu)] pattern
        with fake quantizes inserted into the correct places.
        # TODO: also verify that metadata is copied over to the new nodes.
        """
        quantizer = QNNPackQuantizer()
        quantizer.set_global(
            get_symmetric_quantization_config(is_per_channel, is_qat=True)
        )
        m, guards = torchdynamo.export(
            m,
            *copy.deepcopy(example_inputs),
            aten_graph=True,
            tracing_mode="real",
        )
        m = prepare_qat_pt2e_quantizer(m, quantizer)
        m(*example_inputs)

        # Verify: getitem output activation fake quantize
        output_node = list(m.graph.nodes)[-1]
        output_fq_node = output_node.args[0][0]
        self.assertTrue(output_fq_node.target.startswith("activation_post_process_"))
        output_fq_mod = getattr(m, output_fq_node.target)
        self.assertEqual(type(output_fq_mod), FusedMovingAvgObsFakeQuantize)
        self.assertEqual(
            type(output_fq_mod.activation_post_process), MovingAverageMinMaxObserver
        )
        self.assertEqual(output_fq_mod.dtype, torch.qint8)
        self.assertEqual(output_fq_mod.quant_min, -128)
        self.assertEqual(output_fq_mod.quant_max, 127)

        # Verify: getitem(bn, 0) or relu(getitem(bn, 0))
        if has_relu:
            relu_node = output_fq_node.args[0]
            getitem_node = relu_node.args[0]
            self.assertEqual(relu_node.target, torch.ops.aten.relu.default)
        else:
            relu_node = None
            getitem_node = output_fq_node.args[0]
        bn_node = getitem_node.args[0]
        self.assertEqual(getitem_node.target, operator.getitem)
        self.assertEqual(
            bn_node.target, torch.ops.aten._native_batch_norm_legit.default
        )

        # Verify: conv / scale_factor.reshape [+ bias.reshape]
        if has_bias:
            add_bias_node = bn_node.args[0]
            (div_scale_factor_node, bias_reshape_node) = add_bias_node.args
            self.assertEqual(add_bias_node.target, torch.ops.aten.add.Tensor)
            self.assertEqual(bias_reshape_node.target, torch.ops.aten.view.default)
        else:
            div_scale_factor_node = bn_node.args[0]
        (conv_node, scale_factor_reshape_node) = div_scale_factor_node.args
        self.assertEqual(div_scale_factor_node.target, torch.ops.aten.div.Tensor)
        self.assertEqual(conv_node.target, torch.ops.aten.convolution.default)
        self.assertEqual(scale_factor_reshape_node.target, torch.ops.aten.view.default)

        # Verify: conv constant args
        if expected_conv_constant_args is not None:
            assert (
                len(expected_conv_constant_args) == 6
            ), "wrong num conv args, bad test setup"
            for i in range(6):
                self.assertEqual(conv_node.args[i + 3], expected_conv_constant_args[i])

        # Verify: conv input activation fake quantize
        conv_input_fq_node = conv_node.args[0]
        conv_input_node = conv_input_fq_node.args[0]
        self.assertTrue(
            conv_input_fq_node.target.startswith("activation_post_process_")
        )
        conv_input_fq_mod = getattr(m, conv_input_fq_node.target)
        self.assertEqual(type(conv_input_fq_mod), FusedMovingAvgObsFakeQuantize)
        self.assertEqual(
            type(conv_input_fq_mod.activation_post_process), MovingAverageMinMaxObserver
        )
        self.assertEqual(conv_input_fq_mod.dtype, torch.qint8)
        self.assertEqual(conv_input_fq_mod.quant_min, -128)
        self.assertEqual(conv_input_fq_mod.quant_max, 127)
        self.assertTrue(conv_input_node.op, "placeholder")

        # Verify: conv weight fake quantize
        conv_weight_fq_node = conv_node.args[1]
        self.assertTrue(
            conv_weight_fq_node.target.startswith("activation_post_process_")
        )
        conv_weight_fq_mod = getattr(m, conv_weight_fq_node.target)
        if is_per_channel:
            expected_weight_observer_type = MovingAveragePerChannelMinMaxObserver
        else:
            expected_weight_observer_type = MovingAverageMinMaxObserver
        self.assertEqual(type(conv_weight_fq_mod), FusedMovingAvgObsFakeQuantize)
        self.assertEqual(
            type(conv_weight_fq_mod.activation_post_process),
            expected_weight_observer_type,
        )
        self.assertEqual(conv_weight_fq_mod.dtype, torch.qint8)
        self.assertEqual(conv_weight_fq_mod.quant_min, -127)
        self.assertEqual(conv_weight_fq_mod.quant_max, 127)

        # Verify: conv(fq(input), fq(weight * scale_factor.reshape), zero_bias)
        zero_bias_node = conv_node.args[2]
        mul_weight_scale_factor_node = conv_weight_fq_node.args[0]
        (
            conv_weight_fq_node,
            scale_factor_reshape_node,
        ) = mul_weight_scale_factor_node.args
        if has_bias:
            self.assertEqual(zero_bias_node.target, torch.ops.aten.zeros_like.default)
        else:
            self.assertTrue(zero_bias_node is None)
        self.assertEqual(mul_weight_scale_factor_node.target, torch.ops.aten.mul.Tensor)
        self.assertEqual(scale_factor_reshape_node.target, torch.ops.aten.view.default)

        # Verify: scale_factor = bn_weight / sqrt(bn_running_var + eps)
        scale_factor_node = scale_factor_reshape_node.args[0]
        (bn_weight_node, sqrt_node) = scale_factor_node.args
        bn_running_var_add_node = sqrt_node.args[0]
        (bn_running_var_node, eps) = bn_running_var_add_node.args
        self.assertEqual(scale_factor_node.target, torch.ops.aten.div.Tensor)
        self.assertTrue("param_constant" in bn_weight_node.target)
        self.assertEqual(sqrt_node.target, torch.ops.aten.sqrt.default)
        self.assertEqual(bn_running_var_add_node.target, torch.ops.aten.add.Tensor)
        self.assertTrue("tensor_constant" in bn_running_var_node.target)
        self.assertEqual(eps, 1e-5)

    # TODO: merge these numerics tests with the graph tests above
    def test_prepare_qat_conv_bn_numerics(self):
        class M(torch.nn.Module):
            def __init__(self):
                super().__init__()
                self.conv = torch.nn.Conv2d(3, 3, 3)
                self.bn = torch.nn.BatchNorm2d(3)

            def forward(self, x):
                x = self.conv(x)
                x = self.bn(x)
                return x

        example_inputs = (torch.randn(1, 3, 5, 5),)
        self._verify_symmetric_qnnpack_qat_numerics(
            M(), example_inputs, is_per_channel=False
        )
        self._verify_symmetric_qnnpack_qat_numerics(
            M(), example_inputs, is_per_channel=True
        )

    def test_prepare_qat_conv_bn_relu_numerics(self):
        class M(torch.nn.Module):
            def __init__(self):
                super().__init__()
                self.conv = torch.nn.Conv2d(3, 3, 3)
                self.bn = torch.nn.BatchNorm2d(3)
                self.relu = torch.nn.ReLU()

            def forward(self, x):
                x = self.conv(x)
                x = self.bn(x)
                x = self.relu(x)
                return x

        example_inputs = (torch.randn(1, 3, 5, 5),)
        self._verify_symmetric_qnnpack_qat_numerics(
            M(), example_inputs, is_per_channel=False
        )
        self._verify_symmetric_qnnpack_qat_numerics(
            M(), example_inputs, is_per_channel=True
        )

    def _verify_symmetric_qnnpack_qat_numerics(
        self,
        model: torch.nn.Module,
        example_inputs: Tuple[Any, ...],
        is_per_channel: bool,
        verify_convert: bool = False,
    ):
        """
        Helper method to verify that the QAT numerics for PT2E quantization match those of
        FX graph mode quantization for symmetric qnnpack.
        """
        # PT2 export

        model_pt2e = copy.deepcopy(model)
        quantizer = QNNPackQuantizer()
        quantizer.set_global(
            get_symmetric_quantization_config(
                is_per_channel=is_per_channel, is_qat=True
            )
        )
        model_pt2e, guards = torchdynamo.export(
            model_pt2e,
            *copy.deepcopy(example_inputs),
            aten_graph=True,
        )
        model_pt2e = prepare_qat_pt2e_quantizer(model_pt2e, quantizer)
        after_prepare_result_pt2e = model_pt2e(*example_inputs)

        # FX
        # Note: In order to match the PT2E numerics exactly, we need to feed the
        # example inputs to the model once before calling prepare, since this is
        # what torchdynamo.export does. Otherwise, the BN running mean and variance
        # would diverge in the two flows and this test would fail. For more detail,
        # see https://github.com/pytorch/pytorch/issues/95900.
        model_fx = copy.deepcopy(model)
        model_fx(*example_inputs)
        if is_per_channel:
            default_qconfig = default_per_channel_symmetric_qnnpack_qat_qconfig
        else:
            default_qconfig = default_symmetric_qnnpack_qat_qconfig
        qconfig_mapping = QConfigMapping().set_global(default_qconfig)
        backend_config = get_qnnpack_backend_config()
        model_fx = prepare_qat_fx(
            model_fx, qconfig_mapping, example_inputs, backend_config=backend_config
        )
        after_prepare_result_fx = model_fx(*example_inputs)

        # Verify that numerics match
        self.assertEqual(after_prepare_result_pt2e, after_prepare_result_fx)

        if verify_convert:
            model_pt2e = convert_pt2e(model_pt2e)
            quant_result_pt2e = model_pt2e(*example_inputs)

            model_fx = _convert_to_reference_decomposed_fx(
                model_fx, backend_config=backend_config
            )
            quant_result_fx = model_fx(*example_inputs)
            self.assertEqual(after_prepare_result_pt2e, after_prepare_result_fx)

    def test_convert_qat_conv_bn_numerics(self):
        class M(torch.nn.Module):
            def __init__(self):
                super().__init__()
                self.conv = torch.nn.Conv2d(3, 3, 3)
                self.bn = torch.nn.BatchNorm2d(3)

            def forward(self, x):
                x = self.conv(x)
                x = self.bn(x)
                return x

        example_inputs = (torch.randn(1, 3, 5, 5),)
        self._verify_symmetric_qnnpack_qat_numerics(
            M(), example_inputs, is_per_channel=False
        )
        # TODO: enable in a separate PR
        # self._verify_symmetric_qnnpack_qat_numerics(M(), example_inputs, is_per_channel=True)


class TestQuantizePT2EModels(QuantizationTestCase):
    @skip_if_no_torchvision
    @skipIfNoQNNPACK
    def test_resnet18_with_quantizer_api(self):
        import torchvision

        with override_quantized_engine("qnnpack"):
            example_inputs = (torch.randn(1, 3, 224, 224),)
            m = torchvision.models.resnet18().eval()
            m_copy = copy.deepcopy(m)
            # program capture
            m, guards = torchdynamo.export(
                m,
                *copy.deepcopy(example_inputs),
                aten_graph=True,
            )

            quantizer = QNNPackQuantizer()
            operator_config = get_symmetric_quantization_config(is_per_channel=True)
            quantizer.set_global(operator_config)
            m = prepare_pt2e_quantizer(m, quantizer)
            # checking that we inserted observers correctly for maxpool operator (input and
            # output share observer instance)
            self.assertEqual(
                id(m.activation_post_process_3), id(m.activation_post_process_2)
            )
            after_prepare_result = m(*example_inputs)
            m = convert_pt2e(m)

            after_quant_result = m(*example_inputs)

            # comparing with existing fx graph mode quantization reference flow
            qconfig = default_per_channel_symmetric_qnnpack_qconfig
            qconfig_mapping = QConfigMapping().set_global(qconfig)
            backend_config = get_qnnpack_backend_config()
            m_fx = prepare_fx(
                m_copy, qconfig_mapping, example_inputs, backend_config=backend_config
            )
            after_prepare_result_fx = m_fx(*example_inputs)
            m_fx = convert_to_reference_fx(m_fx, backend_config=backend_config)

            after_quant_result_fx = m_fx(*example_inputs)

            # the result matches exactly after prepare
            # Note: this currently will always be true since we are inserting observers
            # the check becomes useful when we add qat examples
            # but we can still manully inspect the printed observers to make sure
            # it matches
            self.assertEqual(after_prepare_result, after_prepare_result_fx)
            self.assertEqual(
                compute_sqnr(after_prepare_result, after_prepare_result_fx),
                torch.tensor(float("inf")),
            )
            # there are slight differences after convert due to different implementations
            # of quant/dequant
            self.assertTrue(
                torch.max(after_quant_result - after_quant_result_fx) < 1e-1
            )
            self.assertTrue(
                compute_sqnr(after_quant_result, after_quant_result_fx) > 35
            )


@skipIfNoDynamoSupport
class TestX86InductorQuantizePT2E(QuantizationTestCase):
    @skipIfNoX86
    def test_conv2d_with_quantizer_api(self):
        class Mod(torch.nn.Module):
            def __init__(self, ) -> None:
                super().__init__()
                self.conv = nn.Conv2d(3, 6, (2, 2), stride=(1, 1), padding=(1, 1))

            def forward(self, x):
                return self.conv(x)

        with override_quantized_engine("x86"):
            with torch.no_grad():
                m = Mod().eval()
                m_copy = copy.deepcopy(m)
                example_inputs = (torch.randn(2, 3, 16, 16),)
                # program capture
                m, guards = torchdynamo.export(
                    m,
                    *copy.deepcopy(example_inputs),
                    aten_graph=True,
                )

                before_fusion_result = m(*example_inputs)
                import torch.ao.quantization._pt2e.quantizer.x86_inductor_quantizer as xiq
                quantizer = X86InductorQuantizer()
                operator_config = xiq.get_default_x86_inductor_quantization_config()
                quantizer.set_global(operator_config)
                # Insert Observer
                m = prepare_pt2e_quantizer(m, quantizer)
                after_prepare_result = m(*example_inputs)
                m = convert_pt2e(m)
                node_occurrence = {
                    # one for input and weight of the conv, one for output for the conv
                    ns.call_function(torch.ops.quantized_decomposed.quantize_per_tensor): 2,
                    ns.call_function(torch.ops.quantized_decomposed.dequantize_per_tensor): 2,
                    ns.call_function(torch.ops.quantized_decomposed.quantize_per_channel): 1,
                    ns.call_function(torch.ops.quantized_decomposed.dequantize_per_channel): 1,
                }
                node_list = [
                    ns.call_function(torch.ops.quantized_decomposed.quantize_per_tensor),
                    ns.call_function(torch.ops.quantized_decomposed.dequantize_per_tensor),
                    ns.call_function(torch.ops.aten.convolution.default),
                    ns.call_function(torch.ops.quantized_decomposed.quantize_per_tensor),
                    ns.call_function(torch.ops.quantized_decomposed.dequantize_per_tensor),
                ]
                self.checkGraphModuleNodes(m,
                                           expected_node_occurrence=node_occurrence,
                                           expected_node_list=node_list)<|MERGE_RESOLUTION|>--- conflicted
+++ resolved
@@ -291,7 +291,6 @@
             def get_supported_operators(cls) -> List[OperatorConfig]:
                 pass
 
-<<<<<<< HEAD
         for use_maxpool2d in [True, False]:
             m = M(use_maxpool2d=use_maxpool2d)
             x = torch.rand(1, 2, 14, 14)
@@ -336,31 +335,7 @@
             self.checkGraphModuleNodes(
                 m, expected_node_list=node_list, expected_node_occurrence=node_occurrence
             )
-=======
-        m = M()
-        x = torch.rand(1, 2, 14, 14)
-        example_inputs = (x,)
-        node_occurrence = {
-            # two for input of maxpool
-            # one for input for maxpool
-            # one for output of maxpool
-            torch.ops.quantized_decomposed.quantize_per_tensor: 4,
-            torch.ops.quantized_decomposed.dequantize_per_tensor: 4,
-        }
-        node_list = [
-            torch.ops.quantized_decomposed.dequantize_per_tensor,
-            torch.ops.quantized_decomposed.dequantize_per_tensor,
-            torch.ops.aten.convolution.default,
-            torch.ops.quantized_decomposed.quantize_per_tensor,
-            torch.ops.quantized_decomposed.dequantize_per_tensor,
-            torch.ops.aten.max_pool2d_with_indices.default,
-            torch.ops.quantized_decomposed.quantize_per_tensor,
-            torch.ops.quantized_decomposed.dequantize_per_tensor,
-        ]
-        self._test_quantizer(
-            M(), example_inputs, BackendAQuantizer(), node_occurrence, node_list
-        )
->>>>>>> 9fa82c90
+
 
     def test_derived_qspec(self):
         class M(torch.nn.Module):
